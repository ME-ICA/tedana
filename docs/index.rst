.. include:: <isonum.txt>

#############################
tedana: TE Dependent ANAlysis
#############################

.. image:: https://img.shields.io/pypi/v/tedana.svg
   :target: https://pypi.python.org/pypi/tedana/
   :alt: Latest Version

.. image:: https://img.shields.io/pypi/pyversions/tedana.svg
   :target: https://pypi.python.org/pypi/tedana/
   :alt: PyPI - Python Version

.. image:: https://joss.theoj.org/papers/10.21105/joss.03669/status.svg
   :target: https://doi.org/10.21105/joss.03669
   :alt: JOSS DOI

.. image:: https://zenodo.org/badge/110845855.svg
   :target: https://zenodo.org/badge/latestdoi/110845855
   :alt: Zenodo DOI

.. image:: https://circleci.com/gh/ME-ICA/tedana.svg?style=shield
   :target: https://circleci.com/gh/ME-ICA/tedana
   :alt: CircleCI

.. image:: http://img.shields.io/badge/License-LGPL%202.0-blue.svg
   :target: https://opensource.org/licenses/LGPL-2.1
   :alt: License

.. image:: https://readthedocs.org/projects/tedana/badge/?version=latest
   :target: http://tedana.readthedocs.io/en/latest/?badge=latest
   :alt: Documentation Status

.. image:: https://codecov.io/gh/me-ica/tedana/branch/main/graph/badge.svg
   :target: https://codecov.io/gh/me-ica/tedana
   :alt: Codecov

.. image:: http://isitmaintained.com/badge/resolution/ME-ICA/tedana.svg
   :target: http://isitmaintained.com/project/ME-ICA/tedana
   :alt: Average time to resolve an issue

.. image:: http://isitmaintained.com/badge/open/ME-ICA/tedana.svg
   :target: http://isitmaintained.com/project/ME-ICA/tedana
   :alt: Percentage of issues still open

.. image:: https://badges.gitter.im/ME-ICA/tedana.svg
   :target: https://gitter.im/ME-ICA/tedana
   :alt: Join the chat

.. image:: https://img.shields.io/badge/receive-our%20newsletter%20❤%EF%B8%8F-blueviolet.svg
   :target: https://tinyletter.com/tedana-devs
   :alt: Join our tinyletter mailing list

.. image:: https://img.shields.io/badge/code%20style-black-000000.svg
   :target: https://github.com/psf/black
   :alt: Code style: black


*****
About
*****

<<<<<<< HEAD
TE- DEpendent ANAlysis (``tedana``) is a Python library for denoising multi-echo functional magnetic resonance imaging (fMRI) data.
``tedana`` originally came about as a part of the [ME-ICA](https://github.com/me-ica/me-ica) pipeline, although it has since diverged.
=======
``TE``-``de``pendent ``ana``lysis (``tedana``) is a Python library for denoising multi-echo functional magnetic resonance imaging (fMRI) data.
``tedana`` originally came about as a part of the `ME-ICA`_ pipeline, although it has since diverged.
>>>>>>> 64fa9d0b
An important distinction is that while the ME-ICA pipeline originally performed both pre-processing and TE-dependent analysis of multi-echo fMRI data,
``tedana`` now assumes that you're working with data which has been previously preprocessed.


.. image:: https://user-images.githubusercontent.com/7406227/40031156-57b7cbb8-57bc-11e8-8c51-5b29f2e86a48.png
  :target: http://tedana.readthedocs.io/

For a summary of multi-echo fMRI, which is the imaging technique ``tedana`` builds on,
visit `Multi-echo fMRI`_.

For a detailed procedure of how ``tedana`` analyzes the data from multi-echo fMRI,
visit `Processing pipeline details`_.

.. _ME-ICA: https://github.com/me-ica/me-ica
.. _Multi-echo fMRI: https://tedana.readthedocs.io/en/latest/multi-echo.html
.. _Processing pipeline details: https://tedana.readthedocs.io/en/latest/approach.html#


*********
Citations
*********

When using tedana, please include the following citations:

   .. raw:: html

      <script language="javascript">
      var version = 'latest';
      function fillCitation(){
         $('#tedana_version').text(version);

         function cb(err, zenodoID) {
            getCitation(zenodoID, 'vancouver-brackets-no-et-al', function(err, citation) {
               $('#tedana_citation').text(citation);
            });
            getDOI(zenodoID, function(err, DOI) {
               $('#tedana_doi_url').text('https://doi.org/' + DOI);
               $('#tedana_doi_url').attr('href', 'https://doi.org/' + DOI);
            });
         }

         if(version == 'latest') {
            getLatestIDFromconceptID("1250561", cb);
         } else {
            getZenodoIDFromTag("1250561", version, cb);
         }
      }
      </script>
      <p>
      <span id="tedana_citation">tedana</span> Available from: <a id="tedana_doi_url" href="https://doi.org/10.5281/zenodo.1250561">https://doi.org/10.5281/zenodo.1250561</a>
      <img src onerror='fillCitation()' alt=""/>
      </p>

      <p>
      2. DuPre, E. M., Salo, T., Ahmed, Z., Bandettini, P. A., Bottenhorn, K. L.,
      Caballero-Gaudes, C., Dowdle, L. T., Gonzalez-Castillo, J., Heunis, S.,
      Kundu, P., Laird, A. R., Markello, R., Markiewicz, C. J., Moia, S.,
      Staden, I., Teves, J. B., Uruñuela, E., Vaziri-Pashkam, M.,
      Whitaker, K., & Handwerker, D. A. (2021).
      <a href=https://doi.org/10.21105/joss.03669>TE-dependent analysis of multi-echo fMRI with tedana.</a>
      <i>Journal of Open Source Software</i>, <i>6(66)</i>, 3669.
      doi:10.21105/joss.03669.
      </p>

      <p>
      3. Kundu, P., Inati, S. J., Evans, J. W., Luh, W. M., & Bandettini, P. A. (2011).
      <a href=https://doi.org/10.1016/j.neuroimage.2011.12.028>Differentiating BOLD and non-BOLD signals in fMRI time series using multi-echo EPI.</a>
      <i>NeuroImage</i>, <i>60</i>, 1759-1770.
      </p>

      <p>
      4. Kundu, P., Brenowitz, N. D., Voon, V., Worbe, Y., Vértes, P. E., Inati, S. J.,
      Saad, Z. S., Bandettini, P. A., & Bullmore, E. T. (2013).
      <a href=https://doi.org/10.1073/pnas.1301725110>Integrated strategy for improving functional connectivity mapping using multiecho fMRI.</a>
      <i>Proceedings of the National Academy of Sciences</i>, <i>110</i>, 16187-16192.
      </p>

Alternatively, you can automatically compile relevant citations by running your
tedana code with `duecredit`_. For example, if you plan to run a script using
tedana (in this case, ``tedana_script.py``):

.. code-block:: bash

 python -m duecredit tedana_script.py

You can also learn more about `why citing software is important`_.

.. _Differentiating BOLD and non-BOLD signals in fMRI time series using multi-echo EPI.: https://doi.org/10.1016/j.neuroimage.2011.12.028
.. _Integrated strategy for improving functional connectivity mapping using multiecho fMRI.: https://doi.org/10.1073/pnas.1301725110
.. _duecredit: https://github.com/duecredit/duecredit
.. _`why citing software is important`: https://www.software.ac.uk/how-cite-software


*******
Posters
*******

.. image:: /_static/tedana-ohbm2019-poster.png

.. image:: /_static/tedana-ohbm2018-poster.png


*******************
License Information
*******************

tedana is licensed under GNU Lesser General Public License version 2.1.

.. toctree::
   :maxdepth: 2
   :caption: Contents:

   installation
   multi-echo
   usage
   approach
   outputs
   faq
   support
   contributing
   roadmap
   api
   denoising

.. toctree::
   :hidden:
   :name: hiddentoc

   dependence_metrics


******************
Indices and tables
******************

* :ref:`genindex`
* :ref:`modindex`
* :ref:`search`<|MERGE_RESOLUTION|>--- conflicted
+++ resolved
@@ -61,13 +61,8 @@
 About
 *****
 
-<<<<<<< HEAD
-TE- DEpendent ANAlysis (``tedana``) is a Python library for denoising multi-echo functional magnetic resonance imaging (fMRI) data.
-``tedana`` originally came about as a part of the [ME-ICA](https://github.com/me-ica/me-ica) pipeline, although it has since diverged.
-=======
 ``TE``-``de``pendent ``ana``lysis (``tedana``) is a Python library for denoising multi-echo functional magnetic resonance imaging (fMRI) data.
 ``tedana`` originally came about as a part of the `ME-ICA`_ pipeline, although it has since diverged.
->>>>>>> 64fa9d0b
 An important distinction is that while the ME-ICA pipeline originally performed both pre-processing and TE-dependent analysis of multi-echo fMRI data,
 ``tedana`` now assumes that you're working with data which has been previously preprocessed.
 
