{
  "files": [
    "README.md"
  ],
  "imageSize": 100,
  "commit": false,
  "contributors": [
    {
      "login": "dowdlelt",
      "name": "Logan Dowdle",
      "avatar_url": "https://avatars2.githubusercontent.com/u/15126366?v=4",
      "profile": "https://github.com/dowdlelt",
      "contributions": [
        "code",
        "question",
        "design",
        "bug",
        "review"
      ]
    },
    {
      "login": "emdupre",
      "name": "Elizabeth DuPre",
      "avatar_url": "https://avatars3.githubusercontent.com/u/15017191?v=4",
      "profile": "http://emdupre.me",
      "contributions": [
        "code",
        "doc",
        "ideas",
        "infra",
        "review",
        "example",
        "test",
        "question"
      ]
    },
    {
      "login": "marco7877",
      "name": "Marco Flores-Coronado",
      "avatar_url": "https://avatars.githubusercontent.com/u/56403434?v=4",
      "profile": "https://github.com/marco7877",
      "contributions": [
        "ideas",
        "doc"
      ]
    },
    {
      "login": "javiergcas",
      "name": "Javier Gonzalez-Castillo",
      "avatar_url": "https://avatars1.githubusercontent.com/u/7314358?v=4",
      "profile": "https://github.com/javiergcas",
      "contributions": [
        "ideas",
        "code",
        "design"
      ]
    },
    {
      "login": "handwerkerd",
      "name": "Dan Handwerker",
      "avatar_url": "https://avatars3.githubusercontent.com/u/7406227?v=4",
      "profile": "https://github.com/handwerkerd",
      "contributions": [
        "design",
        "doc",
        "example",
        "review",
        "code"
      ]
    },
    {
      "login": "prantikk",
      "name": "Prantik Kundu",
      "avatar_url": "https://avatars0.githubusercontent.com/u/1636689?v=4",
      "profile": "https://github.com/prantikk",
      "contributions": [
        "code",
        "ideas"
      ]
    },
    {
      "login": "rmarkello",
      "name": "Ross Markello",
      "avatar_url": "https://avatars0.githubusercontent.com/u/14265705?v=4",
      "profile": "http://rossmarkello.me",
      "contributions": [
        "code",
        "infra",
        "question"
      ]
    },
    {
      "login": "pmolfese",
      "name": "Pete Molfese",
      "avatar_url": "https://avatars.githubusercontent.com/u/3665743?v=4",
      "profile": "https://github.com/pmolfese",
      "contributions": [
        "code"
      ]
    },
    {
      "login": "n-reddy",
      "name": "Neha Reddy",
      "avatar_url": "https://avatars.githubusercontent.com/u/58482773?v=4",
      "profile": "https://github.com/n-reddy",
      "contributions": [
        "bug",
        "doc",
        "ideas",
        "question",
        "review"
      ]
    },
    {
      "login": "tsalo",
      "name": "Taylor Salo",
      "avatar_url": "https://avatars3.githubusercontent.com/u/8228902?v=4",
      "profile": "http://tsalo.github.io",
      "contributions": [
        "code",
        "ideas",
        "doc",
        "tutorial",
        "question",
        "bug",
        "test",
        "review"
      ]
    },
    {
      "login": "jbteves",
      "name": "Joshua Teves",
      "avatar_url": "https://avatars3.githubusercontent.com/u/26722533?v=4",
      "profile": "https://github.com/jbteves",
      "contributions": [
        "projectManagement",
        "doc",
        "review",
        "maintenance",
        "code"
      ]
    },
    {
      "login": "KirstieJane",
      "name": "Kirstie Whitaker",
      "avatar_url": "https://avatars1.githubusercontent.com/u/3626306?v=4",
      "profile": "https://whitakerlab.github.io",
      "contributions": [
        "doc",
        "projectManagement",
        "review",
        "talk"
      ]
    },
    {
      "login": "monicayao",
      "name": "Monica Yao",
      "avatar_url": "https://avatars1.githubusercontent.com/u/35382166?v=4",
      "profile": "https://github.com/monicayao",
      "contributions": [
        "doc",
        "test"
      ]
    },
    {
      "login": "jsheunis",
      "name": "Stephan Heunis",
      "avatar_url": "https://avatars0.githubusercontent.com/u/10141237?v=4",
      "profile": "http://www.fmrwhy.com/",
      "contributions": [
        "doc"
      ]
    },
    {
      "login": "benoitberanger",
      "name": "Benoît Béranger",
      "avatar_url": "https://avatars0.githubusercontent.com/u/16976839?v=4",
      "profile": "https://www.linkedin.com/in/benoit-beranger/",
      "contributions": [
        "code"
      ]
    },
    {
      "login": "eurunuela",
      "name": "Eneko Uruñuela",
      "avatar_url": "https://avatars0.githubusercontent.com/u/13706448?v=4",
      "profile": "https://github.com/eurunuela",
      "contributions": [
        "code",
        "review",
        "ideas"
      ]
    },
    {
      "login": "CesarCaballeroGaudes",
      "name": "Cesar Caballero Gaudes",
      "avatar_url": "https://avatars1.githubusercontent.com/u/7611340?v=4",
      "profile": "https://github.com/CesarCaballeroGaudes",
      "contributions": [
        "doc",
        "code"
      ]
    },
    {
      "login": "Islast",
      "name": "Isla",
      "avatar_url": "https://avatars2.githubusercontent.com/u/23707851?v=4",
      "profile": "http://isla.st",
      "contributions": [
        "review"
      ]
    },
    {
      "login": "mjversluis",
      "name": "mjversluis",
      "avatar_url": "https://avatars0.githubusercontent.com/u/32125111?v=4",
      "profile": "https://github.com/mjversluis",
      "contributions": [
        "doc"
      ]
    },
    {
      "login": "mvaziri",
      "name": "Maryam",
      "avatar_url": "https://avatars2.githubusercontent.com/u/4219325?v=4",
      "profile": "https://mvaziri.github.io/",
      "contributions": [
        "doc"
      ]
    },
    {
      "login": "aykhojandi",
      "name": "aykhojandi",
      "avatar_url": "https://avatars1.githubusercontent.com/u/38105040?v=4",
      "profile": "https://github.com/aykhojandi",
      "contributions": [
        "doc"
      ]
    },
    {
      "login": "smoia",
      "name": "Stefano Moia",
      "avatar_url": "https://avatars3.githubusercontent.com/u/35300580?v=4",
      "profile": "https://github.com/smoia",
      "contributions": [
        "code",
        "review",
        "doc"
      ]
    },
    {
      "login": "notZaki",
      "name": "Zaki A.",
      "avatar_url": "https://avatars1.githubusercontent.com/u/9019681?v=4",
      "profile": "https://www.notzaki.com/",
      "contributions": [
        "bug",
        "code",
        "doc"
      ]
    },
    {
      "login": "manfredg",
      "name": "Manfred G Kitzbichler",
      "avatar_url": "https://avatars.githubusercontent.com/u/1173430?v=4",
      "profile": "https://github.com/manfredg",
      "contributions": [
        "code"
      ]
    },
    {
      "login": "giadaan",
      "name": "giadaan",
      "avatar_url": "https://avatars.githubusercontent.com/u/118978909?v=4",
      "profile": "https://github.com/giadaan",
      "contributions": [
        "doc"
      ]
    },
    {
      "login": "bpinsard",
      "name": "Basile",
      "avatar_url": "https://avatars.githubusercontent.com/u/1155388?v=4",
      "profile": "https://github.com/bpinsard",
      "contributions": [
        "code"
      ]
    },
    {
      "login": "effigies",
      "name": "Chris Markiewicz",
      "avatar_url": "https://avatars.githubusercontent.com/u/83442?v=4",
      "profile": "https://github.com/effigies",
      "contributions": [
        "code"
      ]
    },
    {
      "login": "goodalse2019",
      "name": "Sarah Goodale",
      "avatar_url": "https://avatars.githubusercontent.com/u/60117796?v=4",
      "profile": "https://github.com/goodalse2019",
      "contributions": [
        "doc",
        "ideas",
        "question"
      ]
    },
    {
      "login": "martinezeguiluz",
      "name": "Maitane Martinez Eguiluz",
      "avatar_url": "https://avatars.githubusercontent.com/u/129765987?v=4",
      "profile": "https://github.com/martinezeguiluz",
      "contributions": [
        "code"
      ]
    },
    {
      "login": "martaarbizu",
      "name": "Marta Arbizu Gómez",
      "avatar_url": "https://avatars.githubusercontent.com/u/127724722?v=4",
      "profile": "https://github.com/martaarbizu",
      "contributions": [
        "code"
      ]
    },
    {
      "login": "mvdoc",
      "name": "Matteo Visconti di Oleggio Castello",
      "avatar_url": "https://avatars.githubusercontent.com/u/6150554?v=4",
      "profile": "https://github.com/mvdoc",
      "contributions": [
        "code",
        "bug",
        "doc"
      ]
    },
    {
<<<<<<< HEAD
      "login": "Lestropie",
      "name": "Robert Smith",
      "avatar_url": "https://avatars.githubusercontent.com/u/5637955?v=4",
      "profile": "http://www.mrtrix.org",
      "contributions": [
        "code",
        "design",
        "ideas",
        "review"
=======
      "login": "BahmanTahayori",
      "name": "Bahman ",
      "avatar_url": "https://avatars.githubusercontent.com/u/19523962?v=4",
      "profile": "https://github.com/BahmanTahayori",
      "contributions": [
        "code",
        "design",
        "ideas"
>>>>>>> 4ee28b2a
      ]
    }
  ],
  "contributorsPerLine": 5,
  "projectName": "tedana",
  "projectOwner": "ME-ICA",
  "repoType": "github",
  "repoHost": "https://github.com",
  "skipCi": false,
  "commitConvention": "angular",
  "commitType": "docs"
}<|MERGE_RESOLUTION|>--- conflicted
+++ resolved
@@ -336,7 +336,6 @@
       ]
     },
     {
-<<<<<<< HEAD
       "login": "Lestropie",
       "name": "Robert Smith",
       "avatar_url": "https://avatars.githubusercontent.com/u/5637955?v=4",
@@ -346,7 +345,9 @@
         "design",
         "ideas",
         "review"
-=======
+      ]
+    },
+    {
       "login": "BahmanTahayori",
       "name": "Bahman ",
       "avatar_url": "https://avatars.githubusercontent.com/u/19523962?v=4",
@@ -355,7 +356,6 @@
         "code",
         "design",
         "ideas"
->>>>>>> 4ee28b2a
       ]
     }
   ],
