{
  "files": [
    "README.md"
  ],
  "imageSize": 100,
  "commit": false,
  "contributors": [
    {
      "login": "dowdlelt",
      "name": "Logan Dowdle",
      "avatar_url": "https://avatars2.githubusercontent.com/u/15126366?v=4",
      "profile": "https://github.com/dowdlelt",
      "contributions": [
        "code",
        "question",
        "design",
        "bug",
        "review"
      ]
    },
    {
      "login": "emdupre",
      "name": "Elizabeth DuPre",
      "avatar_url": "https://avatars3.githubusercontent.com/u/15017191?v=4",
      "profile": "http://emdupre.me",
      "contributions": [
        "code",
        "doc",
        "ideas",
        "infra",
        "review",
        "example",
        "test",
        "question"
      ]
    },
    {
      "login": "marco7877",
      "name": "Marco Flores-Coronado",
      "avatar_url": "https://avatars.githubusercontent.com/u/56403434?v=4",
      "profile": "https://github.com/marco7877",
      "contributions": [
        "ideas",
        "doc"
      ]
    },
    {
      "login": "javiergcas",
      "name": "Javier Gonzalez-Castillo",
      "avatar_url": "https://avatars1.githubusercontent.com/u/7314358?v=4",
      "profile": "https://github.com/javiergcas",
      "contributions": [
        "ideas",
        "code",
        "design"
      ]
    },
    {
      "login": "handwerkerd",
      "name": "Dan Handwerker",
      "avatar_url": "https://avatars3.githubusercontent.com/u/7406227?v=4",
      "profile": "https://github.com/handwerkerd",
      "contributions": [
        "design",
        "doc",
        "example",
        "review",
        "code"
      ]
    },
    {
      "login": "prantikk",
      "name": "Prantik Kundu",
      "avatar_url": "https://avatars0.githubusercontent.com/u/1636689?v=4",
      "profile": "https://github.com/prantikk",
      "contributions": [
        "code",
        "ideas"
      ]
    },
    {
      "login": "rmarkello",
      "name": "Ross Markello",
      "avatar_url": "https://avatars0.githubusercontent.com/u/14265705?v=4",
      "profile": "http://rossmarkello.me",
      "contributions": [
        "code",
        "infra",
        "question"
      ]
    },
    {
      "login": "pmolfese",
      "name": "Pete Molfese",
      "avatar_url": "https://avatars.githubusercontent.com/u/3665743?v=4",
      "profile": "https://github.com/pmolfese",
      "contributions": [
        "code"
      ]
    },
    {
      "login": "n-reddy",
      "name": "Neha Reddy",
      "avatar_url": "https://avatars.githubusercontent.com/u/58482773?v=4",
      "profile": "https://github.com/n-reddy",
      "contributions": [
        "bug",
        "doc",
        "ideas",
        "question",
        "review"
      ]
    },
    {
      "login": "tsalo",
      "name": "Taylor Salo",
      "avatar_url": "https://avatars3.githubusercontent.com/u/8228902?v=4",
      "profile": "http://tsalo.github.io",
      "contributions": [
        "code",
        "ideas",
        "doc",
        "tutorial",
        "question",
        "bug",
        "test",
        "review"
      ]
    },
    {
      "login": "jbteves",
      "name": "Joshua Teves",
      "avatar_url": "https://avatars3.githubusercontent.com/u/26722533?v=4",
      "profile": "https://github.com/jbteves",
      "contributions": [
        "projectManagement",
        "doc",
        "review",
        "maintenance",
        "code"
      ]
    },
    {
      "login": "KirstieJane",
      "name": "Kirstie Whitaker",
      "avatar_url": "https://avatars1.githubusercontent.com/u/3626306?v=4",
      "profile": "https://whitakerlab.github.io",
      "contributions": [
        "doc",
        "projectManagement",
        "review",
        "talk"
      ]
    },
    {
      "login": "monicayao",
      "name": "Monica Yao",
      "avatar_url": "https://avatars1.githubusercontent.com/u/35382166?v=4",
      "profile": "https://github.com/monicayao",
      "contributions": [
        "doc",
        "test"
      ]
    },
    {
      "login": "jsheunis",
      "name": "Stephan Heunis",
      "avatar_url": "https://avatars0.githubusercontent.com/u/10141237?v=4",
      "profile": "http://www.fmrwhy.com/",
      "contributions": [
        "doc"
      ]
    },
    {
      "login": "benoitberanger",
      "name": "Benoît Béranger",
      "avatar_url": "https://avatars0.githubusercontent.com/u/16976839?v=4",
      "profile": "https://www.linkedin.com/in/benoit-beranger/",
      "contributions": [
        "code"
      ]
    },
    {
      "login": "eurunuela",
      "name": "Eneko Uruñuela",
      "avatar_url": "https://avatars0.githubusercontent.com/u/13706448?v=4",
      "profile": "https://github.com/eurunuela",
      "contributions": [
        "code",
        "review",
        "ideas"
      ]
    },
    {
      "login": "CesarCaballeroGaudes",
      "name": "Cesar Caballero Gaudes",
      "avatar_url": "https://avatars1.githubusercontent.com/u/7611340?v=4",
      "profile": "https://github.com/CesarCaballeroGaudes",
      "contributions": [
        "doc",
        "code"
      ]
    },
    {
      "login": "Islast",
      "name": "Isla",
      "avatar_url": "https://avatars2.githubusercontent.com/u/23707851?v=4",
      "profile": "http://isla.st",
      "contributions": [
        "review"
      ]
    },
    {
      "login": "mjversluis",
      "name": "mjversluis",
      "avatar_url": "https://avatars0.githubusercontent.com/u/32125111?v=4",
      "profile": "https://github.com/mjversluis",
      "contributions": [
        "doc"
      ]
    },
    {
      "login": "mvaziri",
      "name": "Maryam",
      "avatar_url": "https://avatars2.githubusercontent.com/u/4219325?v=4",
      "profile": "https://mvaziri.github.io/",
      "contributions": [
        "doc"
      ]
    },
    {
      "login": "aykhojandi",
      "name": "aykhojandi",
      "avatar_url": "https://avatars1.githubusercontent.com/u/38105040?v=4",
      "profile": "https://github.com/aykhojandi",
      "contributions": [
        "doc"
      ]
    },
    {
      "login": "smoia",
      "name": "Stefano Moia",
      "avatar_url": "https://avatars3.githubusercontent.com/u/35300580?v=4",
      "profile": "https://github.com/smoia",
      "contributions": [
        "code",
        "review",
        "doc"
      ]
    },
    {
      "login": "notZaki",
      "name": "Zaki A.",
      "avatar_url": "https://avatars1.githubusercontent.com/u/9019681?v=4",
      "profile": "https://www.notzaki.com/",
      "contributions": [
        "bug",
        "code",
        "doc"
      ]
    },
    {
      "login": "manfredg",
      "name": "Manfred G Kitzbichler",
      "avatar_url": "https://avatars.githubusercontent.com/u/1173430?v=4",
      "profile": "https://github.com/manfredg",
      "contributions": [
        "code"
      ]
    },
    {
      "login": "giadaan",
      "name": "giadaan",
      "avatar_url": "https://avatars.githubusercontent.com/u/118978909?v=4",
      "profile": "https://github.com/giadaan",
      "contributions": [
        "doc"
      ]
    },
    {
<<<<<<< HEAD
      "login": "bpinsard",
      "name": "Basile",
      "avatar_url": "https://avatars.githubusercontent.com/u/1155388?v=4",
      "profile": "https://github.com/bpinsard",
=======
      "login": "effigies",
      "name": "Chris Markiewicz",
      "avatar_url": "https://avatars.githubusercontent.com/u/83442?v=4",
      "profile": "https://github.com/effigies",
>>>>>>> bc37e6ad
      "contributions": [
        "code"
      ]
    }
  ],
  "contributorsPerLine": 5,
  "projectName": "tedana",
  "projectOwner": "ME-ICA",
  "repoType": "github",
  "repoHost": "https://github.com",
  "skipCi": false,
  "commitConvention": "angular",
  "commitType": "docs"
}<|MERGE_RESOLUTION|>--- conflicted
+++ resolved
@@ -278,17 +278,19 @@
       ]
     },
     {
-<<<<<<< HEAD
       "login": "bpinsard",
       "name": "Basile",
       "avatar_url": "https://avatars.githubusercontent.com/u/1155388?v=4",
       "profile": "https://github.com/bpinsard",
-=======
+      "contributions": [
+        "code"
+      ]
+    },
+    {
       "login": "effigies",
       "name": "Chris Markiewicz",
       "avatar_url": "https://avatars.githubusercontent.com/u/83442?v=4",
       "profile": "https://github.com/effigies",
->>>>>>> bc37e6ad
       "contributions": [
         "code"
       ]
