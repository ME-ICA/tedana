"""Metrics evaluating component TE-dependence or -independence."""
import logging

import numpy as np
from scipy import stats

from tedana import io, utils
from tedana.stats import computefeats2, get_coeffs, t_to_z

<<<<<<< HEAD
LGR = logging.getLogger(__name__)
=======

LGR = logging.getLogger("GENERAL")
>>>>>>> 7e1cf2c6
RepLGR = logging.getLogger("REPORT")
RefLGR = logging.getLogger("REFERENCES")


def calculate_weights(data_optcom, mixing):
    """Calculate standardized parameter estimates between data and mixing matrix.

    Parameters
    ----------
    data_optcom : (M x T) array_like
        Optimally combined data, already masked.
    mixing : (T x C) array_like
        Mixing matrix

    Returns
    -------
    weights : (M x C) array_like
        Standardized parameter estimates for optimally combined data against
        the mixing matrix.
    """
    assert data_optcom.shape[1] == mixing.shape[0]
    mixing_z = stats.zscore(mixing, axis=0)
    # compute un-normalized weight dataset (features)
    weights = computefeats2(data_optcom, mixing_z, normalize=False)
    return weights


def calculate_betas(data, mixing):
    """Calculate unstandardized parameter estimates between data and mixing matrix.

    Parameters
    ----------
    data : (M x [E] x T) array_like
        Data to calculate betas for
    mixing : (T x C) array_like
        Mixing matrix

    Returns
    -------
    betas : (M x [E] x C) array_like
        Unstandardized parameter estimates
    """
    if len(data.shape) == 2:
        data_optcom = data
        assert data_optcom.shape[1] == mixing.shape[0]
        # mean-center optimally-combined data
        data_optcom_dm = data_optcom - data_optcom.mean(axis=-1, keepdims=True)
        # betas are the result of a normal OLS fit of the mixing matrix
        # against the mean-center data
        betas = get_coeffs(data_optcom_dm, mixing)
        return betas
    else:
        betas = np.zeros([data.shape[0], data.shape[1], mixing.shape[1]])
        for n_echo in range(data.shape[1]):
            betas[:, n_echo, :] = get_coeffs(data[:, n_echo, :], mixing)
        return betas


def calculate_psc(data_optcom, optcom_betas):
    """Calculate percent signal change maps for components against optimally-combined data.

    Parameters
    ----------
    data_optcom : (M x T) array_like
        Optimally combined data, already masked.
    optcom_betas : (M x C) array_like
        Component-wise, unstandardized parameter estimates from the regression
        of the optimally combined data against component time series.

    Returns
    -------
    psc : (M x C) array_like
        Component-wise percent signal change maps.
    """
    assert data_optcom.shape[0] == optcom_betas.shape[0]
    psc = 100 * optcom_betas / data_optcom.mean(axis=-1, keepdims=True)
    return psc


def calculate_z_maps(weights, z_max=8):
    """Calculate component-wise z-statistic maps.

    This is done by z-scoring standardized parameter estimate maps and cropping extreme values.

    Parameters
    ----------
    weights : (M x C) array_like
        Standardized parameter estimate maps for components.
    z_max : float, optional
        Maximum z-statistic, used to crop extreme values. Values in the
        z-statistic maps greater than this value are set to it.

    Returns
    -------
    Z_maps : (M x C) array_like
        Z-statistic maps for components, reflecting voxel-wise component loadings.
    """
    Z_maps = stats.zscore(weights, axis=0)
    extreme_idx = np.abs(Z_maps) > z_max
    Z_maps[extreme_idx] = z_max * np.sign(Z_maps[extreme_idx])
    return Z_maps


def calculate_f_maps(data_cat, Z_maps, mixing, adaptive_mask, tes, f_max=500):
    """Calculate pseudo-F-statistic maps for TE-dependence and -independence models.

    Parameters
    ----------
    data_cat : (M x E x T) array_like
        Multi-echo data, already masked.
    Z_maps : (M x C) array_like
        Z-statistic maps for components, reflecting voxel-wise component loadings.
    mixing : (T x C) array_like
        Mixing matrix
    adaptive_mask : (M) array_like
        Adaptive mask, where each voxel's value is the number of echoes with
        "good signal". Limited to masked voxels.
    tes : (E) array_like
        Echo times in milliseconds, in the same order as the echoes in data_cat.
    f_max : float, optional
        Maximum F-statistic, used to crop extreme values. Values in the
        F-statistic maps greater than this value are set to it.

    Returns
    -------
    F_T2_maps, F_S0_maps, pred_T2_maps, pred_S0_maps : (M x C) array_like
        Pseudo-F-statistic maps for TE-dependence and -independence models,
        respectively.
    """
    assert data_cat.shape[0] == Z_maps.shape[0] == adaptive_mask.shape[0]
    assert data_cat.shape[1] == tes.shape[0]
    assert data_cat.shape[2] == mixing.shape[0]
    assert Z_maps.shape[1] == mixing.shape[1]

    # TODO: Remove mask arg from get_coeffs
    me_betas = get_coeffs(data_cat, mixing, mask=np.ones(data_cat.shape[:2], bool), add_const=True)
    n_voxels, n_echos, n_components = me_betas.shape
    mu = data_cat.mean(axis=-1, dtype=float)
    tes = np.reshape(tes, (n_echos, 1))

    # set up Xmats
    X1 = mu.T  # Model 1
    X2 = np.tile(tes, (1, n_voxels)) * mu.T  # Model 2

    F_T2_maps = np.zeros([n_voxels, n_components])
    F_S0_maps = np.zeros([n_voxels, n_components])
    pred_T2_maps = np.zeros([n_voxels, len(tes), n_components])
    pred_S0_maps = np.zeros([n_voxels, len(tes), n_components])

    for i_comp in range(n_components):
        # size of comp_betas is (n_echoes, n_samples)
        comp_betas = np.atleast_3d(me_betas)[:, :, i_comp].T
        alpha = (np.abs(comp_betas) ** 2).sum(axis=0)

        # Only analyze good echoes at each voxel
        for j_echo in np.unique(adaptive_mask[adaptive_mask >= 3]):
            mask_idx = adaptive_mask == j_echo
            alpha = (np.abs(comp_betas[:j_echo]) ** 2).sum(axis=0)

            # S0 Model
            # (S,) model coefficient map
            coeffs_S0 = (comp_betas[:j_echo] * X1[:j_echo, :]).sum(axis=0) / (
                X1[:j_echo, :] ** 2
            ).sum(axis=0)
            pred_S0 = X1[:j_echo, :] * np.tile(coeffs_S0, (j_echo, 1))
            SSE_S0 = (comp_betas[:j_echo] - pred_S0) ** 2
            SSE_S0 = SSE_S0.sum(axis=0)  # (S,) prediction error map
            F_S0 = (alpha - SSE_S0) * (j_echo - 1) / (SSE_S0)
            F_S0[F_S0 > f_max] = f_max
            F_S0_maps[mask_idx, i_comp] = F_S0[mask_idx]

            # T2 Model
            coeffs_T2 = (comp_betas[:j_echo] * X2[:j_echo, :]).sum(axis=0) / (
                X2[:j_echo, :] ** 2
            ).sum(axis=0)
            pred_T2 = X2[:j_echo] * np.tile(coeffs_T2, (j_echo, 1))
            SSE_T2 = (comp_betas[:j_echo] - pred_T2) ** 2
            SSE_T2 = SSE_T2.sum(axis=0)
            F_T2 = (alpha - SSE_T2) * (j_echo - 1) / (SSE_T2)
            F_T2[F_T2 > f_max] = f_max
            F_T2_maps[mask_idx, i_comp] = F_T2[mask_idx]

            pred_S0_maps[mask_idx, :j_echo, i_comp] = pred_S0.T[mask_idx, :]
            pred_T2_maps[mask_idx, :j_echo, i_comp] = pred_T2.T[mask_idx, :]

    return F_T2_maps, F_S0_maps, pred_T2_maps, pred_S0_maps


def threshold_map(maps, mask, ref_img, threshold, csize=None):
    """Perform cluster-extent thresholding.

    Parameters
    ----------
    maps : (M x C) array_like
        Statistical maps to be thresholded.
    mask : (S) array_like
        Binary mask.
    ref_img : img_like
        Reference image to convert to niimgs with.
    threshold : :obj:`float`
        Value threshold to apply to maps.
    csize : :obj:`int` or :obj:`None`, optional
        Minimum cluster size. If None, standard thresholding (non-cluster-extent) will be done.
        Default is None.

    Returns
    -------
    maps_thresh : (M x C) array_like
    """
    n_voxels, n_components = maps.shape
    maps_thresh = np.zeros([n_voxels, n_components], bool)
    if csize is None:
        csize = np.max([int(n_voxels * 0.0005) + 5, 20])
    else:
        csize = int(csize)

    for i_comp in range(n_components):
        # Cluster-extent threshold and binarize F-maps
        ccimg = io.new_nii_like(ref_img, np.squeeze(utils.unmask(maps[:, i_comp], mask)))

        maps_thresh[:, i_comp] = utils.threshold_map(
            ccimg, min_cluster_size=csize, threshold=threshold, mask=mask, binarize=True
        )
    return maps_thresh


def threshold_to_match(maps, n_sig_voxels, mask, ref_img, csize=None):
    """Cluster-extent threshold a map to target number of significant voxels.

    Resulting maps have roughly the requested number of significant voxels, after cluster-extent
    thresholding.

    Parameters
    ----------
    maps : (M x C) array_like
        Statistical maps to be thresholded.
    n_sig_voxels : (C) array_like
        Number of significant voxels to threshold to, for each map in maps.
    mask : (S) array_like
        Binary mask.
    ref_img : img_like
        Reference image to convert to niimgs with.
    csize : :obj:`int` or :obj:`None`, optional
        Minimum cluster size. If None, standard thresholding (non-cluster-extent) will be done.
        Default is None.

    Returns
    -------
    clmaps : (S x C) array_like
        Cluster-extent thresholded and binarized maps.
    """
    assert maps.shape[1] == n_sig_voxels.shape[0]

    n_voxels, n_components = maps.shape
    abs_maps = np.abs(maps)
    if csize is None:
        csize = np.max([int(n_voxels * 0.0005) + 5, 20])
    else:
        csize = int(csize)

    clmaps = np.zeros([n_voxels, n_components], bool)
    for i_comp in range(n_components):
        # Initial cluster-defining threshold is defined based on the number
        # of significant voxels from the F-statistic maps. This threshold
        # will be relaxed until the number of significant voxels from both
        # maps is roughly equal.
        ccimg = io.new_nii_like(ref_img, utils.unmask(stats.rankdata(abs_maps[:, i_comp]), mask))
        step = int(n_sig_voxels[i_comp] / 10)
        rank_thresh = n_voxels - n_sig_voxels[i_comp]

        while True:
            clmap = utils.threshold_map(
                ccimg,
                min_cluster_size=csize,
                threshold=rank_thresh,
                mask=mask,
                binarize=True,
            )
            if rank_thresh <= 0:  # all voxels significant
                break

            diff = n_sig_voxels[i_comp] - clmap.sum()
            if diff < 0 or clmap.sum() == 0:
                rank_thresh += step
                clmap = utils.threshold_map(
                    ccimg,
                    min_cluster_size=csize,
                    threshold=rank_thresh,
                    mask=mask,
                    binarize=True,
                )
                break
            else:
                rank_thresh -= step
        clmaps[:, i_comp] = clmap
    return clmaps


def calculate_dependence_metrics(F_T2_maps, F_S0_maps, Z_maps):
    """Calculate Kappa and Rho metrics from F-statistic maps.

    Just a weighted average over voxels.

    Parameters
    ----------
    F_T2_maps, F_S0_maps : (S x C) array_like
        Pseudo-F-statistic maps for TE-dependence and -independence models,
        respectively.
    Z_maps : (S x C) array_like
        Z-statistic maps for components, reflecting voxel-wise component loadings.

    Returns
    -------
    kappas, rhos : (C) array_like
        Averaged pseudo-F-statistics for TE-dependence and -independence
        models, respectively.
    """
    assert F_T2_maps.shape == F_S0_maps.shape == Z_maps.shape

    RepLGR.info(
        "Kappa (kappa) and Rho (rho) were calculated as measures of "
        "TE-dependence and TE-independence, respectively."
    )

    weight_maps = Z_maps ** 2.0
    n_components = Z_maps.shape[1]
    kappas, rhos = np.zeros(n_components), np.zeros(n_components)
    for i_comp in range(n_components):
        kappas[i_comp] = np.average(F_T2_maps[:, i_comp], weights=weight_maps[:, i_comp])
        rhos[i_comp] = np.average(F_S0_maps[:, i_comp], weights=weight_maps[:, i_comp])
    return kappas, rhos


def calculate_varex(optcom_betas):
    """Calculate unnormalized(?) variance explained from unstandardized parameter estimate maps.

    Parameters
    ----------
    optcom_betas : (S x C) array_like
        Component-wise, unstandardized parameter estimates from the regression
        of the optimally combined data against component time series.

    Returns
    -------
    varex : (C) array_like
        Unnormalized variance explained for each component.
    """
    compvar = (optcom_betas ** 2).sum(axis=0)
    varex = 100 * (compvar / compvar.sum())
    return varex


def calculate_varex_norm(weights):
    """Calculate normalized variance explained from standardized parameter estimate maps.

    Parameters
    ----------
    weights : (S x C) array_like
        Standardized parameter estimate maps for components.

    Returns
    -------
    varex_norm : (C) array_like
        Normalized variance explained scaled from 0 to 1.
    """
    compvar = (weights ** 2).sum(axis=0)
    varex_norm = compvar / compvar.sum()
    return varex_norm


def compute_dice(clmaps1, clmaps2, axis=0):
    """Compute the Dice similarity index between two thresholded and binarized maps.

    NaNs are converted automatically to zeroes.

    Parameters
    ----------
    clmaps1, clmaps2 : (S x C) array_like
        Thresholded and binarized arrays.
    axis : int or None, optional
        Axis along which to calculate DSI. Default is 0.

    Returns
    -------
    dice_values : array_like
        DSI values.
    """
    assert clmaps1.shape == clmaps2.shape

    dice_values = utils.dice(clmaps1, clmaps2, axis=axis)
    dice_values = np.nan_to_num(dice_values, 0)
    return dice_values


def compute_signal_minus_noise_z(Z_maps, Z_clmaps, F_T2_maps, z_thresh=1.95):
    """Compare signal and noise z-statistic distributions with a two-sample t-test.

    Divide voxel-level thresholded F-statistic maps into distributions of
    signal (voxels in significant clusters) and noise (voxels from
    non-significant clusters) statistics, then compare these distributions
    with a two-sample t-test. Convert the resulting t-statistics (per map)
    to normally distributed z-statistics.

    Parameters
    ----------
    Z_maps : (S x C) array_like
        Z-statistic maps for components, reflecting voxel-wise component loadings.
    Z_clmaps : (S x C) array_like
        Cluster-extent thresholded Z-statistic maps for components.
    F_T2_maps : (S x C) array_like
        Pseudo-F-statistic maps for components from TE-dependence models.
        Each voxel reflects the model fit for the component weights to the
        TE-dependence model across echoes.
    z_thresh : float, optional
        Z-statistic threshold for voxel-wise significance. Default is 1.95.

    Returns
    -------
    signal_minus_noise_z : (C) array_like
        Z-statistics from component-wise signal > noise paired t-tests.
    signal_minus_noise_p : (C) array_like
        P-values from component-wise signal > noise paired t-tests.
    """
    assert Z_maps.shape == Z_clmaps.shape == F_T2_maps.shape

    n_components = Z_maps.shape[1]
    signal_minus_noise_z = np.zeros(n_components)
    signal_minus_noise_p = np.zeros(n_components)
    noise_idx = (np.abs(Z_maps) > z_thresh) & (Z_clmaps == 0)
    countnoise = noise_idx.sum(axis=0)
    countsignal = Z_clmaps.sum(axis=0)
    for i_comp in range(n_components):
        noise_FT2_Z = 0.5 * np.log(F_T2_maps[noise_idx[:, i_comp], i_comp])
        signal_FT2_Z = 0.5 * np.log(F_T2_maps[Z_clmaps[:, i_comp] == 1, i_comp])
        n_noise_dupls = noise_FT2_Z.size - np.unique(noise_FT2_Z).size
        if n_noise_dupls:
            LGR.debug(
                "For component {}, {} duplicate noise F-values "
                "detected.".format(i_comp, n_noise_dupls)
            )
        n_signal_dupls = signal_FT2_Z.size - np.unique(signal_FT2_Z).size
        if n_signal_dupls:
            LGR.debug(
                "For component {}, {} duplicate signal F-values "
                "detected.".format(i_comp, n_signal_dupls)
            )
        dof = countnoise[i_comp] + countsignal[i_comp] - 2

        t_value, signal_minus_noise_p[i_comp] = stats.ttest_ind(
            signal_FT2_Z, noise_FT2_Z, equal_var=False
        )
        signal_minus_noise_z[i_comp] = t_to_z(t_value, dof)

    signal_minus_noise_z = np.nan_to_num(signal_minus_noise_z, 0)
    signal_minus_noise_p = np.nan_to_num(signal_minus_noise_p, 0)
    return signal_minus_noise_z, signal_minus_noise_p


def compute_signal_minus_noise_t(Z_maps, Z_clmaps, F_T2_maps, z_thresh=1.95):
    """Compare signal and noise t-statistic distributions with a two-sample t-test.

    Divide voxel-level thresholded F-statistic maps into distributions of
    signal (voxels in significant clusters) and noise (voxels from
    non-significant clusters) statistics, then compare these distributions
    with a two-sample t-test.

    Parameters
    ----------
    Z_maps : (S x C) array_like
        Z-statistic maps for components, reflecting voxel-wise component loadings.
    Z_clmaps : (S x C) array_like
        Cluster-extent thresholded Z-statistic maps for components.
    F_T2_maps : (S x C) array_like
        Pseudo-F-statistic maps for components from TE-dependence models.
        Each voxel reflects the model fit for the component weights to the
        TE-dependence model across echoes.
    z_thresh : float, optional
        Z-statistic threshold for voxel-wise significance. Default is 1.95.

    Returns
    -------
    signal_minus_noise_t : (C) array_like
        T-statistics from component-wise signal > noise paired t-tests.
    signal_minus_noise_p : (C) array_like
        P-values from component-wise signal > noise paired t-tests.
    """
    assert Z_maps.shape == Z_clmaps.shape == F_T2_maps.shape

    n_components = Z_maps.shape[1]
    signal_minus_noise_t = np.zeros(n_components)
    signal_minus_noise_p = np.zeros(n_components)
    noise_idx = (np.abs(Z_maps) > z_thresh) & (Z_clmaps == 0)
    for i_comp in range(n_components):
        # NOTE: Why only compare distributions of *unique* F-statistics?
        noise_FT2_Z = np.log10(np.unique(F_T2_maps[noise_idx[:, i_comp], i_comp]))
        signal_FT2_Z = np.log10(np.unique(F_T2_maps[Z_clmaps[:, i_comp] == 1, i_comp]))
        (signal_minus_noise_t[i_comp], signal_minus_noise_p[i_comp]) = stats.ttest_ind(
            signal_FT2_Z, noise_FT2_Z, equal_var=False
        )

    signal_minus_noise_t = np.nan_to_num(signal_minus_noise_t, 0)
    signal_minus_noise_p = np.nan_to_num(signal_minus_noise_p, 0)
    return signal_minus_noise_t, signal_minus_noise_p


def compute_countsignal(stat_cl_maps):
    """Count the number of significant voxels in a set of cluster-extent thresholded maps.

    Parameters
    ----------
    stat_cl_maps : (S x C) array_like
        Statistical map after cluster-extent thresholding and binarization.

    Returns
    -------
    countsignal : (C) array_like
        Number of significant (non-zero) voxels for each map in cl_arr.
    """
    countsignal = stat_cl_maps.sum(axis=0)
    return countsignal


def compute_countnoise(stat_maps, stat_cl_maps, stat_thresh=1.95):
    """Count the number of significant voxels from non-significant clusters.

    This is done after application of a cluster-defining threshold, but compared against results
    from cluster-extent thresholding.

    Parameters
    ----------
    stat_maps : (S x C) array_like
        Unthresholded statistical maps.
    stat_cl_maps : (S x C) array_like
        Cluster-extent thresholded and binarized version of stat_maps.
    stat_thresh : float, optional
        Statistical threshold. Default is 1.95 (Z-statistic threshold
        corresponding to p<X one-sided).

    Returns
    -------
    countnoise : (C) array_like
        Numbers of significant non-cluster voxels from the statistical maps.
    """
    assert stat_maps.shape == stat_cl_maps.shape

    noise_idx = (np.abs(stat_maps) > stat_thresh) & (stat_cl_maps == 0)
    countnoise = noise_idx.sum(axis=0)
    return countnoise


def generate_decision_table_score(kappa, dice_FT2, signal_minus_noise_t, countnoise, countsigFT2):
    """Generate a five-metric decision table.

    Metrics are ranked in either descending or ascending order if they measure TE-dependence or
    -independence, respectively, and are then averaged for each component.

    Parameters
    ----------
    kappa : (C) array_like
        Pseudo-F-statistics for TE-dependence model.
    dice_FT2 : (C) array_like
        Dice similarity index for cluster-extent thresholded beta maps and
        cluster-extent thresholded TE-dependence F-statistic maps.
    signal_minus_noise_t : (C) array_like
        Signal-noise t-statistic metrics.
    countnoise : (C) array_like
        Numbers of significant non-cluster voxels from the thresholded beta
        maps.
    countsigFT2 : (C) array_like
        Numbers of significant voxels from clusters from the thresholded
        TE-dependence F-statistic maps.

    Returns
    -------
    d_table_score : (C) array_like
        Decision table metric scores.
    """
    assert (
        kappa.shape
        == dice_FT2.shape
        == signal_minus_noise_t.shape
        == countnoise.shape
        == countsigFT2.shape
    )

    d_table_rank = np.vstack(
        [
            len(kappa) - stats.rankdata(kappa),
            len(kappa) - stats.rankdata(dice_FT2),
            len(kappa) - stats.rankdata(signal_minus_noise_t),
            stats.rankdata(countnoise),
            len(kappa) - stats.rankdata(countsigFT2),
        ]
    ).T
    d_table_score = d_table_rank.mean(axis=1)
    return d_table_score<|MERGE_RESOLUTION|>--- conflicted
+++ resolved
@@ -7,12 +7,7 @@
 from tedana import io, utils
 from tedana.stats import computefeats2, get_coeffs, t_to_z
 
-<<<<<<< HEAD
-LGR = logging.getLogger(__name__)
-=======
-
 LGR = logging.getLogger("GENERAL")
->>>>>>> 7e1cf2c6
 RepLGR = logging.getLogger("REPORT")
 RefLGR = logging.getLogger("REFERENCES")
 
