--- conflicted
+++ resolved
@@ -222,12 +222,6 @@
     """
     acc = comptable[comptable.classification == 'accepted'].index.values
 
-<<<<<<< HEAD
-=======
-    fout = filewrite(ts, op.join(out_dir, 'ts_OC'), ref_img)
-    LGR.info('Writing optimally combined time series: {}'.format(op.abspath(fout)))
-
->>>>>>> 5ce82967
     write_split_ts(ts, mmix, mask, comptable, ref_img, out_dir=out_dir, suffix='OC')
 
     ts_B = get_coeffs(ts, mmix, mask)
