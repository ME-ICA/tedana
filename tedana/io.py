--- conflicted
+++ resolved
@@ -324,7 +324,6 @@
     return comp_name
 
 
-<<<<<<< HEAD
 def denoise_ts(data, mmix, mask, comptable):
     """Apply component classifications to data for denoising.
 
@@ -364,11 +363,8 @@
     return dnts, hikts, lowkts
 
 
-def write_split_ts(data, mmix, mask, comptable, ref_img, out_dir='.', suffix=''):
-=======
 # File Writing Functions
 def write_split_ts(data, mmix, mask, comptable, io_generator, echo=0):
->>>>>>> e1bfc01e
     """
     Splits `data` into denoised / noise / ignored time series and saves to disk
 
@@ -412,20 +408,6 @@
     dnts, hikts, lowkts = denoise_ts(data, mmix, mask, comptable)
 
     if len(acc) != 0:
-<<<<<<< HEAD
-        fout = filewrite(hikts,
-                         op.join(out_dir, 'hik_ts_{0}'.format(suffix)), ref_img)
-        LGR.info('Writing high-Kappa time series: {}'.format(op.abspath(fout)))
-
-    if len(rej) != 0:
-        fout = filewrite(lowkts,
-                         op.join(out_dir, 'lowk_ts_{0}'.format(suffix)), ref_img)
-        LGR.info('Writing low-Kappa time series: {}'.format(op.abspath(fout)))
-
-    fout = filewrite(dnts,
-                     op.join(out_dir, 'dn_ts_{0}'.format(suffix)), ref_img)
-    LGR.info('Writing denoised time series: {}'.format(op.abspath(fout)))
-=======
         if echo != 0:
             fout = io_generator.save_file(
                 utils.unmask(hikts, mask),
@@ -468,7 +450,6 @@
 
     LGR.info('Writing denoised time series: {}'.format(fout))
     return varexpl
->>>>>>> e1bfc01e
 
 
 def writeresults(ts, mask, comptable, mmix, n_vols, io_generator):
