--- conflicted
+++ resolved
@@ -298,15 +298,6 @@
     data : dict
         A dictionary representation of the JSON data.
 
-<<<<<<< HEAD
-    cbetas = get_ls_coeffs(data - data.mean(axis=-1, keepdims=True),
-                           mmix, mask)
-    betas = cbetas[mask]
-    if len(acc) != 0:
-        hikts = utils.unmask(betas[:, acc].dot(mmix.T[acc, :]), mask)
-    else:
-        hikts = None
-=======
     Raises
     ------
     FileNotFoundError if the file does not exist
@@ -318,38 +309,11 @@
         except json.decoder.JSONDecodeError:
             raise ValueError(f"File {path} is not a valid JSON.")
     return data
->>>>>>> a008689e
-
-
-def add_decomp_prefix(comp_num, prefix, max_value):
-    """
-    Create component name with leading zeros matching number of components
-
-    Parameters
-    ----------
-    comp_num : :obj:`int`
-        Component number
-    prefix : :obj:`str`
-        A prefix to prepend to the component name. An underscore is
-        automatically added between the prefix and the component number.
-    max_value : :obj:`int`
-        The maximum component number in the whole decomposition. Used to
-        determine the appropriate number of leading zeros in the component
-        name.
-
-    Returns
-    -------
-    comp_name : :obj:`str`
-        Component name in the form <prefix>_<zeros><comp_num>
-    """
-    n_digits = int(np.log10(max_value)) + 1
-    comp_name = "{0:08d}".format(int(comp_num))
-    comp_name = "{0}_{1}".format(prefix, comp_name[8 - n_digits :])
-    return comp_name
-
-
-def denoise_ts(data, mmix, mask, comptable):
-    """Apply component classifications to data for denoising.
+
+
+def write_split_ts(data, mmix, mask, comptable, ref_img, out_dir='.', suffix=''):
+    """
+    Splits `data` into denoised / noise / ignored time series and saves to disk
 
     Parameters
     ----------
@@ -360,28 +324,39 @@
         is components and `T` is the same as in `data`
     mask : (S,) array_like
         Boolean mask array
-    comptable : (C x X) :obj:`pandas.DataFrame`
-        Component metric table. One row for each component, with a column for
-        each metric. Requires at least one column: "classification".
-
-    Returns
-    -------
-    dnts : (S x T) array_like
-        Denoised data (i.e., data with rejected components removed).
-    hikts : (S x T) array_like
-        High-Kappa data (i.e., data composed only of accepted components).
-    lowkts : (S x T) array_like
-        Low-Kappa data (i.e., data composed only of rejected components).
-    """
-    acc = comptable[comptable.classification == "accepted"].index.values
-    rej = comptable[comptable.classification == "rejected"].index.values
+    ref_img : :obj:`str` or img_like
+        Reference image to dictate how outputs are saved to disk
+    out_dir : :obj:`str`, optional
+        Output directory.
+    suffix : :obj:`str`, optional
+        Appended to name of saved files (before extension). Default: ''
+
+    Returns
+    -------
+    varexpl : :obj:`float`
+        Percent variance of data explained by extracted + retained components
+
+    Notes
+    -----
+    This function writes out several files:
+
+    ======================    =================================================
+    Filename                  Content
+    ======================    =================================================
+    hik_ts_[suffix].nii       High-Kappa time series.
+    midk_ts_[suffix].nii      Mid-Kappa time series.
+    low_ts_[suffix].nii       Low-Kappa time series.
+    dn_ts_[suffix].nii        Denoised time series.
+    ======================    =================================================
+    """
+    acc = comptable[comptable.classification == 'accepted'].index.values
+    rej = comptable[comptable.classification == 'rejected'].index.values
 
     # mask and de-mean data
     mdata = data[mask]
     dmdata = mdata.T - mdata.T.mean(axis=0)
 
     # get variance explained by retained components
-<<<<<<< HEAD
     betas = get_ls_coeffs(dmdata.T, mmix, mask=None)
     varexpl = (1 - ((dmdata.T - betas.dot(mmix.T))**2.).sum() /
                (dmdata**2.).sum()) * 100
@@ -401,23 +376,16 @@
         fout = filewrite(utils.unmask(lowkts, mask),
                          op.join(out_dir, 'lowk_ts_{0}'.format(suffix)), ref_img)
         LGR.info('Writing low-Kappa time series: {}'.format(op.abspath(fout)))
-=======
-    betas = get_coeffs(dmdata.T, mmix, mask=None)
-    varexpl = (1 - ((dmdata.T - betas.dot(mmix.T)) ** 2.0).sum() / (dmdata**2.0).sum()) * 100
-    LGR.info("Variance explained by decomposition: {:.02f}%".format(varexpl))
->>>>>>> a008689e
-
-    # create component-based data
-    hikts = utils.unmask(betas[:, acc].dot(mmix.T[acc, :]), mask)
-    lowkts = utils.unmask(betas[:, rej].dot(mmix.T[rej, :]), mask)
-    dnts = utils.unmask(data[mask] - lowkts[mask], mask)
-    return dnts, hikts, lowkts
-
-
-# File Writing Functions
-def write_split_ts(data, mmix, mask, comptable, io_generator, echo=0):
-    """
-    Splits `data` into denoised / noise / ignored time series and saves to disk
+
+    fout = filewrite(utils.unmask(dnts, mask),
+                     op.join(out_dir, 'dn_ts_{0}'.format(suffix)), ref_img)
+    LGR.info('Writing denoised time series: {}'.format(op.abspath(fout)))
+    return varexpl
+
+
+def writefeats(data, mmix, mask, ref_img, out_dir='.', suffix=''):
+    """
+    Converts `data` to component space with `mmix` and saves to disk
 
     Parameters
     ----------
@@ -428,66 +396,36 @@
         is components and `T` is the same as in `data`
     mask : (S,) array_like
         Boolean mask array
-    io_generator : :obj:`tedana.io.OutputGenerator`
+    ref_img : :obj:`str` or img_like
         Reference image to dictate how outputs are saved to disk
     out_dir : :obj:`str`, optional
         Output directory.
-    echo: :obj: `int`, optional
-        Echo number to generate filenames, used by some verbose
-        functions. Default 0.
-
-    Returns
-    -------
-    varexpl : :obj:`float`
-        Percent variance of data explained by extracted + retained components
+    suffix : :obj:`str`, optional
+        Appended to name of saved files (before extension). Default: ''
+
+    Returns
+    -------
+    fname : :obj:`str`
+        Filepath to saved file
 
     Notes
     -----
-    This function writes out several files:
-
-    ============================    ============================================
-    Filename                        Content
-    ============================    ============================================
-    [prefix]Accepted_bold.nii.gz    High-Kappa time series.
-    [prefix]Rejected_bold.nii.gz    Low-Kappa time series.
-    [prefix]Denoised_bold.nii.gz    Denoised time series.
-    ============================    ============================================
-    """
-    acc = comptable[comptable.classification == "accepted"].index.values
-    rej = comptable[comptable.classification == "rejected"].index.values
-
-<<<<<<< HEAD
+    This function writes out a file:
+
+    ======================    =================================================
+    Filename                  Content
+    ======================    =================================================
+    feats_[suffix].nii        Z-normalized spatial component maps.
+    ======================    =================================================
+    """
+
     # write feature versions of components
     feats = utils.unmask(get_ls_zvalues(data, mmix, mask), mask)
     fname = filewrite(feats, op.join(out_dir, 'feats_{0}'.format(suffix)), ref_img)
     return fname
-=======
-    dnts, hikts, lowkts = denoise_ts(data, mmix, mask, comptable)
->>>>>>> a008689e
-
-    if len(acc) != 0:
-        if echo != 0:
-            fout = io_generator.save_file(hikts, "high kappa ts split img", echo=echo)
-        else:
-            fout = io_generator.save_file(hikts, "high kappa ts img")
-        LGR.info("Writing high-Kappa time series: {}".format(fout))
-
-    if len(rej) != 0:
-        if echo != 0:
-            fout = io_generator.save_file(lowkts, "low kappa ts split img", echo=echo)
-        else:
-            fout = io_generator.save_file(lowkts, "low kappa ts img")
-        LGR.info("Writing low-Kappa time series: {}".format(fout))
-
-    if echo != 0:
-        fout = io_generator.save_file(dnts, "denoised ts split img", echo=echo)
-    else:
-        fout = io_generator.save_file(dnts, "denoised ts img")
-
-    LGR.info("Writing denoised time series: {}".format(fout))
-
-
-def writeresults(ts, mask, comptable, mmix, n_vols, io_generator):
+
+
+def writeresults(ts, mask, comptable, mmix, n_vols, ref_img, out_dir='.'):
     """
     Denoises `ts` and saves all resulting files to disk
 
@@ -508,6 +446,387 @@
         Number of volumes in original time series
     ref_img : :obj:`str` or img_like
         Reference image to dictate how outputs are saved to disk
+    out_dir : :obj:`str`, optional
+        Output directory.
+
+    Notes
+    -----
+    This function writes out several files:
+
+    ======================    =================================================
+    Filename                  Content
+    ======================    =================================================
+    hik_ts_OC.nii             High-Kappa time series. Generated by
+                              :py:func:`tedana.utils.io.write_split_ts`.
+    midk_ts_OC.nii            Mid-Kappa time series. Generated by
+                              :py:func:`tedana.utils.io.write_split_ts`.
+    low_ts_OC.nii             Low-Kappa time series. Generated by
+                              :py:func:`tedana.utils.io.write_split_ts`.
+    dn_ts_OC.nii              Denoised time series. Generated by
+                              :py:func:`tedana.utils.io.write_split_ts`.
+    betas_OC.nii              Full ICA coefficient feature set.
+    betas_hik_OC.nii          Denoised ICA coefficient feature set.
+    feats_OC2.nii             Z-normalized spatial component maps. Generated
+                              by :py:func:`tedana.utils.io.writefeats`.
+    ts_OC.nii                 Optimally combined 4D time series.
+    ======================    =================================================
+    """
+    acc = comptable[comptable.classification == 'accepted'].index.values
+
+    fout = filewrite(ts, op.join(out_dir, 'ts_OC'), ref_img)
+    LGR.info('Writing optimally combined time series: {}'.format(op.abspath(fout)))
+
+    write_split_ts(ts, mmix, mask, comptable, ref_img, out_dir=out_dir, suffix='OC')
+
+    ts_B = get_ls_coeffs(ts, mmix, mask)
+    fout = filewrite(ts_B, op.join(out_dir, 'betas_OC'), ref_img)
+    LGR.info('Writing full ICA coefficient feature set: {}'.format(op.abspath(fout)))
+
+    if len(acc) != 0:
+        fout = filewrite(ts_B[:, acc], op.join(out_dir, 'betas_hik_OC'), ref_img)
+        LGR.info('Writing denoised ICA coefficient feature set: {}'.format(op.abspath(fout)))
+        fout = writefeats(split_ts(ts, mmix, mask, comptable)[0],
+                          mmix[:, acc], mask, ref_img, out_dir=out_dir,
+                          suffix='OC2')
+        LGR.info('Writing Z-normalized spatial component maps: {}'.format(op.abspath(fout)))
+
+
+def writeresults_echoes(catd, mmix, mask, comptable, ref_img, out_dir='.'):
+    """
+    Saves individually denoised echos to disk
+
+    Parameters
+    ----------
+    catd : (S x E x T) array_like
+        Input data time series
+    mmix : (C x T) array_like
+        Mixing matrix for converting input data to component space, where `C`
+        is components and `T` is the same as in `data`
+    mask : (S,) array_like
+        Boolean mask array
+    comptable : (C x X) :obj:`pandas.DataFrame`
+        Component metric table. One row for each component, with a column for
+        each metric. The index should be the component number.
+    ref_img : :obj:`str` or img_like
+        Reference image to dictate how outputs are saved to disk
+    out_dir : :obj:`str`, optional
+        Output directory.
+
+    Notes
+    -----
+    This function writes out several files:
+
+    ======================    =================================================
+    Filename                  Content
+    ======================    =================================================
+    hik_ts_e[echo].nii        High-Kappa timeseries for echo number ``echo``.
+                              Generated by
+                              :py:func:`tedana.utils.io.write_split_ts`.
+    midk_ts_e[echo].nii       Mid-Kappa timeseries for echo number ``echo``.
+                              Generated by
+                              :py:func:`tedana.utils.io.write_split_ts`.
+    lowk_ts_e[echo].nii       Low-Kappa timeseries for echo number ``echo``.
+                              Generated by
+                              :py:func:`tedana.utils.io.write_split_ts`.
+    dn_ts_e[echo].nii         Denoised timeseries for echo number ``echo``.
+                              Generated by
+                              :py:func:`tedana.utils.io.write_split_ts`.
+    ======================    =================================================
+    """
+
+    for i_echo in range(catd.shape[1]):
+        LGR.info('Writing Kappa-filtered echo #{:01d} timeseries'.format(i_echo + 1))
+        write_split_ts(catd[:, i_echo, :], mmix, mask, comptable, ref_img,
+                       out_dir=out_dir, suffix='e%i' % (i_echo + 1))
+
+
+def new_nii_like(ref_img, data, affine=None, copy_header=True):
+    """
+    Coerces `data` into NiftiImage format like `ref_img`
+
+    Parameters
+    ----------
+    ref_img : :obj:`str` or img_like
+        Reference image
+    data : (S [x T]) array_like
+        Data to be saved
+    affine : (4 x 4) array_like, optional
+        Transformation matrix to be used. Default: `ref_img.affine`
+    copy_header : :obj:`bool`, optional
+        Whether to copy header from `ref_img` to new image. Default: True
+
+    Returns
+    -------
+    nii : :obj:`nibabel.nifti1.Nifti1Image`
+        NiftiImage
+    """
+
+    ref_img = check_niimg(ref_img)
+    newdata = data.reshape(ref_img.shape[:3] + data.shape[1:])
+    if '.nii' not in ref_img.valid_exts:
+        # this is rather ugly and may lose some information...
+        nii = nib.Nifti1Image(newdata, affine=ref_img.affine,
+                              header=ref_img.header)
+    else:
+        # nilearn's `new_img_like` is a very nice function
+        nii = new_img_like(ref_img, newdata, affine=affine,
+                           copy_header=copy_header)
+    nii.set_data_dtype(data.dtype)
+
+    return nii
+
+
+def filewrite(data, filename, ref_img, gzip=True, copy_header=True):
+    """
+    Writes `data` to `filename` in format of `ref_img`
+
+    Parameters
+    ----------
+    data : (S [x T]) array_like
+        Data to be saved
+    filename : :obj:`str`
+        Filepath where data should be saved to
+    ref_img : :obj:`str` or img_like
+        Reference image
+    gzip : :obj:`bool`, optional
+        Whether to gzip output (if not specified in `filename`). Only applies
+        if output dtype is NIFTI. Default: True
+    copy_header : :obj:`bool`, optional
+        Whether to copy header from `ref_img` to new image. Default: True
+
+    Returns
+    -------
+    name : :obj:`str`
+        Path of saved image (with added extensions, as appropriate)
+    """
+
+    # get reference image for comparison
+    if isinstance(ref_img, list):
+        ref_img = ref_img[0]
+
+    # generate out file for saving
+    out = new_nii_like(ref_img, data, copy_header=copy_header)
+
+    # FIXME: we only handle writing to nifti right now
+    # get root of desired output file and save as nifti image
+    root = op.dirname(filename)
+    base = op.basename(filename)
+    base, ext, add = splitext_addext(base)
+    root = op.join(root, base)
+    name = '{}.{}'.format(root, 'nii.gz' if gzip else 'nii')
+    out.to_filename(name)
+
+    return name
+
+
+def load_data(data, n_echos=None):
+    """
+    Coerces input `data` files to required 3D array output
+
+    Parameters
+    ----------
+    data : (X x Y x M x T) array_like or :obj:`list` of img_like
+        Input multi-echo data array, where `X` and `Y` are spatial dimensions,
+        `M` is the Z-spatial dimensions with all the input echos concatenated,
+        and `T` is time. A list of image-like objects (e.g., .nii) are
+        accepted, as well
+    n_echos : :obj:`int`, optional
+        Number of echos in provided data array. Only necessary if `data` is
+        array_like. Default: None
+
+    Returns
+    -------
+    fdata : (S x E x T) :obj:`numpy.ndarray`
+        Output data where `S` is samples, `E` is echos, and `T` is time
+    ref_img : :obj:`str` or :obj:`numpy.ndarray`
+        Filepath to reference image for saving output files or NIFTI-like array
+    """
+    if n_echos is None:
+        raise ValueError('Number of echos must be specified. '
+                         'Confirm that TE times are provided with the `-e` argument.')
+
+    if isinstance(data, list):
+        if len(data) == 1:  # a z-concatenated file was provided
+            data = data[0]
+        elif len(data) == 2:  # inviable -- need more than 2 echos
+            raise ValueError('Cannot run `tedana` with only two echos: '
+                             '{}'.format(data))
+        else:  # individual echo files were provided (surface or volumetric)
+            fdata = np.stack([utils.load_image(f) for f in data], axis=1)
+            ref_img = check_niimg(data[0])
+            ref_img.header.extensions = []
+            return np.atleast_3d(fdata), ref_img
+
+    img = check_niimg(data)
+    (nx, ny), nz = img.shape[:2], img.shape[2] // n_echos
+    fdata = utils.load_image(img.get_fdata().reshape(nx, ny, nz, n_echos, -1, order='F'))
+    # create reference image
+    ref_img = img.__class__(np.zeros((nx, ny, nz, 1)), affine=img.affine,
+                            header=img.header, extra=img.extra)
+    ref_img.header.extensions = []
+    ref_img.header.set_sform(ref_img.header.get_sform(), code=1)
+
+    return fdata, ref_img
+
+
+def add_decomp_prefix(comp_num, prefix, max_value):
+    """
+    Create component name with leading zeros matching number of components
+
+    Parameters
+    ----------
+    comp_num : :obj:`int`
+        Component number
+    prefix : :obj:`str`
+        A prefix to prepend to the component name. An underscore is
+        automatically added between the prefix and the component number.
+    max_value : :obj:`int`
+        The maximum component number in the whole decomposition. Used to
+        determine the appropriate number of leading zeros in the component
+        name.
+
+    Returns
+    -------
+    comp_name : :obj:`str`
+        Component name in the form <prefix>_<zeros><comp_num>
+    """
+    n_digits = int(np.log10(max_value)) + 1
+    comp_name = "{0:08d}".format(int(comp_num))
+    comp_name = "{0}_{1}".format(prefix, comp_name[8 - n_digits :])
+    return comp_name
+
+
+def denoise_ts(data, mmix, mask, comptable):
+    """Apply component classifications to data for denoising.
+
+    Parameters
+    ----------
+    data : (S x T) array_like
+        Input time series
+    mmix : (C x T) array_like
+        Mixing matrix for converting input data to component space, where `C`
+        is components and `T` is the same as in `data`
+    mask : (S,) array_like
+        Boolean mask array
+    comptable : (C x X) :obj:`pandas.DataFrame`
+        Component metric table. One row for each component, with a column for
+        each metric. Requires at least one column: "classification".
+
+    Returns
+    -------
+    dnts : (S x T) array_like
+        Denoised data (i.e., data with rejected components removed).
+    hikts : (S x T) array_like
+        High-Kappa data (i.e., data composed only of accepted components).
+    lowkts : (S x T) array_like
+        Low-Kappa data (i.e., data composed only of rejected components).
+    """
+    acc = comptable[comptable.classification == "accepted"].index.values
+    rej = comptable[comptable.classification == "rejected"].index.values
+
+    # mask and de-mean data
+    mdata = data[mask]
+    dmdata = mdata.T - mdata.T.mean(axis=0)
+
+    # get variance explained by retained components
+    betas = get_ls_coeffs(dmdata.T, mmix, mask=None)
+    varexpl = (1 - ((dmdata.T - betas.dot(mmix.T)) ** 2.0).sum() / (dmdata**2.0).sum()) * 100
+    LGR.info("Variance explained by decomposition: {:.02f}%".format(varexpl))
+
+    # create component-based data
+    hikts = utils.unmask(betas[:, acc].dot(mmix.T[acc, :]), mask)
+    lowkts = utils.unmask(betas[:, rej].dot(mmix.T[rej, :]), mask)
+    dnts = utils.unmask(data[mask] - lowkts[mask], mask)
+    return dnts, hikts, lowkts
+
+
+# File Writing Functions
+def write_split_ts(data, mmix, mask, comptable, io_generator, echo=0):
+    """
+    Splits `data` into denoised / noise / ignored time series and saves to disk
+
+    Parameters
+    ----------
+    data : (S x T) array_like
+        Input time series
+    mmix : (C x T) array_like
+        Mixing matrix for converting input data to component space, where `C`
+        is components and `T` is the same as in `data`
+    mask : (S,) array_like
+        Boolean mask array
+    io_generator : :obj:`tedana.io.OutputGenerator`
+        Reference image to dictate how outputs are saved to disk
+    out_dir : :obj:`str`, optional
+        Output directory.
+    echo: :obj: `int`, optional
+        Echo number to generate filenames, used by some verbose
+        functions. Default 0.
+
+    Returns
+    -------
+    varexpl : :obj:`float`
+        Percent variance of data explained by extracted + retained components
+
+    Notes
+    -----
+    This function writes out several files:
+
+    ============================    ============================================
+    Filename                        Content
+    ============================    ============================================
+    [prefix]Accepted_bold.nii.gz    High-Kappa time series.
+    [prefix]Rejected_bold.nii.gz    Low-Kappa time series.
+    [prefix]Denoised_bold.nii.gz    Denoised time series.
+    ============================    ============================================
+    """
+    acc = comptable[comptable.classification == "accepted"].index.values
+    rej = comptable[comptable.classification == "rejected"].index.values
+
+    dnts, hikts, lowkts = denoise_ts(data, mmix, mask, comptable)
+
+    if len(acc) != 0:
+        if echo != 0:
+            fout = io_generator.save_file(hikts, "high kappa ts split img", echo=echo)
+        else:
+            fout = io_generator.save_file(hikts, "high kappa ts img")
+        LGR.info("Writing high-Kappa time series: {}".format(fout))
+
+    if len(rej) != 0:
+        if echo != 0:
+            fout = io_generator.save_file(lowkts, "low kappa ts split img", echo=echo)
+        else:
+            fout = io_generator.save_file(lowkts, "low kappa ts img")
+        LGR.info("Writing low-Kappa time series: {}".format(fout))
+
+    if echo != 0:
+        fout = io_generator.save_file(dnts, "denoised ts split img", echo=echo)
+    else:
+        fout = io_generator.save_file(dnts, "denoised ts img")
+
+    LGR.info("Writing denoised time series: {}".format(fout))
+
+
+def writeresults(ts, mask, comptable, mmix, n_vols, io_generator):
+    """
+    Denoises `ts` and saves all resulting files to disk
+
+    Parameters
+    ----------
+    ts : (S x T) array_like
+        Time series to denoise and save to disk
+    mask : (S,) array_like
+        Boolean mask array
+    comptable : (C x X) :obj:`pandas.DataFrame`
+        Component metric table. One row for each component, with a column for
+        each metric. Requires at least two columns: "component" and
+        "classification".
+    mmix : (C x T) array_like
+        Mixing matrix for converting input data to component space, where `C`
+        is components and `T` is the same as in `data`
+    n_vols : :obj:`int`
+        Number of volumes in original time series
+    ref_img : :obj:`str` or img_like
+        Reference image to dictate how outputs are saved to disk
 
     Notes
     -----
@@ -534,22 +853,16 @@
     acc = comptable[comptable.classification == "accepted"].index.values
     write_split_ts(ts, mmix, mask, comptable, io_generator)
 
-<<<<<<< HEAD
     ts_B = get_ls_coeffs(ts, mmix, mask)
-    fout = filewrite(ts_B, op.join(out_dir, 'betas_OC'), ref_img)
-    LGR.info('Writing full ICA coefficient feature set: {}'.format(op.abspath(fout)))
-=======
-    ts_B = get_coeffs(ts, mmix, mask)
     fout = io_generator.save_file(ts_B, "ICA components img")
     LGR.info("Writing full ICA coefficient feature set: {}".format(fout))
->>>>>>> a008689e
 
     if len(acc) != 0:
         fout = io_generator.save_file(ts_B[:, acc], "ICA accepted components img")
         LGR.info("Writing denoised ICA coefficient feature set: {}".format(fout))
 
         # write feature versions of components
-        feats = computefeats2(split_ts(ts, mmix, mask, comptable)[0], mmix[:, acc], mask)
+        feats = get_ls_zvalues(split_ts(ts, mmix, mask, comptable)[0], mmix[:, acc], mask)
         feats = utils.unmask(feats, mask)
         fname = io_generator.save_file(feats, "z-scored ICA accepted components img")
         LGR.info("Writing Z-normalized spatial component maps: {}".format(fname))
@@ -717,7 +1030,7 @@
     """
     acc = comptable[comptable.classification == "accepted"].index.values
 
-    cbetas = get_coeffs(data - data.mean(axis=-1, keepdims=True), mmix, mask)
+    cbetas = get_ls_coeffs(data - data.mean(axis=-1, keepdims=True), mmix, mask)
     betas = cbetas[mask]
     if len(acc) != 0:
         hikts = utils.unmask(betas[:, acc].dot(mmix.T[acc, :]), mask)
