--- conflicted
+++ resolved
@@ -339,57 +339,6 @@
         data_type = type(data)
         if not isinstance(data, pd.DataFrame):
             raise TypeError(f"data must be pd.Data, not type {data_type}.")
-<<<<<<< HEAD
-
-        # Replace blanks with numpy NaN
-        deblanked = data.replace("", np.nan)
-        deblanked.to_csv(name, sep="\t", line_terminator="\n", na_rep="n/a", index=False)
-
-    def save_self(self):
-        fname = self.save_file(self.registry, "registry json")
-        return fname
-
-
-class InputHarvester:
-    """Class for turning a registry file into a lookup table to get previous data."""
-
-    loaders = {
-        "json": lambda f: load_json(f),
-        "tsv": lambda f: pd.read_csv(f, delimiter="\t"),
-        "img": lambda f: nib.load(f),
-    }
-
-    def __init__(self, path):
-        self._full_path = path
-        self._base_dir = op.dirname(path)
-        self._registry = load_json(path)
-
-    def get_file_path(self, description):
-        if description in self._registry.keys():
-            return op.join(self._base_dir, self._registry[description])
-        else:
-            return None
-
-    def get_file_contents(self, description):
-        """Get file contents.
-
-        Notes
-        -----
-        Since we restrict to just these three types, this function should always return.
-        If more types are added, the loaders dict will need to be updated with an appropriate
-        loader.
-        """
-        for ftype, loader in InputHarvester.loaders.items():
-            if ftype in description:
-                return loader(self.get_file_path(description))
-
-    @property
-    def registry(self):
-        """The underlying file registry, including the root directory."""
-        d = self._registry
-        d["root"] = self._base_dir
-        return d
-=======
         if versiontuple(pd.__version__) >= versiontuple("1.5.2"):
             data.to_csv(name, sep="\t", lineterminator="\n", na_rep="n/a", index=False)
         else:
@@ -398,7 +347,6 @@
 
 def versiontuple(v):
     return tuple(map(int, (v.split("."))))
->>>>>>> 8285c153
 
 
 def get_fields(name):
