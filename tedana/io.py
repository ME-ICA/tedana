"""
Functions to handle file input/output
"""
import json
import logging
import os.path as op

import numpy as np
import pandas as pd
import nibabel as nib
from nibabel.filename_parser import splitext_addext
from nilearn._utils import check_niimg
from nilearn.image import new_img_like

from tedana import utils
from tedana.stats import computefeats2, get_ls_coeffs

LGR = logging.getLogger(__name__)
RepLGR = logging.getLogger('REPORT')
RefLGR = logging.getLogger('REFERENCES')


def split_ts(data, mmix, mask, comptable):
    """
    Splits `data` time series into accepted component time series and remainder

    Parameters
    ----------
    data : (S x T) array_like
        Input data, where `S` is samples and `T` is time
    mmix : (T x C) array_like
        Mixing matrix for converting input data to component space, where `C`
        is components and `T` is the same as in `data`
    mask : (S,) array_like
        Boolean mask array
    comptable : (C x X) :obj:`pandas.DataFrame`
        Component metric table. One row for each component, with a column for
        each metric. Requires at least two columns: "component" and
        "classification".

    Returns
    -------
    hikts : (S x T) :obj:`numpy.ndarray`
        Time series reconstructed using only components in `acc`
    rest : (S x T) :obj:`numpy.ndarray`
        Original data with `hikts` removed
    """
    acc = comptable[comptable.classification == 'accepted'].index.values

    cbetas = get_ls_coeffs(data - data.mean(axis=-1, keepdims=True),
                           mmix, mask)
    betas = cbetas[mask]
    if len(acc) != 0:
        hikts = utils.unmask(betas[:, acc].dot(mmix.T[acc, :]), mask)
    else:
        hikts = None

    resid = data - hikts

    return hikts, resid


def write_split_ts(data, mmix, mask, comptable, ref_img, out_dir='.', suffix=''):
    """
    Splits `data` into denoised / noise / ignored time series and saves to disk

    Parameters
    ----------
    data : (S x T) array_like
        Input time series
    mmix : (C x T) array_like
        Mixing matrix for converting input data to component space, where `C`
        is components and `T` is the same as in `data`
    mask : (S,) array_like
        Boolean mask array
    ref_img : :obj:`str` or img_like
        Reference image to dictate how outputs are saved to disk
    out_dir : :obj:`str`, optional
        Output directory.
    suffix : :obj:`str`, optional
        Appended to name of saved files (before extension). Default: ''

    Returns
    -------
    varexpl : :obj:`float`
        Percent variance of data explained by extracted + retained components

    Notes
    -----
    This function writes out several files:

    ======================    =================================================
    Filename                  Content
    ======================    =================================================
    hik_ts_[suffix].nii       High-Kappa time series.
    midk_ts_[suffix].nii      Mid-Kappa time series.
    low_ts_[suffix].nii       Low-Kappa time series.
    dn_ts_[suffix].nii        Denoised time series.
    ======================    =================================================
    """
    acc = comptable[comptable.classification == 'accepted'].index.values
    rej = comptable[comptable.classification == 'rejected'].index.values

    # mask and de-mean data
    mdata = data[mask]
    dmdata = mdata.T - mdata.T.mean(axis=0)

    # get variance explained by retained components
    betas = get_ls_coeffs(dmdata.T, mmix, mask=None)
    varexpl = (1 - ((dmdata.T - betas.dot(mmix.T))**2.).sum() /
               (dmdata**2.).sum()) * 100
    LGR.info('Variance explained by ICA decomposition: {:.02f}%'.format(varexpl))

    # create component and de-noised time series and save to files
    hikts = betas[:, acc].dot(mmix.T[acc, :])
    lowkts = betas[:, rej].dot(mmix.T[rej, :])
    dnts = data[mask] - lowkts

    if len(acc) != 0:
        fout = filewrite(utils.unmask(hikts, mask),
                         op.join(out_dir, 'hik_ts_{0}'.format(suffix)), ref_img)
        LGR.info('Writing high-Kappa time series: {}'.format(op.abspath(fout)))

    if len(rej) != 0:
        fout = filewrite(utils.unmask(lowkts, mask),
                         op.join(out_dir, 'lowk_ts_{0}'.format(suffix)), ref_img)
        LGR.info('Writing low-Kappa time series: {}'.format(op.abspath(fout)))

    fout = filewrite(utils.unmask(dnts, mask),
                     op.join(out_dir, 'dn_ts_{0}'.format(suffix)), ref_img)
    LGR.info('Writing denoised time series: {}'.format(op.abspath(fout)))
    return varexpl


def writefeats(data, mmix, mask, ref_img, out_dir='.', suffix=''):
    """
    Converts `data` to component space with `mmix` and saves to disk

    Parameters
    ----------
    data : (S x T) array_like
        Input time series
    mmix : (C x T) array_like
        Mixing matrix for converting input data to component space, where `C`
        is components and `T` is the same as in `data`
    mask : (S,) array_like
        Boolean mask array
    ref_img : :obj:`str` or img_like
        Reference image to dictate how outputs are saved to disk
    out_dir : :obj:`str`, optional
        Output directory.
    suffix : :obj:`str`, optional
        Appended to name of saved files (before extension). Default: ''

    Returns
    -------
    fname : :obj:`str`
        Filepath to saved file

    Notes
    -----
    This function writes out a file:

    ======================    =================================================
    Filename                  Content
    ======================    =================================================
    feats_[suffix].nii        Z-normalized spatial component maps.
    ======================    =================================================
    """

    # write feature versions of components
    feats = utils.unmask(computefeats2(data, mmix, mask), mask)
    fname = filewrite(feats, op.join(out_dir, 'feats_{0}'.format(suffix)), ref_img)
    return fname


def writeresults(ts, mask, comptable, mmix, n_vols, ref_img, out_dir='.'):
    """
    Denoises `ts` and saves all resulting files to disk

    Parameters
    ----------
    ts : (S x T) array_like
        Time series to denoise and save to disk
    mask : (S,) array_like
        Boolean mask array
    comptable : (C x X) :obj:`pandas.DataFrame`
        Component metric table. One row for each component, with a column for
        each metric. Requires at least two columns: "component" and
        "classification".
    mmix : (C x T) array_like
        Mixing matrix for converting input data to component space, where `C`
        is components and `T` is the same as in `data`
    n_vols : :obj:`int`
        Number of volumes in original time series
    ref_img : :obj:`str` or img_like
        Reference image to dictate how outputs are saved to disk
    out_dir : :obj:`str`, optional
        Output directory.

    Notes
    -----
    This function writes out several files:

    ======================    =================================================
    Filename                  Content
    ======================    =================================================
    hik_ts_OC.nii             High-Kappa time series. Generated by
                              :py:func:`tedana.utils.io.write_split_ts`.
    midk_ts_OC.nii            Mid-Kappa time series. Generated by
                              :py:func:`tedana.utils.io.write_split_ts`.
    low_ts_OC.nii             Low-Kappa time series. Generated by
                              :py:func:`tedana.utils.io.write_split_ts`.
    dn_ts_OC.nii              Denoised time series. Generated by
                              :py:func:`tedana.utils.io.write_split_ts`.
    betas_OC.nii              Full ICA coefficient feature set.
    betas_hik_OC.nii          Denoised ICA coefficient feature set.
    feats_OC2.nii             Z-normalized spatial component maps. Generated
                              by :py:func:`tedana.utils.io.writefeats`.
    ts_OC.nii                 Optimally combined 4D time series.
    ======================    =================================================
    """
    acc = comptable[comptable.classification == 'accepted'].index.values

    fout = filewrite(ts, op.join(out_dir, 'ts_OC'), ref_img)
    LGR.info('Writing optimally combined time series: {}'.format(op.abspath(fout)))

    write_split_ts(ts, mmix, mask, comptable, ref_img, out_dir=out_dir, suffix='OC')

<<<<<<< HEAD
    ts_B = get_ls_coeffs(ts, mmix, mask)
    fout = filewrite(ts_B, 'betas_OC', ref_img)
=======
    ts_B = get_coeffs(ts, mmix, mask)
    fout = filewrite(ts_B, op.join(out_dir, 'betas_OC'), ref_img)
>>>>>>> 5369e1d5
    LGR.info('Writing full ICA coefficient feature set: {}'.format(op.abspath(fout)))

    if len(acc) != 0:
        fout = filewrite(ts_B[:, acc], op.join(out_dir, 'betas_hik_OC'), ref_img)
        LGR.info('Writing denoised ICA coefficient feature set: {}'.format(op.abspath(fout)))
        fout = writefeats(split_ts(ts, mmix, mask, comptable)[0],
                          mmix[:, acc], mask, ref_img, out_dir=out_dir,
                          suffix='OC2')
        LGR.info('Writing Z-normalized spatial component maps: {}'.format(op.abspath(fout)))


def writeresults_echoes(catd, mmix, mask, comptable, ref_img, out_dir='.'):
    """
    Saves individually denoised echos to disk

    Parameters
    ----------
    catd : (S x E x T) array_like
        Input data time series
    mmix : (C x T) array_like
        Mixing matrix for converting input data to component space, where `C`
        is components and `T` is the same as in `data`
    mask : (S,) array_like
        Boolean mask array
    comptable : (C x X) :obj:`pandas.DataFrame`
        Component metric table. One row for each component, with a column for
        each metric. The index should be the component number.
    ref_img : :obj:`str` or img_like
        Reference image to dictate how outputs are saved to disk
    out_dir : :obj:`str`, optional
        Output directory.

    Notes
    -----
    This function writes out several files:

    ======================    =================================================
    Filename                  Content
    ======================    =================================================
    hik_ts_e[echo].nii        High-Kappa timeseries for echo number ``echo``.
                              Generated by
                              :py:func:`tedana.utils.io.write_split_ts`.
    midk_ts_e[echo].nii       Mid-Kappa timeseries for echo number ``echo``.
                              Generated by
                              :py:func:`tedana.utils.io.write_split_ts`.
    lowk_ts_e[echo].nii       Low-Kappa timeseries for echo number ``echo``.
                              Generated by
                              :py:func:`tedana.utils.io.write_split_ts`.
    dn_ts_e[echo].nii         Denoised timeseries for echo number ``echo``.
                              Generated by
                              :py:func:`tedana.utils.io.write_split_ts`.
    ======================    =================================================
    """

    for i_echo in range(catd.shape[1]):
        LGR.info('Writing Kappa-filtered echo #{:01d} timeseries'.format(i_echo + 1))
        write_split_ts(catd[:, i_echo, :], mmix, mask, comptable, ref_img,
                       out_dir=out_dir, suffix='e%i' % (i_echo + 1))


def new_nii_like(ref_img, data, affine=None, copy_header=True):
    """
    Coerces `data` into NiftiImage format like `ref_img`

    Parameters
    ----------
    ref_img : :obj:`str` or img_like
        Reference image
    data : (S [x T]) array_like
        Data to be saved
    affine : (4 x 4) array_like, optional
        Transformation matrix to be used. Default: `ref_img.affine`
    copy_header : :obj:`bool`, optional
        Whether to copy header from `ref_img` to new image. Default: True

    Returns
    -------
    nii : :obj:`nibabel.nifti1.Nifti1Image`
        NiftiImage
    """

    ref_img = check_niimg(ref_img)
    newdata = data.reshape(ref_img.shape[:3] + data.shape[1:])
    if '.nii' not in ref_img.valid_exts:
        # this is rather ugly and may lose some information...
        nii = nib.Nifti1Image(newdata, affine=ref_img.affine,
                              header=ref_img.header)
    else:
        # nilearn's `new_img_like` is a very nice function
        nii = new_img_like(ref_img, newdata, affine=affine,
                           copy_header=copy_header)
    nii.set_data_dtype(data.dtype)

    return nii


def filewrite(data, filename, ref_img, gzip=True, copy_header=True):
    """
    Writes `data` to `filename` in format of `ref_img`

    Parameters
    ----------
    data : (S [x T]) array_like
        Data to be saved
    filename : :obj:`str`
        Filepath where data should be saved to
    ref_img : :obj:`str` or img_like
        Reference image
    gzip : :obj:`bool`, optional
        Whether to gzip output (if not specified in `filename`). Only applies
        if output dtype is NIFTI. Default: True
    copy_header : :obj:`bool`, optional
        Whether to copy header from `ref_img` to new image. Default: True

    Returns
    -------
    name : :obj:`str`
        Path of saved image (with added extensions, as appropriate)
    """

    # get reference image for comparison
    if isinstance(ref_img, list):
        ref_img = ref_img[0]

    # generate out file for saving
    out = new_nii_like(ref_img, data, copy_header=copy_header)

    # FIXME: we only handle writing to nifti right now
    # get root of desired output file and save as nifti image
    root = op.dirname(filename)
    base = op.basename(filename)
    base, ext, add = splitext_addext(base)
    root = op.join(root, base)
    name = '{}.{}'.format(root, 'nii.gz' if gzip else 'nii')
    out.to_filename(name)

    return name


def load_data(data, n_echos=None):
    """
    Coerces input `data` files to required 3D array output

    Parameters
    ----------
    data : (X x Y x M x T) array_like or :obj:`list` of img_like
        Input multi-echo data array, where `X` and `Y` are spatial dimensions,
        `M` is the Z-spatial dimensions with all the input echos concatenated,
        and `T` is time. A list of image-like objects (e.g., .nii) are
        accepted, as well
    n_echos : :obj:`int`, optional
        Number of echos in provided data array. Only necessary if `data` is
        array_like. Default: None

    Returns
    -------
    fdata : (S x E x T) :obj:`numpy.ndarray`
        Output data where `S` is samples, `E` is echos, and `T` is time
    ref_img : :obj:`str` or :obj:`numpy.ndarray`
        Filepath to reference image for saving output files or NIFTI-like array
    """
    if n_echos is None:
        raise ValueError('Number of echos must be specified. '
                         'Confirm that TE times are provided with the `-e` argument.')

    if isinstance(data, list):
        if len(data) == 1:  # a z-concatenated file was provided
            data = data[0]
        elif len(data) == 2:  # inviable -- need more than 2 echos
            raise ValueError('Cannot run `tedana` with only two echos: '
                             '{}'.format(data))
        else:  # individual echo files were provided (surface or volumetric)
            fdata = np.stack([utils.load_image(f) for f in data], axis=1)
            ref_img = check_niimg(data[0])
            ref_img.header.extensions = []
            return np.atleast_3d(fdata), ref_img

    img = check_niimg(data)
    (nx, ny), nz = img.shape[:2], img.shape[2] // n_echos
    fdata = utils.load_image(img.get_data().reshape(nx, ny, nz, n_echos, -1, order='F'))
    # create reference image
    ref_img = img.__class__(np.zeros((nx, ny, nz, 1)), affine=img.affine,
                            header=img.header, extra=img.extra)
    ref_img.header.extensions = []
    ref_img.header.set_sform(ref_img.header.get_sform(), code=1)

    return fdata, ref_img


def add_decomp_prefix(comp_num, prefix, max_value):
    """
    Create component name with leading zeros matching number of components

    Parameters
    ----------
    comp_num : :obj:`int`
        Component number
    prefix : :obj:`str`
        A prefix to prepend to the component name. An underscore is
        automatically added between the prefix and the component number.
    max_value : :obj:`int`
        The maximum component number in the whole decomposition. Used to
        determine the appropriate number of leading zeros in the component
        name.

    Returns
    -------
    comp_name : :obj:`str`
        Component name in the form <prefix>_<zeros><comp_num>
    """
    n_digits = int(np.log10(max_value)) + 1
    comp_name = '{0:08d}'.format(int(comp_num))
    comp_name = '{0}_{1}'.format(prefix, comp_name[8 - n_digits:])
    return comp_name


def _rem_column_prefix(name):
    """
    Remove column prefix
    """
    return int(name.split('_')[-1])


def _find_comp_rows(name):
    """
    Find component rows
    """
    is_valid = False
    temp = name.split('_')
    if len(temp) == 2 and temp[-1].isdigit():
        is_valid = True
    return is_valid


def save_comptable(df, filename, label='ica', metadata=None):
    """
    Save pandas DataFrame as a BIDS Derivatives-compatible json file.

    Parameters
    ----------
    df : :obj:`pandas.DataFrame`
        DataFrame to save to file.
    filename : :obj:`str`
        File to which to output DataFrame.
    label : :obj:`str`, optional
        Prefix to add to component names in json file. Generally either "ica"
        or "pca".
    metadata : :obj:`dict` or None, optional
        Additional top-level metadata (e.g., decomposition description) to add
        to json file. Default is None.
    """
    save_df = df.copy()

    if 'component' not in save_df.columns:
        save_df['component'] = save_df.index

    # Rename components
    max_value = save_df['component'].max()
    save_df['component'] = save_df['component'].apply(
        add_decomp_prefix, prefix=label, max_value=max_value)
    save_df = save_df.set_index('component')
    save_df = save_df.fillna('n/a')

    data = save_df.to_dict(orient='index')

    if metadata is not None:
        data = {**data, **metadata}

    with open(filename, 'w') as fo:
        json.dump(data, fo, sort_keys=True, indent=4)


def load_comptable(filename):
    """
    Load a BIDS Derivatives decomposition json file into a pandas DataFrame.

    Parameters
    ----------
    filename : :obj:`str`
        File from which to load DataFrame.

    Returns
    -------
    df : :obj:`pandas.DataFrame`
        DataFrame with contents from filename.
    """
    with open(filename, 'r') as fo:
        data = json.load(fo)
    data = {d: data[d] for d in data.keys() if _find_comp_rows(d)}
    df = pd.DataFrame.from_dict(data, orient='index')
    df = df.replace('n/a', np.nan)  # our jsons store nans as 'n/a'
    df['component'] = df.index
    df['component'] = df['component'].apply(_rem_column_prefix)
    df = df.set_index('component', drop=True)
    df.index.name = 'component'
    return df<|MERGE_RESOLUTION|>--- conflicted
+++ resolved
@@ -227,13 +227,8 @@
 
     write_split_ts(ts, mmix, mask, comptable, ref_img, out_dir=out_dir, suffix='OC')
 
-<<<<<<< HEAD
     ts_B = get_ls_coeffs(ts, mmix, mask)
-    fout = filewrite(ts_B, 'betas_OC', ref_img)
-=======
-    ts_B = get_coeffs(ts, mmix, mask)
     fout = filewrite(ts_B, op.join(out_dir, 'betas_OC'), ref_img)
->>>>>>> 5369e1d5
     LGR.info('Writing full ICA coefficient feature set: {}'.format(op.abspath(fout)))
 
     if len(acc) != 0:
