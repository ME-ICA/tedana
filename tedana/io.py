--- conflicted
+++ resolved
@@ -35,6 +35,8 @@
     'z-scored ICA accepted components': (
         'feats_OC2',
         'desc-ICAAccepted_stat-z_components'),
+    'z-scored ICA components': ('ica_components',
+        'desc-ICA_stat-z_components'),
     'denoised ts': ('dn_ts_OC', 'desc-optcomDenoised_bold'),
     'high kappa ts': ('hik_ts_OC', 'desc-optcomAccepted_bold'),
     'low kappa ts': ('lowk_ts_OC', 'desc-optcomRejected_bold'),
@@ -139,11 +141,7 @@
     return hikts, resid
 
 
-<<<<<<< HEAD
 def write_split_ts(data, mmix, mask, comptable, ref_img, echo=0):
-=======
-def write_split_ts(data, mmix, mask, comptable, ref_img, out_dir='.', prefix=''):
->>>>>>> cd1ce51e
     """
     Splits `data` into denoised / noise / ignored time series and saves to disk
 
@@ -160,14 +158,9 @@
         Reference image to dictate how outputs are saved to disk
     out_dir : :obj:`str`, optional
         Output directory.
-<<<<<<< HEAD
     echo: :obj: `int`, optional
         Echo number to generate filenames, used by some verbose
         functions. Default 0.
-=======
-    prefix : :obj:`str`, optional
-        Prepended to name of saved files (before extension). Default: ''
->>>>>>> cd1ce51e
 
     Returns
     -------
@@ -206,48 +199,26 @@
 
     if len(acc) != 0:
         fout = filewrite(
-<<<<<<< HEAD
                 utils.unmask(hikts, mask), 'high kappa ts', ref_img,
                 echo=echo
-=======
-            utils.unmask(hikts, mask),
-            op.join(out_dir, '{}Accepted_bold.nii.gz'.format(prefix)),
-            ref_img
->>>>>>> cd1ce51e
         )
         LGR.info('Writing high-Kappa time series: {}'.format(op.abspath(fout)))
 
     if len(rej) != 0:
         fout = filewrite(
-<<<<<<< HEAD
                 utils.unmask(lowkts, mask), 'low kappa ts', ref_img,
                 echo=echo
-=======
-            utils.unmask(lowkts, mask),
-            op.join(out_dir, '{}Rejected_bold.nii.gz'.format(prefix)),
-            ref_img
->>>>>>> cd1ce51e
         )
         LGR.info('Writing low-Kappa time series: {}'.format(op.abspath(fout)))
 
     fout = filewrite(
-<<<<<<< HEAD
             utils.unmask(dnts, mask), 'denoised ts', ref_img, echo=echo
-=======
-        utils.unmask(dnts, mask),
-        op.join(out_dir, '{}Denoised_bold.nii.gz'.format(prefix)),
-        ref_img
->>>>>>> cd1ce51e
     )
     LGR.info('Writing denoised time series: {}'.format(op.abspath(fout)))
     return varexpl
 
 
-<<<<<<< HEAD
 def writefeats(data, mmix, mask, ref_img):
-=======
-def writefeats(data, mmix, mask, ref_img, out_dir='.', prefix=''):
->>>>>>> cd1ce51e
     """
     Converts `data` to component space with `mmix` and saves to disk
 
@@ -262,13 +233,6 @@
         Boolean mask array
     ref_img : :obj:`str` or img_like
         Reference image to dictate how outputs are saved to disk
-<<<<<<< HEAD
-=======
-    out_dir : :obj:`str`, optional
-        Output directory.
-    prefix : :obj:`str`, optional
-        Prepended to name of saved files (before extension). Default: ''
->>>>>>> cd1ce51e
 
     Returns
     -------
@@ -288,15 +252,7 @@
 
     # write feature versions of components
     feats = utils.unmask(computefeats2(data, mmix, mask), mask)
-<<<<<<< HEAD
     fname = filewrite(feats, 'z-scored ICA accepted components', ref_img)
-=======
-    fname = filewrite(
-        feats,
-        op.join(out_dir, '{}_stat-z_components.nii.gz'.format(prefix)),
-        ref_img
-    )
->>>>>>> cd1ce51e
     return fname
 
 
@@ -346,47 +302,18 @@
     tedana.io.writefeats: Writes out component files
     """
     acc = comptable[comptable.classification == 'accepted'].index.values
-<<<<<<< HEAD
-
-    fout = filewrite(ts, 'combined', ref_img)
-    LGR.info('Writing optimally combined time series: {}'.format(op.abspath(fout)))
-
     write_split_ts(ts, mmix, mask, comptable, ref_img)
 
     ts_B = get_coeffs(ts, mmix, mask)
     fout = filewrite(ts_B, 'ICA components', ref_img)
-=======
-    ts_B = get_coeffs(ts, mmix, mask)
-
-    fout = filewrite(
-        ts_B,
-        op.join(out_dir, 'desc-ICA_components.nii.gz'),
-        ref_img
-    )
->>>>>>> cd1ce51e
     LGR.info('Writing full ICA coefficient feature set: {}'.format(op.abspath(fout)))
 
-    write_split_ts(ts, mmix, mask, comptable, ref_img, out_dir=out_dir, prefix='desc-optcom')
-
     if len(acc) != 0:
-<<<<<<< HEAD
         fout = filewrite(ts_B[:, acc], 'ICA accepted components', ref_img)
-=======
-        fout = filewrite(
-            ts_B[:, acc],
-            op.join(out_dir, 'desc-ICAAccepted_components.nii.gz'),
-            ref_img
-        )
->>>>>>> cd1ce51e
         LGR.info('Writing denoised ICA coefficient feature set: {}'.format(op.abspath(fout)))
 
         fout = writefeats(split_ts(ts, mmix, mask, comptable)[0],
-<<<<<<< HEAD
                           mmix[:, acc], mask, ref_img)
-=======
-                          mmix[:, acc], mask, ref_img, out_dir=out_dir,
-                          prefix='desc-ICAAccepted')
->>>>>>> cd1ce51e
         LGR.info('Writing Z-normalized spatial component maps: {}'.format(op.abspath(fout)))
 
 
@@ -431,15 +358,8 @@
 
     for i_echo in range(catd.shape[1]):
         LGR.info('Writing Kappa-filtered echo #{:01d} timeseries'.format(i_echo + 1))
-<<<<<<< HEAD
         write_split_ts(catd[:, i_echo, :], mmix, mask, comptable, 
                 ref_img, echo=(i_echo + 1)
-=======
-        write_split_ts(
-            catd[:, i_echo, :], mmix, mask, comptable, ref_img,
-            out_dir=out_dir,
-            prefix='echo-{}_desc-'.format(i_echo + 1)
->>>>>>> cd1ce51e
         )
 
 
