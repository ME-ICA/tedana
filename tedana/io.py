"""
Functions to handle file input/output
"""
import json
import logging
import os.path as op

import numpy as np
import pandas as pd
import nibabel as nib
from nibabel.filename_parser import splitext_addext
from nilearn._utils import check_niimg
from nilearn.image import new_img_like

from tedana import utils
from tedana.stats import computefeats2, get_coeffs

LGR = logging.getLogger(__name__)
RepLGR = logging.getLogger('REPORT')
RefLGR = logging.getLogger('REFERENCES')


def split_ts(data, mmix, mask, comptable):
    """
    Splits `data` time series into accepted component time series and remainder

    Parameters
    ----------
    data : (S x T) array_like
        Input data, where `S` is samples and `T` is time
    mmix : (T x C) array_like
        Mixing matrix for converting input data to component space, where `C`
        is components and `T` is the same as in `data`
    mask : (S,) array_like
        Boolean mask array
    comptable : (C x X) :obj:`pandas.DataFrame`
        Component metric table. One row for each component, with a column for
        each metric. Requires at least two columns: "component" and
        "classification".

    Returns
    -------
    hikts : (S x T) :obj:`numpy.ndarray`
        Time series reconstructed using only components in `acc`
    rest : (S x T) :obj:`numpy.ndarray`
        Original data with `hikts` removed
    """
    acc = comptable[comptable.classification == 'accepted'].index.values

    cbetas = get_coeffs(data - data.mean(axis=-1, keepdims=True),
                        mmix, mask)
    betas = cbetas[mask]
    if len(acc) != 0:
        hikts = utils.unmask(betas[:, acc].dot(mmix.T[acc, :]), mask)
    else:
        hikts = None

    resid = data - hikts

    return hikts, resid


def write_split_ts(data, mmix, mask, comptable, ref_img, suffix=''):
    """
    Splits `data` into denoised / noise / ignored time series and saves to disk

    Parameters
    ----------
    data : (S x T) array_like
        Input time series
    mmix : (C x T) array_like
        Mixing matrix for converting input data to component space, where `C`
        is components and `T` is the same as in `data`
    mask : (S,) array_like
        Boolean mask array
    ref_img : :obj:`str` or img_like
        Reference image to dictate how outputs are saved to disk
    suffix : :obj:`str`, optional
        Appended to name of saved files (before extension). Default: ''

    Returns
    -------
    varexpl : :obj:`float`
        Percent variance of data explained by extracted + retained components

    Notes
    -----
    This function writes out several files:

    ======================    =================================================
    Filename                  Content
    ======================    =================================================
    hik_ts_[suffix].nii       High-Kappa time series.
    midk_ts_[suffix].nii      Mid-Kappa time series.
    low_ts_[suffix].nii       Low-Kappa time series.
    dn_ts_[suffix].nii        Denoised time series.
    ======================    =================================================
    """
    acc = comptable[comptable.classification == 'accepted'].index.values
    rej = comptable[comptable.classification == 'rejected'].index.values

    # mask and de-mean data
    mdata = data[mask]
    dmdata = mdata.T - mdata.T.mean(axis=0)

    # get variance explained by retained components
    betas = get_coeffs(dmdata.T, mmix, mask=None)
    varexpl = (1 - ((dmdata.T - betas.dot(mmix.T))**2.).sum() /
               (dmdata**2.).sum()) * 100
    LGR.info('Variance explained by ICA decomposition: {:.02f}%'.format(varexpl))

    # create component and de-noised time series and save to files
    hikts = betas[:, acc].dot(mmix.T[acc, :])
    lowkts = betas[:, rej].dot(mmix.T[rej, :])
    dnts = data[mask] - lowkts

    if len(acc) != 0:
        fout = filewrite(utils.unmask(hikts, mask),
                         'hik_ts_{0}'.format(suffix), ref_img)
        LGR.info('Writing high-Kappa time series: {}'.format(op.abspath(fout)))

    if len(rej) != 0:
        fout = filewrite(utils.unmask(lowkts, mask),
                         'lowk_ts_{0}'.format(suffix), ref_img)
        LGR.info('Writing low-Kappa time series: {}'.format(op.abspath(fout)))

    fout = filewrite(utils.unmask(dnts, mask),
                     'dn_ts_{0}'.format(suffix), ref_img)
    LGR.info('Writing denoised time series: {}'.format(op.abspath(fout)))

    return varexpl


def writefeats(data, mmix, mask, ref_img, suffix=''):
    """
    Converts `data` to component space with `mmix` and saves to disk

    Parameters
    ----------
    data : (S x T) array_like
        Input time series
    mmix : (C x T) array_like
        Mixing matrix for converting input data to component space, where `C`
        is components and `T` is the same as in `data`
    mask : (S,) array_like
        Boolean mask array
    ref_img : :obj:`str` or img_like
        Reference image to dictate how outputs are saved to disk
    suffix : :obj:`str`, optional
        Appended to name of saved files (before extension). Default: ''

    Returns
    -------
    fname : :obj:`str`
        Filepath to saved file

    Notes
    -----
    This function writes out a file:

    ======================    =================================================
    Filename                  Content
    ======================    =================================================
    feats_[suffix].nii        Z-normalized spatial component maps.
    ======================    =================================================
    """

    # write feature versions of components
    feats = utils.unmask(computefeats2(data, mmix, mask), mask)
    fname = filewrite(feats, 'feats_{0}'.format(suffix), ref_img)

    return fname


def writeresults(ts, mask, comptable, mmix, n_vols, ref_img):
    """
    Denoises `ts` and saves all resulting files to disk

    Parameters
    ----------
    ts : (S x T) array_like
        Time series to denoise and save to disk
    mask : (S,) array_like
        Boolean mask array
    comptable : (C x X) :obj:`pandas.DataFrame`
        Component metric table. One row for each component, with a column for
        each metric. Requires at least two columns: "component" and
        "classification".
    mmix : (C x T) array_like
        Mixing matrix for converting input data to component space, where `C`
        is components and `T` is the same as in `data`
    n_vols : :obj:`int`
        Number of volumes in original time series
    ref_img : :obj:`str` or img_like
        Reference image to dictate how outputs are saved to disk

    Notes
    -----
    This function writes out several files:

    ======================    =================================================
    Filename                  Content
    ======================    =================================================
    ts_OC.nii                 Optimally combined 4D time series.
    hik_ts_OC.nii             High-Kappa time series. Generated by
                              :py:func:`tedana.utils.io.write_split_ts`.
    midk_ts_OC.nii            Mid-Kappa time series. Generated by
                              :py:func:`tedana.utils.io.write_split_ts`.
    low_ts_OC.nii             Low-Kappa time series. Generated by
                              :py:func:`tedana.utils.io.write_split_ts`.
    dn_ts_OC.nii              Denoised time series. Generated by
                              :py:func:`tedana.utils.io.write_split_ts`.
    betas_OC.nii              Full ICA coefficient feature set.
    betas_hik_OC.nii          Denoised ICA coefficient feature set.
    feats_OC2.nii             Z-normalized spatial component maps. Generated
                              by :py:func:`tedana.utils.io.writefeats`.
    ======================    =================================================
    """
    acc = comptable[comptable.classification == 'accepted'].index.values

    fout = filewrite(ts, 'ts_OC', ref_img)
    LGR.info('Writing optimally combined time series: {}'.format(op.abspath(fout)))

    write_split_ts(ts, mmix, mask, comptable, ref_img, suffix='OC')

    ts_B = get_coeffs(ts, mmix, mask)
    fout = filewrite(ts_B, 'betas_OC', ref_img)
    LGR.info('Writing full ICA coefficient feature set: {}'.format(op.abspath(fout)))

    if len(acc) != 0:
        fout = filewrite(ts_B[:, acc], 'betas_hik_OC', ref_img)
        LGR.info('Writing denoised ICA coefficient feature set: {}'.format(op.abspath(fout)))
        fout = writefeats(split_ts(ts, mmix, mask, comptable)[0],
                          mmix[:, acc], mask, ref_img, suffix='OC2')
        LGR.info('Writing Z-normalized spatial component maps: {}'.format(op.abspath(fout)))


def writeresults_echoes(catd, mmix, mask, comptable, ref_img):
    """
    Saves individually denoised echos to disk

    Parameters
    ----------
    catd : (S x E x T) array_like
        Input data time series
    mmix : (C x T) array_like
        Mixing matrix for converting input data to component space, where `C`
        is components and `T` is the same as in `data`
    mask : (S,) array_like
        Boolean mask array
    comptable : (C x X) :obj:`pandas.DataFrame`
        Component metric table. One row for each component, with a column for
        each metric. The index should be the component number.
    ref_img : :obj:`str` or img_like
        Reference image to dictate how outputs are saved to disk

    Notes
    -----
    This function writes out several files:

    ======================    =================================================
    Filename                  Content
    ======================    =================================================
    hik_ts_e[echo].nii        High-Kappa timeseries for echo number ``echo``.
                              Generated by
                              :py:func:`tedana.utils.io.write_split_ts`.
    midk_ts_e[echo].nii       Mid-Kappa timeseries for echo number ``echo``.
                              Generated by
                              :py:func:`tedana.utils.io.write_split_ts`.
    lowk_ts_e[echo].nii       Low-Kappa timeseries for echo number ``echo``.
                              Generated by
                              :py:func:`tedana.utils.io.write_split_ts`.
    dn_ts_e[echo].nii         Denoised timeseries for echo number ``echo``.
                              Generated by
                              :py:func:`tedana.utils.io.write_split_ts`.
    ======================    =================================================
    """

    for i_echo in range(catd.shape[1]):
        LGR.info('Writing Kappa-filtered echo #{:01d} timeseries'.format(i_echo + 1))
        write_split_ts(catd[:, i_echo, :], mmix, mask, comptable, ref_img,
                       suffix='e%i' % (i_echo + 1))


def new_nii_like(ref_img, data, affine=None, copy_header=True):
    """
    Coerces `data` into NiftiImage format like `ref_img`

    Parameters
    ----------
    ref_img : :obj:`str` or img_like
        Reference image
    data : (S [x T]) array_like
        Data to be saved
    affine : (4 x 4) array_like, optional
        Transformation matrix to be used. Default: `ref_img.affine`
    copy_header : :obj:`bool`, optional
        Whether to copy header from `ref_img` to new image. Default: True

    Returns
    -------
    nii : :obj:`nibabel.nifti1.Nifti1Image`
        NiftiImage
    """

    ref_img = check_niimg(ref_img)
    newdata = data.reshape(ref_img.shape[:3] + data.shape[1:])
    if '.nii' not in ref_img.valid_exts:
        # this is rather ugly and may lose some information...
        nii = nib.Nifti1Image(newdata, affine=ref_img.affine,
                              header=ref_img.header)
    else:
        # nilearn's `new_img_like` is a very nice function
        nii = new_img_like(ref_img, newdata, affine=affine,
                           copy_header=copy_header)
    nii.set_data_dtype(data.dtype)

    return nii


def filewrite(data, filename, ref_img, gzip=True, copy_header=True):
    """
    Writes `data` to `filename` in format of `ref_img`

    Parameters
    ----------
    data : (S [x T]) array_like
        Data to be saved
    filename : :obj:`str`
        Filepath where data should be saved to
    ref_img : :obj:`str` or img_like
        Reference image
    gzip : :obj:`bool`, optional
        Whether to gzip output (if not specified in `filename`). Only applies
        if output dtype is NIFTI. Default: True
    copy_header : :obj:`bool`, optional
        Whether to copy header from `ref_img` to new image. Default: True

    Returns
    -------
    name : :obj:`str`
        Path of saved image (with added extensions, as appropriate)
    """

    # get reference image for comparison
    if isinstance(ref_img, list):
        ref_img = ref_img[0]

    # generate out file for saving
    out = new_nii_like(ref_img, data, copy_header=copy_header)

    # FIXME: we only handle writing to nifti right now
    # get root of desired output file and save as nifti image
    root, ext, add = splitext_addext(filename)
    name = '{}.{}'.format(root, 'nii.gz' if gzip else 'nii')
    out.to_filename(name)

    return name


def load_data(data, n_echos=None):
    """
    Coerces input `data` files to required 3D array output

    Parameters
    ----------
    data : (X x Y x M x T) array_like or :obj:`list` of img_like
        Input multi-echo data array, where `X` and `Y` are spatial dimensions,
        `M` is the Z-spatial dimensions with all the input echos concatenated,
        and `T` is time. A list of image-like objects (e.g., .nii) are
        accepted, as well
    n_echos : :obj:`int`, optional
        Number of echos in provided data array. Only necessary if `data` is
        array_like. Default: None

    Returns
    -------
    fdata : (S x E x T) :obj:`numpy.ndarray`
        Output data where `S` is samples, `E` is echos, and `T` is time
    ref_img : :obj:`str` or :obj:`numpy.ndarray`
        Filepath to reference image for saving output files or NIFTI-like array
    """
    if n_echos is None:
        raise ValueError('Number of echos must be specified. '
                         'Confirm that TE times are provided with the `-e` argument.')

    if isinstance(data, list):
        if len(data) == 1:  # a z-concatenated file was provided
            data = data[0]
        elif len(data) == 2:  # inviable -- need more than 2 echos
            raise ValueError('Cannot run `tedana` with only two echos: '
                             '{}'.format(data))
        else:  # individual echo files were provided (surface or volumetric)
            fdata = np.stack([utils.load_image(f) for f in data], axis=1)
            ref_img = check_niimg(data[0])
            ref_img.header.extensions = []
            return np.atleast_3d(fdata), ref_img

    img = check_niimg(data)
    (nx, ny), nz = img.shape[:2], img.shape[2] // n_echos
    fdata = utils.load_image(img.get_data().reshape(nx, ny, nz, n_echos, -1, order='F'))
    # create reference image
    ref_img = img.__class__(np.zeros((nx, ny, nz, 1)), affine=img.affine,
                            header=img.header, extra=img.extra)
    ref_img.header.extensions = []
    ref_img.header.set_sform(ref_img.header.get_sform(), code=1)

    return fdata, ref_img


<<<<<<< HEAD
def load_comp_ts(comptable):
    """
    Parameters
    ----------
    comptable :

    Returns
    -------
    df : Pandas DataFrame
    """
    df = pd.read_csv(comptable, sep='\t', encoding='utf-8')
    _, n_comps = df.shape
    df.columns = ['C' + str(c).zfill(3) for c in np.arange(n_comps)]
    df.reset_index(inplace=True)
    df.rename(columns={'index': 'Volume'}, inplace=True)
=======
def add_decomp_prefix(comp_num, prefix, max_value):
    """
    Create component name with leading zeros matching number of components

    Parameters
    ----------
    comp_num : :obj:`int`
        Component number
    prefix : :obj:`str`
        A prefix to prepend to the component name. An underscore is
        automatically added between the prefix and the component number.
    max_value : :obj:`int`
        The maximum component number in the whole decomposition. Used to
        determine the appropriate number of leading zeros in the component
        name.

    Returns
    -------
    comp_name : :obj:`str`
        Component name in the form <prefix>_<zeros><comp_num>
    """
    n_digits = int(np.log10(max_value)) + 1
    comp_name = '{0:08d}'.format(int(comp_num))
    comp_name = '{0}_{1}'.format(prefix, comp_name[8 - n_digits:])
    return comp_name


def _rem_column_prefix(name):
    """
    Remove column prefix
    """
    return int(name.split('_')[-1])


def _find_comp_rows(name):
    """
    Find component rows
    """
    is_valid = False
    temp = name.split('_')
    if len(temp) == 2 and temp[-1].isdigit():
        is_valid = True
    return is_valid


def save_comptable(df, filename, label='ica', metadata=None):
    """
    Save pandas DataFrame as a BIDS Derivatives-compatible json file.

    Parameters
    ----------
    df : :obj:`pandas.DataFrame`
        DataFrame to save to file.
    filename : :obj:`str`
        File to which to output DataFrame.
    label : :obj:`str`, optional
        Prefix to add to component names in json file. Generally either "ica"
        or "pca".
    metadata : :obj:`dict` or None, optional
        Additional top-level metadata (e.g., decomposition description) to add
        to json file. Default is None.
    """
    save_df = df.copy()

    if 'component' not in save_df.columns:
        save_df['component'] = save_df.index

    # Rename components
    max_value = save_df['component'].max()
    save_df['component'] = save_df['component'].apply(
        add_decomp_prefix, prefix=label, max_value=max_value)
    save_df = save_df.set_index('component')
    save_df = save_df.fillna('n/a')

    data = save_df.to_dict(orient='index')

    if metadata is not None:
        data = {**data, **metadata}

    with open(filename, 'w') as fo:
        json.dump(data, fo, sort_keys=True, indent=4)


def load_comptable(filename):
    """
    Load a BIDS Derivatives decomposition json file into a pandas DataFrame.

    Parameters
    ----------
    filename : :obj:`str`
        File from which to load DataFrame.

    Returns
    -------
    df : :obj:`pandas.DataFrame`
        DataFrame with contents from filename.
    """
    df = pd.read_json(filename, orient='index')
    df = df.replace('n/a', np.nan)  # our jsons store nans as 'n/a'
    df['component'] = df.index
    df = df.loc[df['component'].apply(_find_comp_rows)]
    df['component'] = df['component'].apply(_rem_column_prefix)
    df = df.set_index('component')
    df.index.name = 'component'
>>>>>>> be175c71
    return df<|MERGE_RESOLUTION|>--- conflicted
+++ resolved
@@ -408,23 +408,6 @@
     return fdata, ref_img
 
 
-<<<<<<< HEAD
-def load_comp_ts(comptable):
-    """
-    Parameters
-    ----------
-    comptable :
-
-    Returns
-    -------
-    df : Pandas DataFrame
-    """
-    df = pd.read_csv(comptable, sep='\t', encoding='utf-8')
-    _, n_comps = df.shape
-    df.columns = ['C' + str(c).zfill(3) for c in np.arange(n_comps)]
-    df.reset_index(inplace=True)
-    df.rename(columns={'index': 'Volume'}, inplace=True)
-=======
 def add_decomp_prefix(comp_num, prefix, max_value):
     """
     Create component name with leading zeros matching number of components
@@ -529,5 +512,4 @@
     df['component'] = df['component'].apply(_rem_column_prefix)
     df = df.set_index('component')
     df.index.name = 'component'
->>>>>>> be175c71
     return df