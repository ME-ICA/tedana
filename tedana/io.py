--- conflicted
+++ resolved
@@ -274,13 +274,7 @@
     return fname
 
 
-<<<<<<< HEAD
-def writeresults(
-    ts, mask, comptable, mmix, n_vols, fixed_seed, acc, rej, midk, empty, ref_img
-):
-=======
 def writeresults(ts, mask, comptable, mmix, n_vols, acc, rej, midk, empty, ref_img):
->>>>>>> 98c77dad
     """
     Denoises `ts` and saves all resulting files to disk
 
@@ -548,9 +542,7 @@
         if len(data) == 1:  # a z-concatenated file was provided
             data = data[0]
         elif len(data) == 2:  # inviable -- need more than 2 echos
-            raise ValueError(
-                "Cannot run `tedana` with only two echos: {}".format(data)
-            )
+            raise ValueError("Cannot run `tedana` with only two echos: {}".format(data))
         else:  # individual echo files were provided (surface or volumetric)
             fdata = np.stack([utils.load_image(f) for f in data], axis=1)
             ref_img = check_niimg(data[0])
