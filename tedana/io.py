--- conflicted
+++ resolved
@@ -399,11 +399,7 @@
     for i_echo in range(catd.shape[1]):
         LGR.info('Writing Kappa-filtered echo #{:01d} timeseries'.format(i_echo + 1))
         write_split_ts(catd[:, i_echo, :], mmix, mask, acc, rej, midk, ref_img,
-<<<<<<< HEAD
-                       suffix='e{}'.format(i_echo+1))
-=======
                        suffix='e%i' % (i_echo + 1))
->>>>>>> 16cfa720
 
 
 def ctabsel(ctabfile):
