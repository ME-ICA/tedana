--- conflicted
+++ resolved
@@ -159,11 +159,7 @@
            @article{hughett2007accurate,
              title={Accurate Computation of the F-to-z and t-to-z Transforms
                     for Large Arguments},
-<<<<<<< HEAD
-             author={Hughett, Paul and others},
-=======
              author={Hughett, Paul},
->>>>>>> 913cd4c6
              journal={Journal of Statistical Software},
              volume={23},
              number={1},
@@ -191,10 +187,7 @@
     Notes
     -----
     From Vanessa Sochat's TtoZ package.
-<<<<<<< HEAD
-=======
     https://github.com/vsoch/TtoZ
->>>>>>> 913cd4c6
     """
     if not isinstance(t_values, np.ndarray):
         ret_float = True
@@ -202,8 +195,6 @@
     else:
         ret_float = False
 
-<<<<<<< HEAD
-=======
     RepLGR.info("T-statistics were converted to z-statistics using Dr. "
                 "Vanessa Sochat's implementation (Sochat, 2015) of the method "
                 "described in Hughett (2007).")
@@ -213,7 +204,6 @@
                 't-to-z Transforms for Large Arguments. Journal of '
                 'Statistical Software, 23(1), 1-5.')
 
->>>>>>> 913cd4c6
     # Select just the nonzero voxels
     nonzero = t_values[t_values != 0]
 
