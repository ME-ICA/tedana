"""
Statistical functions
"""
import logging

import numpy as np
from scipy import stats

from tedana import utils
<<<<<<< HEAD
from tedana.due import due, BibTeX, Doi
=======
from tedana.due import BibTeX, Doi, due
>>>>>>> a008689e

LGR = logging.getLogger("GENERAL")
RepLGR = logging.getLogger("REPORT")
RefLGR = logging.getLogger("REFERENCES")


@due.dcite(
    BibTeX(
        """
    @article{hughett2007accurate,
      title={Accurate Computation of the F-to-z and t-to-z Transforms
             for Large Arguments},
      author={Hughett, Paul and others},
      journal={Journal of Statistical Software},
      volume={23},
      number={1},
      pages={1--5},
      year={2007},
      publisher={Foundation for Open Access Statistics}
    }
    """
    ),
    description="Introduces T-to-Z transform.",
)
@due.dcite(
    Doi("10.5281/zenodo.32508"),
    description="Python implementation of T-to-Z transform.",
)
def t_to_z(t_values, dof):
    """Convert t-statistics to z-statistics.

    An implementation of [1]_ from Vanessa Sochat's TtoZ package [2]_.

    Parameters
    ----------
    t_values : array_like
        T-statistics
    dof : int
        Degrees of freedom

    Returns
    -------
    z_values : array_like
        Z-statistics

    References
    ----------
    .. [1] Hughett, P. (2007). Accurate Computation of the F-to-z and t-to-z
           Transforms for Large Arguments. Journal of Statistical Software,
           23(1), 1-5.
    .. [2] Sochat, V. (2015, October 21). TtoZ Original Release. Zenodo.
           http://doi.org/10.5281/zenodo.32508
    """

    # check if t_values is np.array, and convert if required
    t_values = np.asanyarray(t_values)

    # Select just the nonzero voxels
    nonzero = t_values[t_values != 0]

    # We will store our results here
    z_values = np.zeros(len(nonzero))

    # Select values less than or == 0, and greater than zero
    c = np.zeros(len(nonzero))
    k1 = (nonzero <= c)
    k2 = (nonzero > c)
    # Subset the data into two sets
    t1 = nonzero[k1]
    t2 = nonzero[k2]

    # Calculate p values for <=0
    p_values_t1 = stats.t.cdf(t1, df=dof)
    z_values_t1 = stats.norm.ppf(p_values_t1)

    # Calculate p values for > 0
    p_values_t2 = stats.t.cdf(-t2, df=dof)
    z_values_t2 = -stats.norm.ppf(p_values_t2)
    z_values[k1] = z_values_t1
    z_values[k2] = z_values_t2
    # Write new image to file
    out = np.zeros(t_values.shape)
    out[t_values != 0] = z_values
    return out


def getfbounds(n_echos):
    """
    Gets F-statistic boundaries based on number of echos

    Parameters
    ----------
    n_echos : :obj:`int`
        Number of echoes

    Returns
    -------
    fmin, fmid, fmax : :obj:`float`
        F-statistic thresholds for alphas of 0.05, 0.025, and 0.01,
        respectively.
    """
    f05 = stats.f.ppf(q=(1 - 0.05), dfn=1, dfd=(n_echos - 1))
    f025 = stats.f.ppf(q=(1 - 0.025), dfn=1, dfd=(n_echos - 1))
    f01 = stats.f.ppf(q=(1 - 0.01), dfn=1, dfd=(n_echos - 1))
    return f05, f025, f01


def get_ls_zvalues(data, mmix, mask=None):
    """
    Converts `data` to component space using `mmix`

    Parameters
    ----------
    data : (S x T) array_like
        Input data
    mmix : (T [x C]) array_like
        Mixing matrix for converting input data to component space, where `C`
        is components and `T` is the same as in `data`
    mask : (S,) array_like or None, optional
        Boolean mask array. Default: None
    normalize : bool, optional
        Whether to z-score output. Default: True

    Returns
    -------
    data_Z : (S x C) :obj:`numpy.ndarray`
        Data in component space
    """
    if data.ndim != 2:
<<<<<<< HEAD
        raise ValueError('Parameter data should be 2d, not '
                         '{0}d'.format(data.ndim))
=======
        raise ValueError("Parameter data should be 2d, not {0}d".format(data.ndim))
>>>>>>> a008689e
    elif mmix.ndim not in [2]:
        raise ValueError("Parameter mmix should be 2d, not {0}d".format(mmix.ndim))
    elif (mask is not None) and (mask.ndim != 1):
<<<<<<< HEAD
        raise ValueError('Parameter mask should be 1d, not '
                         '{0}d'.format(mask.ndim))
=======
        raise ValueError("Parameter mask should be 1d, not {0}d".format(mask.ndim))
>>>>>>> a008689e
    elif (mask is not None) and (data.shape[0] != mask.shape[0]):
        raise ValueError(
            "First dimensions (number of samples) of data ({0}) "
            "and mask ({1}) do not match.".format(data.shape[0], mask.shape[0])
        )
    elif data.shape[1] != mmix.shape[0]:
        raise ValueError(
            "Second dimensions (number of volumes) of data ({0}) "
            "and mmix ({1}) do not match.".format(data.shape[0], mmix.shape[0])
        )

    # demean masked data
    if mask is not None:
        data = data[mask, ...]
    # normalize data (minus mean and divide by std)
    data_vn = stats.zscore(data, axis=-1)

    # get betas and z-values of `data`~`mmix`
    # mmix is normalized internally
    _, data_Z = get_ls_coeffs(data_vn, mmix, mask=None, add_const=False,
                              compute_zvalues=True)
    if data_Z.ndim == 1:
        data_Z = np.atleast_2d(data_Z).T

<<<<<<< HEAD
=======
    # normalize data (only division by std)
    if normalize:
        # subtract mean and dividing by standard deviation
        data_Zm = stats.zscore(data_Z, axis=0)
        # adding back the mean
        data_Z = data_Zm + (data_Z.mean(axis=0, keepdims=True) / data_Z.std(axis=0, keepdims=True))

>>>>>>> a008689e
    return data_Z


def get_ls_coeffs(data, X, mask=None, add_const=False, compute_zvalues=False, min_df=1):
    """
    Performs least-squares fit of `X` against `data`

    Parameters
    ----------
    data : (S [x E] x T) array_like
        Array where `S` is samples, `E` is echoes, and `T` is time
    X : (T [x C]) array_like
        Array where `T` is time and `C` is predictor variables
    mask : (S [x E]) array_like
        Boolean mask array
    add_const : bool, optional
        Add intercept column to `X` before fitting. Default: False
    compute_zvalues : bool, optional
        Compute z-values of the betas (predictors)
    min_df : integer, optional
        Integer to give warning if # df <= min_df

    Returns
    -------
    betas : (S [x E] x C) :obj:`numpy.ndarray`
        Array of `S` sample betas for `C` predictors
    z_values : (S [x E] x C) :obj:`numpy.ndarray`
        Array of `S` sample z-values for `C` predictors

    """
    if data.ndim not in [2, 3]:
<<<<<<< HEAD
        raise ValueError('Parameter data should be 2d or 3d, not '
                         '{0}d'.format(data.ndim))
=======
        raise ValueError("Parameter data should be 2d or 3d, not {0}d".format(data.ndim))
>>>>>>> a008689e
    elif X.ndim not in [2]:
        raise ValueError("Parameter X should be 2d, not {0}d".format(X.ndim))
    elif data.shape[-1] != X.shape[0]:
<<<<<<< HEAD
        raise ValueError('Last dimension (dimension {0}) of data ({1}) does '
                         'not match first dimension of X '
                         '({2})'.format(data.ndim, data.shape[-1], X.shape[0]))
=======
        raise ValueError(
            "Last dimension (dimension {0}) of data ({1}) does not "
            "match first dimension of "
            "X ({2})".format(data.ndim, data.shape[-1], X.shape[0])
        )
>>>>>>> a008689e

    # mask data and flip (time x samples)
    if mask is not None:
        if mask.ndim not in [1, 2]:
<<<<<<< HEAD
            raise ValueError('Parameter data should be 1d or 2d, not '
                             '{0}d'.format(mask.ndim))
        elif data.shape[0] != mask.shape[0]:
            raise ValueError('First dimensions of data ({0}) and mask ({1}) do'
                             ' not match'.format(data.shape[0], mask.shape[0]))
=======
            raise ValueError("Parameter data should be 1d or 2d, not {0}d".format(mask.ndim))
        elif data.shape[0] != mask.shape[0]:
            raise ValueError(
                "First dimensions of data ({0}) and mask ({1}) do not "
                "match".format(data.shape[0], mask.shape[0])
            )
>>>>>>> a008689e
        mdata = data[mask, :].T
    else:
        mdata = data.T

    # coerce X to >=2d
    X = np.atleast_2d(X)

    if len(X) == 1:
        X = X.T

    if add_const:  # add intercept, if specified
        X = np.column_stack([X, np.ones((len(X), 1))])

    # least squares estimation: beta = (X^T * X)^(-1) * X^T * mdata
    # betas is transposed due to backward compatibility with rest of code.
    betas = np.linalg.lstsq(X, mdata, rcond=None)[0].T

    if compute_zvalues:
        # compute t-values of betas (estimates) and then convert to z-values
        # first compute number of degrees of freedom
        df = mdata.shape[0] - X.shape[1]
        if df == 0:
            LGR.error('ERROR: No degrees of freedom left in least squares '
                      'calculation. Stopping!!')
        elif df <= min_df:
            LGR.warning('Number of degrees of freedom in least-square '
                        'estimation is less than {}'.format(min_df + 1))
        # compute sigma:
        # RSS = sum{[mdata - (X * betas)]^2}
        # sigma = RSS / Degrees_of_Freedom
        sigma = np.sum(np.power(mdata - np.dot(X, betas.T), 2), axis=0) / df
        sigma = sigma[:, np.newaxis]
        # Copmute std of betas:
        # C = (X^T * X)_ii^(-1)
        # std(betas) = sqrt(sigma * C)
        C = np.diag(np.linalg.pinv(np.dot(X.T, X)))
        C = C[:, np.newaxis]
        std_betas = np.sqrt(np.dot(sigma, C.T))
        z_values = t_to_z(betas / std_betas, df)
        z_values = np.clip(z_values, -40, 40)

    if add_const:  # drop beta for intercept, if specified
        betas = betas[:, :-1]
        if compute_zvalues:
            z_values = z_values[:, :-1]

    if mask is not None:
        betas = utils.unmask(betas, mask)
        if compute_zvalues:
            z_values = utils.unmask(z_values, mask)

<<<<<<< HEAD
    if compute_zvalues:
        return betas, z_values
    else:
        return betas
=======
    return betas


@due.dcite(
    BibTeX(
        """
           @article{hughett2007accurate,
             title={Accurate Computation of the F-to-z and t-to-z Transforms
                    for Large Arguments},
             author={Hughett, Paul},
             journal={Journal of Statistical Software},
             volume={23},
             number={1},
             pages={1--5},
             year={2007},
             publisher={Foundation for Open Access Statistics}
           }
           """
    ),
    description="Introduces T-to-Z transform.",
)
@due.dcite(Doi("10.5281/zenodo.32508"), description="Python implementation of T-to-Z transform.")
def t_to_z(t_values, dof):
    """
    Convert t-values to z-values.

    Parameters
    ----------
    t_values
    dof

    Returns
    -------
    out

    Notes
    -----
    From Vanessa Sochat's TtoZ package.
    https://github.com/vsoch/TtoZ
    """
    if not isinstance(t_values, np.ndarray):
        ret_float = True
        t_values = np.array([t_values])
    else:
        ret_float = False

    RepLGR.info(
        "T-statistics were converted to z-statistics using Dr. "
        "Vanessa Sochat's implementation (Sochat, 2015) of the method "
        "described in Hughett (2007)."
    )
    RefLGR.info(
        "Sochat, V. (2015). TtoZ Original Release. Zenodo. http://doi.org/10.5281/zenodo.32508."
    )
    RefLGR.info(
        "Hughett, P. (2007). Accurate Computation of the F-to-z and "
        "t-to-z Transforms for Large Arguments. Journal of "
        "Statistical Software, 23(1), 1-5."
    )

    # Select just the nonzero voxels
    nonzero = t_values[t_values != 0]

    # We will store our results here
    z_values = np.zeros(len(nonzero))

    # Select values less than or == 0, and greater than zero
    c = np.zeros(len(nonzero))
    k1 = nonzero <= c
    k2 = nonzero > c

    # Subset the data into two sets
    t1 = nonzero[k1]
    t2 = nonzero[k2]

    # Calculate p values for <=0
    p_values_t1 = stats.t.cdf(t1, df=dof)
    z_values_t1 = stats.norm.ppf(p_values_t1)

    # Calculate p values for > 0
    p_values_t2 = stats.t.cdf(-t2, df=dof)
    z_values_t2 = -stats.norm.ppf(p_values_t2)
    z_values[k1] = z_values_t1
    z_values[k2] = z_values_t2

    # Write new image to file
    out = np.zeros(t_values.shape)
    out[t_values != 0] = z_values

    if ret_float:
        out = out[0]
    return out
>>>>>>> a008689e
<|MERGE_RESOLUTION|>--- conflicted
+++ resolved
@@ -7,11 +7,7 @@
 from scipy import stats
 
 from tedana import utils
-<<<<<<< HEAD
-from tedana.due import due, BibTeX, Doi
-=======
 from tedana.due import BibTeX, Doi, due
->>>>>>> a008689e
 
 LGR = logging.getLogger("GENERAL")
 RepLGR = logging.getLogger("REPORT")
@@ -141,21 +137,11 @@
         Data in component space
     """
     if data.ndim != 2:
-<<<<<<< HEAD
-        raise ValueError('Parameter data should be 2d, not '
-                         '{0}d'.format(data.ndim))
-=======
         raise ValueError("Parameter data should be 2d, not {0}d".format(data.ndim))
->>>>>>> a008689e
     elif mmix.ndim not in [2]:
         raise ValueError("Parameter mmix should be 2d, not {0}d".format(mmix.ndim))
     elif (mask is not None) and (mask.ndim != 1):
-<<<<<<< HEAD
-        raise ValueError('Parameter mask should be 1d, not '
-                         '{0}d'.format(mask.ndim))
-=======
         raise ValueError("Parameter mask should be 1d, not {0}d".format(mask.ndim))
->>>>>>> a008689e
     elif (mask is not None) and (data.shape[0] != mask.shape[0]):
         raise ValueError(
             "First dimensions (number of samples) of data ({0}) "
@@ -180,16 +166,6 @@
     if data_Z.ndim == 1:
         data_Z = np.atleast_2d(data_Z).T
 
-<<<<<<< HEAD
-=======
-    # normalize data (only division by std)
-    if normalize:
-        # subtract mean and dividing by standard deviation
-        data_Zm = stats.zscore(data_Z, axis=0)
-        # adding back the mean
-        data_Z = data_Zm + (data_Z.mean(axis=0, keepdims=True) / data_Z.std(axis=0, keepdims=True))
-
->>>>>>> a008689e
     return data_Z
 
 
@@ -221,44 +197,25 @@
 
     """
     if data.ndim not in [2, 3]:
-<<<<<<< HEAD
-        raise ValueError('Parameter data should be 2d or 3d, not '
-                         '{0}d'.format(data.ndim))
-=======
         raise ValueError("Parameter data should be 2d or 3d, not {0}d".format(data.ndim))
->>>>>>> a008689e
     elif X.ndim not in [2]:
         raise ValueError("Parameter X should be 2d, not {0}d".format(X.ndim))
     elif data.shape[-1] != X.shape[0]:
-<<<<<<< HEAD
-        raise ValueError('Last dimension (dimension {0}) of data ({1}) does '
-                         'not match first dimension of X '
-                         '({2})'.format(data.ndim, data.shape[-1], X.shape[0]))
-=======
         raise ValueError(
             "Last dimension (dimension {0}) of data ({1}) does not "
             "match first dimension of "
             "X ({2})".format(data.ndim, data.shape[-1], X.shape[0])
         )
->>>>>>> a008689e
 
     # mask data and flip (time x samples)
     if mask is not None:
         if mask.ndim not in [1, 2]:
-<<<<<<< HEAD
-            raise ValueError('Parameter data should be 1d or 2d, not '
-                             '{0}d'.format(mask.ndim))
-        elif data.shape[0] != mask.shape[0]:
-            raise ValueError('First dimensions of data ({0}) and mask ({1}) do'
-                             ' not match'.format(data.shape[0], mask.shape[0]))
-=======
             raise ValueError("Parameter data should be 1d or 2d, not {0}d".format(mask.ndim))
         elif data.shape[0] != mask.shape[0]:
             raise ValueError(
                 "First dimensions of data ({0}) and mask ({1}) do not "
                 "match".format(data.shape[0], mask.shape[0])
             )
->>>>>>> a008689e
         mdata = data[mask, :].T
     else:
         mdata = data.T
@@ -310,102 +267,7 @@
         if compute_zvalues:
             z_values = utils.unmask(z_values, mask)
 
-<<<<<<< HEAD
     if compute_zvalues:
         return betas, z_values
     else:
-        return betas
-=======
-    return betas
-
-
-@due.dcite(
-    BibTeX(
-        """
-           @article{hughett2007accurate,
-             title={Accurate Computation of the F-to-z and t-to-z Transforms
-                    for Large Arguments},
-             author={Hughett, Paul},
-             journal={Journal of Statistical Software},
-             volume={23},
-             number={1},
-             pages={1--5},
-             year={2007},
-             publisher={Foundation for Open Access Statistics}
-           }
-           """
-    ),
-    description="Introduces T-to-Z transform.",
-)
-@due.dcite(Doi("10.5281/zenodo.32508"), description="Python implementation of T-to-Z transform.")
-def t_to_z(t_values, dof):
-    """
-    Convert t-values to z-values.
-
-    Parameters
-    ----------
-    t_values
-    dof
-
-    Returns
-    -------
-    out
-
-    Notes
-    -----
-    From Vanessa Sochat's TtoZ package.
-    https://github.com/vsoch/TtoZ
-    """
-    if not isinstance(t_values, np.ndarray):
-        ret_float = True
-        t_values = np.array([t_values])
-    else:
-        ret_float = False
-
-    RepLGR.info(
-        "T-statistics were converted to z-statistics using Dr. "
-        "Vanessa Sochat's implementation (Sochat, 2015) of the method "
-        "described in Hughett (2007)."
-    )
-    RefLGR.info(
-        "Sochat, V. (2015). TtoZ Original Release. Zenodo. http://doi.org/10.5281/zenodo.32508."
-    )
-    RefLGR.info(
-        "Hughett, P. (2007). Accurate Computation of the F-to-z and "
-        "t-to-z Transforms for Large Arguments. Journal of "
-        "Statistical Software, 23(1), 1-5."
-    )
-
-    # Select just the nonzero voxels
-    nonzero = t_values[t_values != 0]
-
-    # We will store our results here
-    z_values = np.zeros(len(nonzero))
-
-    # Select values less than or == 0, and greater than zero
-    c = np.zeros(len(nonzero))
-    k1 = nonzero <= c
-    k2 = nonzero > c
-
-    # Subset the data into two sets
-    t1 = nonzero[k1]
-    t2 = nonzero[k2]
-
-    # Calculate p values for <=0
-    p_values_t1 = stats.t.cdf(t1, df=dof)
-    z_values_t1 = stats.norm.ppf(p_values_t1)
-
-    # Calculate p values for > 0
-    p_values_t2 = stats.t.cdf(-t2, df=dof)
-    z_values_t2 = -stats.norm.ppf(p_values_t2)
-    z_values[k1] = z_values_t1
-    z_values[k2] = z_values_t2
-
-    # Write new image to file
-    out = np.zeros(t_values.shape)
-    out[t_values != 0] = z_values
-
-    if ret_float:
-        out = out[0]
-    return out
->>>>>>> a008689e
+        return betas