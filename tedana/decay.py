--- conflicted
+++ resolved
@@ -73,32 +73,24 @@
         Echo times in milliseconds.
     adaptive_mask : (S,) :obj:`numpy.ndarray`
         Array where each value indicates the number of echoes with good signal
-<<<<<<< HEAD
         for that voxel. This mask may be thresholded, typically with values
         less than 3 set to 0 depending on the thresholding method.
-
-    Returns
-    -------
-    t2s_limited, s0_limited, t2s_full, s0_full
+    report : bool, optional
+        Whether to log a description of this step or not. Default is True.
+
+    Returns
+    -------
+    t2s_limited, s0_limited, t2s_full, s0_full : (S,) :obj:`numpy.ndarray`
+        T2* and S0 estimate maps.
+
+    Notes
+    -----
+    This method is slower, but more accurate, than the log-linear approach.
 
     See Also
     --------
     :func:`tedana.utils.make_adaptive_mask` : The function used to create the ``adaptive_mask``
                                               parameter.
-=======
-        for that voxel.
-    report : bool, optional
-        Whether to log a description of this step or not. Default is True.
-
-    Returns
-    -------
-    t2s_limited, s0_limited, t2s_full, s0_full : (S,) :obj:`numpy.ndarray`
-        T2* and S0 estimate maps.
-
-    Notes
-    -----
-    This method is slower, but more accurate, than the log-linear approach.
->>>>>>> 63070e20
     """
     if report:
         RepLGR.info("A monoexponential model was fit to the data at each voxel "
@@ -320,31 +312,16 @@
 
     Notes
     -----
-<<<<<<< HEAD
-    1.  Fit monoexponential decay function to all values for a given voxel
-        across TRs, per TE, to estimate voxel-wise :math:`S_0` and
-        :math:`T_2^*`:
-
-        .. math::
-            S(TE) = S_0 * exp(-R_2^* * TE)
-
-            T_2^* = 1 / R_2^*
-
-    2.  Replace infinite values in :math:`T_2^*` map with 500 and NaN values
-        in :math:`S_0` map with 0.
-    3.  Generate limited :math:`T_2^*` and :math:`S_0` maps by doing something.
-
-    See Also
-    --------
-    :func:`tedana.utils.make_adaptive_mask` : The function used to create the ``adaptive_mask``
-                                              parameter.
-=======
     This function replaces infinite values in the :math:`T_2^*` map with 500 and
     :math:`T_2^*` values less than or equal to zero with 1.
     Additionally, very small :math:`T_2^*` values above zero are replaced with a floor
     value to prevent zero-division errors later on in the workflow.
     It also replaces NaN values in the :math:`S_0` map with 0.
->>>>>>> 63070e20
+    
+    See Also
+    --------
+    :func:`tedana.utils.make_adaptive_mask` : The function used to create the ``adaptive_mask``
+                                              parameter.
     """
     if data.shape[1] != len(tes):
         raise ValueError('Second dimension of data ({0}) does not match number '
