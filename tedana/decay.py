"""
Functions to estimate S0 and T2* from multi-echo data.
"""
import logging
import scipy
import numpy as np
from tedana import utils

LGR = logging.getLogger(__name__)
RepLGR = logging.getLogger('REPORT')
RefLGR = logging.getLogger('REFERENCES')


def _apply_t2s_floor(t2s, echo_times):
    """
    Apply a floor to T2* values to prevent zero division errors during
    optimal combination.

    Parameters
    ----------
    t2s : (S,) array_like
        T2* estimates.
    echo_times : (E,) array_like
        Echo times in milliseconds.

    Returns
    -------
    t2s_corrected : (S,) array_like
        T2* estimates with very small, positive values replaced with a floor value.
    """
    t2s_corrected = t2s.copy()
    echo_times = np.asarray(echo_times)
    if echo_times.ndim == 1:
        echo_times = echo_times[:, None]

    eps = np.finfo(dtype=t2s.dtype).eps  # smallest value for datatype
    temp_arr = np.exp(-echo_times / t2s)  # (E x V) array
    bad_voxel_idx = np.any(temp_arr == 0, axis=0) & (t2s != 0)
    t2s_corrected[bad_voxel_idx] = np.min(-echo_times) / np.log(eps)
    return t2s_corrected


def monoexponential(tes, s0, t2star):
    """
    Specifies a monoexponential model for use with scipy curve fitting

    Parameters
    ----------
    tes : (E,) :obj:`list`
        Echo times
    s0 : :obj:`float`
        Initial signal parameter
    t2star : :obj:`float`
        T2* parameter

    Returns
    -------
    :obj:`float`
        Predicted signal
    """
    return s0 * np.exp(-tes / t2star)


def fit_monoexponential(data_cat, echo_times, adaptive_mask, report=True):
    """
    Fit monoexponential decay model with nonlinear curve-fitting.

    Parameters
    ----------
    data_cat : (S x E x T) :obj:`numpy.ndarray`
        Multi-echo data.
    echo_times : (E,) array_like
        Echo times in milliseconds.
    adaptive_mask : (S,) :obj:`numpy.ndarray`
        Array where each value indicates the number of echoes with good signal
        for that voxel.
    report : bool, optional
        Whether to log a description of this step or not. Default is True.

    Returns
    -------
    t2s_limited, s0_limited, t2s_full, s0_full : (S,) :obj:`numpy.ndarray`
        T2* and S0 estimate maps.

    Notes
    -----
    This method is slower, but more accurate, than the log-linear approach.
    """
    if report:
        RepLGR.info("A monoexponential model was fit to the data at each voxel "
                    "using nonlinear model fitting in order to estimate T2* and S0 "
                    "maps, using T2*/S0 estimates from a log-linear fit as "
                    "initial values. For each voxel, the value from the adaptive "
                    "mask was used to determine which echoes would be used to "
                    "estimate T2* and S0. In cases of model fit failure, T2*/S0 "
                    "estimates from the log-linear fit were retained instead.")
    n_samp, n_echos, n_vols = data_cat.shape

    # Currently unused
    # fit_data = np.mean(data_cat, axis=2)
    # fit_sigma = np.std(data_cat, axis=2)

    t2s_limited, s0_limited, t2s_full, s0_full = fit_loglinear(
        data_cat, echo_times, adaptive_mask, report=False)

    echos_to_run = np.unique(adaptive_mask)
    if 1 in echos_to_run:
        echos_to_run = np.sort(np.unique(np.append(echos_to_run, 2)))
    echos_to_run = echos_to_run[echos_to_run >= 2]

    t2s_asc_maps = np.zeros([n_samp, len(echos_to_run)])
    s0_asc_maps = np.zeros([n_samp, len(echos_to_run)])
    echo_masks = np.zeros([n_samp, len(echos_to_run)], dtype=bool)

    for i_echo, echo_num in enumerate(echos_to_run):
        if echo_num == 2:
            voxel_idx = np.where(adaptive_mask <= echo_num)[0]
        else:
            voxel_idx = np.where(adaptive_mask == echo_num)[0]

        # Create echo masks to assign values to limited vs full maps later
        echo_mask = np.squeeze(echo_masks[..., i_echo])
        echo_mask[adaptive_mask == echo_num] = True
        echo_masks[..., i_echo] = echo_mask

        data_2d = data_cat[:, :echo_num, :].reshape(len(data_cat), -1).T
        echo_times_1d = np.repeat(echo_times[:echo_num], n_vols)

        # perform a monoexponential fit of echo times against MR signal
        # using loglin estimates as initial starting points for fit
        fail_count = 0
        for voxel in voxel_idx:
            try:
                popt, cov = scipy.optimize.curve_fit(
                    monoexponential, echo_times_1d, data_2d[:, voxel],
                    p0=(s0_full[voxel], t2s_full[voxel]),
                    bounds=((np.min(data_2d[:, voxel]), 0),
                            (np.inf, np.inf)))
                s0_full[voxel] = popt[0]
                t2s_full[voxel] = popt[1]
            except (RuntimeError, ValueError):
                # If curve_fit fails to converge, fall back to loglinear estimate
                fail_count += 1

        if fail_count:
            fail_percent = 100 * fail_count / len(voxel_idx)
            LGR.debug('With {0} echoes, monoexponential fit failed on {1}/{2} '
                      '({3:.2f}%) voxel(s), used log linear estimate '
                      'instead'.format(echo_num, fail_count, len(voxel_idx), fail_percent))

        t2s_asc_maps[:, i_echo] = t2s_full
        s0_asc_maps[:, i_echo] = s0_full

    # create limited T2* and S0 maps
    t2s_limited = utils.unmask(t2s_asc_maps[echo_masks], adaptive_mask > 1)
    s0_limited = utils.unmask(s0_asc_maps[echo_masks], adaptive_mask > 1)

    # create full T2* maps with S0 estimation errors
    t2s_full, s0_full = t2s_limited.copy(), s0_limited.copy()
    t2s_full[adaptive_mask == 1] = t2s_asc_maps[adaptive_mask == 1, 0]
    s0_full[adaptive_mask == 1] = s0_asc_maps[adaptive_mask == 1, 0]

    return t2s_limited, s0_limited, t2s_full, s0_full


def fit_loglinear(data_cat, echo_times, adaptive_mask, report=True):
    """Fit monoexponential decay model with log-linear regression.

    The monoexponential decay function is fitted to all values for a given
    voxel across TRs, per TE, to estimate voxel-wise :math:`S_0` and :math:`T_2^*`.
    At a given voxel, only those echoes with "good signal", as indicated by the
    value of the voxel in the adaptive mask, are used.
    Therefore, for a voxel with an adaptive mask value of five, the first five
    echoes would be used to estimate T2* and S0.

    Parameters
    ----------
    data_cat : (S x E x T) :obj:`numpy.ndarray`
        Multi-echo data. S is samples, E is echoes, and T is timepoints.
    echo_times : (E,) array_like
        Echo times in milliseconds.
    adaptive_mask : (S,) :obj:`numpy.ndarray`
        Array where each value indicates the number of echoes with good signal
        for that voxel.
    report : :obj:`bool`, optional
        Whether to log a description of this step or not. Default is True.

    Returns
    -------
    t2s_limited, s0_limited, t2s_full, s0_full: (S,) :obj:`numpy.ndarray`
        T2* and S0 estimate maps.

    Notes
    -----
    The approach used in this function involves transforming the raw signal values
    (:math:`log(|data| + 1)`) and then fitting a line to the transformed data using
    ordinary least squares.
    This results in two parameter estimates: one for the slope  and one for the intercept.
    The slope estimate is inverted (i.e., 1 / slope) to get  :math:`T_2^*`,
    while the intercept estimate is exponentiated (i.e., e^intercept) to get :math:`S_0`.

    This method is faster, but less accurate, than the nonlinear approach.
    """
    if report:
        RepLGR.info("A monoexponential model was fit to the data at each voxel "
                    "using log-linear regression in order to estimate T2* and S0 "
                    "maps. For each voxel, the value from the adaptive mask was "
                    "used to determine which echoes would be used to estimate T2* "
                    "and S0.")
    n_samp, n_echos, n_vols = data_cat.shape

    echos_to_run = np.unique(adaptive_mask)
    if 1 in echos_to_run:
        echos_to_run = np.sort(np.unique(np.append(echos_to_run, 2)))
    echos_to_run = echos_to_run[echos_to_run >= 2]

    t2s_asc_maps = np.zeros([n_samp, len(echos_to_run)])
    s0_asc_maps = np.zeros([n_samp, len(echos_to_run)])
    echo_masks = np.zeros([n_samp, len(echos_to_run)], dtype=bool)

    for i_echo, echo_num in enumerate(echos_to_run):
        if echo_num == 2:
            voxel_idx = np.where(adaptive_mask <= echo_num)[0]
        else:
            voxel_idx = np.where(adaptive_mask == echo_num)[0]

        # Create echo masks to assign values to limited vs full maps later
        echo_mask = np.squeeze(echo_masks[..., i_echo])
        echo_mask[adaptive_mask == echo_num] = True
        echo_masks[..., i_echo] = echo_mask

        # perform log linear fit of echo times against MR signal
        # make DV matrix: samples x (time series * echos)
        data_2d = data_cat[voxel_idx, :echo_num, :].reshape(len(voxel_idx), -1).T
        log_data = np.log(np.abs(data_2d) + 1)

        # make IV matrix: intercept/TEs x (time series * echos)
        x = np.column_stack([np.ones(echo_num), [-te for te in echo_times[:echo_num]]])
        X = np.repeat(x, n_vols, axis=0)

        # Log-linear fit
        betas = np.linalg.lstsq(X, log_data, rcond=None)[0]
        t2s = 1. / betas[1, :].T
        s0 = np.exp(betas[0, :]).T

        t2s_asc_maps[voxel_idx, i_echo] = t2s
        s0_asc_maps[voxel_idx, i_echo] = s0

    # create limited T2* and S0 maps
    t2s_limited = utils.unmask(t2s_asc_maps[echo_masks], adaptive_mask > 1)
    s0_limited = utils.unmask(s0_asc_maps[echo_masks], adaptive_mask > 1)

    # create full T2* maps with S0 estimation errors
    t2s_full, s0_full = t2s_limited.copy(), s0_limited.copy()
    t2s_full[adaptive_mask == 1] = t2s_asc_maps[adaptive_mask == 1, 0]
    s0_full[adaptive_mask == 1] = s0_asc_maps[adaptive_mask == 1, 0]

    return t2s_limited, s0_limited, t2s_full, s0_full


<<<<<<< HEAD
def fit_gls(data_cat, echo_times, X, adaptive_mask, report=True):
    # remove zeroed values (because of the log)
    nonzero = data_cat
    y = np.log(S[nonzero]).T
    X = X[nonzero, :]

    # LLS fitting
    V = np.eye(len(y)) * np.repeat(1 / np.exp(y), axis=1, repeats=len(y))
    a = np.dot(
        np.dot(
            np.dot(np.linalg.pinv(np.dot(np.dot(X.T, np.linalg.pinv(V)), X)), X.T),
            np.linalg.pinv(V),
        ),
        y,
    )
    T2star = -1 / a[0]
    S0 = np.exp(a[1])
    return T2star, S0


def fit_decay(data, tes, mask, adaptive_mask, fittype):
=======
def fit_decay(data, tes, mask, adaptive_mask, fittype, report=True):
>>>>>>> dae9f20d
    """
    Fit voxel-wise monoexponential decay models to `data`

    Parameters
    ----------
    data : (S x E [x T]) array_like
        Multi-echo data array, where `S` is samples, `E` is echos, and `T` is
        time
    tes : (E,) :obj:`list`
        Echo times
    mask : (S,) array_like
        Boolean array indicating samples that are consistently (i.e., across
        time AND echoes) non-zero
    adaptive_mask : (S,) array_like
        Valued array indicating number of echos that have sufficient signal in
        given sample
    fittype : {loglin, curvefit}
        The type of model fit to use
    report : bool, optional
        Whether to log a description of this step or not. Default is True.

    Returns
    -------
    t2s_limited : (S,) :obj:`numpy.ndarray`
        Limited T2* map. The limited map only keeps the T2* values for data
        where there are at least two echos with good signal.
    s0_limited : (S,) :obj:`numpy.ndarray`
        Limited S0 map.  The limited map only keeps the S0 values for data
        where there are at least two echos with good signal.
    t2s_full : (S,) :obj:`numpy.ndarray`
        Full T2* map. For voxels affected by dropout, with good signal from
        only one echo, the full map uses the T2* estimate from the first two
        echoes.
    s0_full : (S,) :obj:`numpy.ndarray`
        Full S0 map. For voxels affected by dropout, with good signal from
        only one echo, the full map uses the S0 estimate from the first two
        echoes.

    Notes
    -----
    This function replaces infinite values in the :math:`T_2^*` map with 500 and
    :math:`T_2^*` values less than or equal to zero with 1.
    Additionally, very small :math:`T_2^*` values above zero are replaced with a floor
    value to prevent zero-division errors later on in the workflow.
    It also replaces NaN values in the :math:`S_0` map with 0.
    """
    if data.shape[1] != len(tes):
        raise ValueError('Second dimension of data ({0}) does not match number '
                         'of echoes provided (tes; {1})'.format(data.shape[1], len(tes)))
    elif not (data.shape[0] == mask.shape[0] == adaptive_mask.shape[0]):
        raise ValueError('First dimensions (number of samples) of data ({0}), '
                         'mask ({1}), and adaptive_mask ({2}) do not '
                         'match'.format(data.shape[0], mask.shape[0], adaptive_mask.shape[0]))

    data = data.copy()
    if data.ndim == 2:
        data = data[:, :, None]

    # Mask the inputs
    data_masked = data[mask, :, :]
    adaptive_mask_masked = adaptive_mask[mask]

    if fittype == 'loglin':
        t2s_limited, s0_limited, t2s_full, s0_full = fit_loglinear(
            data_masked, tes, adaptive_mask_masked, report=report)
    elif fittype == 'curvefit':
        t2s_limited, s0_limited, t2s_full, s0_full = fit_monoexponential(
            data_masked, tes, adaptive_mask_masked, report=report)
    else:
        raise ValueError('Unknown fittype option: {}'.format(fittype))

    # Determine model fit
    mean_data = np.mean(data_masked, axis=2)
    tes_rep = np.tile(tes, (t2s_full.shape[0], 1))
    s_pred = s0_full[:, None] * np.exp(-tes_rep / t2s_full[:, None])
    ss_resid = np.sum((mean_data - s_pred) ** 2, axis=1)
    ss_total = (mean_data.shape[1] - 1) * np.var(mean_data, axis=1)
    r_squared = 1 - (ss_resid / ss_total)

    # Restrict calculated values
    t2s_limited[np.isinf(t2s_limited)] = 500.  # why 500?
    # let's get rid of negative values, but keep zeros where limited != full
    t2s_limited[(adaptive_mask_masked > 1) & (t2s_limited <= 0)] = 1.
    t2s_limited = _apply_t2s_floor(t2s_limited, tes)
    s0_limited[np.isnan(s0_limited)] = 0.  # why 0?
    t2s_full[np.isinf(t2s_full)] = 500.  # why 500?
    t2s_full[t2s_full <= 0] = 1.  # let's get rid of negative values!
    t2s_full = _apply_t2s_floor(t2s_full, tes)
    s0_full[np.isnan(s0_full)] = 0.  # why 0?
    r_squared[r_squared < 0] = 0  # r^2 can be negative when fit is awful

    r_squared = utils.unmask(r_squared, mask)
    t2s_limited = utils.unmask(t2s_limited, mask)
    s0_limited = utils.unmask(s0_limited, mask)
    t2s_full = utils.unmask(t2s_full, mask)
    s0_full = utils.unmask(s0_full, mask)

    return t2s_limited, s0_limited, t2s_full, s0_full, r_squared


def fit_decay_ts(data, tes, mask, adaptive_mask, fittype):
    """
    Fit voxel- and timepoint-wise monoexponential decay models to `data`

    Parameters
    ----------
    data : (S x E x T) array_like
        Multi-echo data array, where `S` is samples, `E` is echos, and `T` is
        time
    tes : (E,) :obj:`list`
        Echo times
    mask : (S,) array_like
        Boolean array indicating samples that are consistently (i.e., across
        time AND echoes) non-zero
    adaptive_mask : (S,) array_like
        Valued array indicating number of echos that have sufficient signal in
        given sample
    fittype : :obj: `str`
        The type of model fit to use

    Returns
    -------
    t2s_limited_ts : (S x T) :obj:`numpy.ndarray`
        Limited T2* map. The limited map only keeps the T2* values for data
        where there are at least two echos with good signal.
    s0_limited_ts : (S x T) :obj:`numpy.ndarray`
        Limited S0 map.  The limited map only keeps the S0 values for data
        where there are at least two echos with good signal.
    t2s_full_ts : (S x T) :obj:`numpy.ndarray`
        Full T2* timeseries.  For voxels affected by dropout, with good signal
        from only one echo, the full timeseries uses the single echo's value
        at that voxel/volume.
    s0_full_ts : (S x T) :obj:`numpy.ndarray`
        Full S0 timeseries. For voxels affected by dropout, with good signal
        from only one echo, the full timeseries uses the single echo's value
        at that voxel/volume.
    """
    n_samples, _, n_vols = data.shape
    tes = np.array(tes)

    t2s_limited_ts = np.zeros([n_samples, n_vols])
    s0_limited_ts = np.copy(t2s_limited_ts)
    t2s_full_ts = np.copy(t2s_limited_ts)
    s0_full_ts = np.copy(t2s_limited_ts)
    r_squared_ts = np.copy(t2s_limited_ts)

    report = True
    for vol in range(n_vols):
<<<<<<< HEAD
        if vol == 0:
            report = True
        else:
            report = False
        t2s_limited, s0_limited, t2s_full, s0_full, r_squared = fit_decay(
=======
        t2s_limited, s0_limited, t2s_full, s0_full = fit_decay(
>>>>>>> dae9f20d
            data[:, :, vol][:, :, None], tes, mask, adaptive_mask, fittype, report=report)
        t2s_limited_ts[:, vol] = t2s_limited
        s0_limited_ts[:, vol] = s0_limited
        t2s_full_ts[:, vol] = t2s_full
        s0_full_ts[:, vol] = s0_full
<<<<<<< HEAD
        r_squared_ts[:, vol] = r_squared
=======
        report = False
>>>>>>> dae9f20d

    return t2s_limited_ts, s0_limited_ts, t2s_full_ts, s0_full_ts, r_squared_ts<|MERGE_RESOLUTION|>--- conflicted
+++ resolved
@@ -258,7 +258,6 @@
     return t2s_limited, s0_limited, t2s_full, s0_full
 
 
-<<<<<<< HEAD
 def fit_gls(data_cat, echo_times, X, adaptive_mask, report=True):
     # remove zeroed values (because of the log)
     nonzero = data_cat
@@ -279,10 +278,7 @@
     return T2star, S0
 
 
-def fit_decay(data, tes, mask, adaptive_mask, fittype):
-=======
 def fit_decay(data, tes, mask, adaptive_mask, fittype, report=True):
->>>>>>> dae9f20d
     """
     Fit voxel-wise monoexponential decay models to `data`
 
@@ -431,24 +427,13 @@
 
     report = True
     for vol in range(n_vols):
-<<<<<<< HEAD
-        if vol == 0:
-            report = True
-        else:
-            report = False
         t2s_limited, s0_limited, t2s_full, s0_full, r_squared = fit_decay(
-=======
-        t2s_limited, s0_limited, t2s_full, s0_full = fit_decay(
->>>>>>> dae9f20d
             data[:, :, vol][:, :, None], tes, mask, adaptive_mask, fittype, report=report)
         t2s_limited_ts[:, vol] = t2s_limited
         s0_limited_ts[:, vol] = s0_limited
         t2s_full_ts[:, vol] = t2s_full
         s0_full_ts[:, vol] = s0_full
-<<<<<<< HEAD
         r_squared_ts[:, vol] = r_squared
-=======
         report = False
->>>>>>> dae9f20d
 
     return t2s_limited_ts, s0_limited_ts, t2s_full_ts, s0_full_ts, r_squared_ts