"""
Functions to optimally combine data across echoes.
"""
import logging
import numpy as np
from tedana.due import due, Doi

LGR = logging.getLogger(__name__)
RepLGR = logging.getLogger('REPORT')
RefLGR = logging.getLogger('REFERENCES')


@due.dcite(Doi('10.1002/(SICI)1522-2594(199907)42:1<87::AID-MRM13>3.0.CO;2-O'),
           description='T2* method of combining data across echoes using '
                       'monoexponential equation.')
def _combine_t2s(data, tes, ft2s, report=True):
    """
    Combine data across echoes using weighted averaging according to voxel-
    (and sometimes volume-) wise estimates of T2*.

    Parameters
    ----------
    data : (M x E x T) array_like
        Masked data.
    tes : (1 x E) array_like
        Echo times in milliseconds.
    ft2s : (M [x T] X 1) array_like
        Either voxel-wise or voxel- and volume-wise estimates of T2*.
    report : bool, optional
        Whether to log a description of this step or not. Default is True.

    Returns
    -------
    combined : (M x T) :obj:`numpy.ndarray`
        Data combined across echoes according to T2* estimates.

    References
    ----------
    * Posse, S., Wiese, S., Gembris, D., Mathiak, K., Kessler,
      C., Grosse‐Ruyken, M. L., ... & Kiselev, V. G. (1999).
      Enhancement of BOLD‐contrast sensitivity by single‐shot
      multi‐echo functional MR imaging. Magnetic Resonance in
      Medicine: An Official Journal of the International Society
      for Magnetic Resonance in Medicine, 42(1), 87-97.
    """
    if report:
        RepLGR.info("Multi-echo data were then optimally combined using the "
                    "T2* combination method (Posse et al., 1999).")
        RefLGR.info("Posse, S., Wiese, S., Gembris, D., Mathiak, K., Kessler, "
                    "C., Grosse‐Ruyken, M. L., ... & Kiselev, V. G. (1999). "
                    "Enhancement of BOLD‐contrast sensitivity by single‐shot "
                    "multi‐echo functional MR imaging. Magnetic Resonance in "
                    "Medicine: An Official Journal of the International Society "
                    "for Magnetic Resonance in Medicine, 42(1), 87-97.")
    n_vols = data.shape[-1]
    alpha = tes * np.exp(-tes / ft2s)
    if alpha.ndim == 2:
        # Voxel-wise T2 estimates
        alpha = np.tile(alpha[:, :, np.newaxis], (1, 1, n_vols))
    elif alpha.ndim == 3:
        # Voxel- and volume-wise T2 estimates
        # alpha is currently (S, T, E) but should be (S, E, T) like mdata
        alpha = np.swapaxes(alpha, 1, 2)

        # If all values across echos are 0, set to 1 to avoid
        # divide-by-zero errors
        ax0_idx, ax2_idx = np.where(np.all(alpha == 0, axis=1))
        alpha[ax0_idx, :, ax2_idx] = 1.
    combined = np.average(data, axis=1, weights=alpha)
    return combined


@due.dcite(Doi('10.1002/mrm.20900'),
           description='PAID method of combining data across echoes using just '
                       'SNR/signal and TE.')
def _combine_paid(data, tes, report=True):
    """
    Combine data across echoes using SNR/signal and TE via the
    parallel-acquired inhomogeneity desensitized (PAID) ME-fMRI combination
    method.

    Parameters
    ----------
    data : (M x E x T) array_like
        Masked data.
    tes : (1 x E) array_like
        Echo times in milliseconds.
    report : bool, optional
        Whether to log a description of this step or not. Default is True.

    Returns
    -------
    combined : (M x T) :obj:`numpy.ndarray`
        Data combined across echoes according to SNR/signal.

    References
    ----------
    * Poser, B. A., Versluis, M. J., Hoogduin, J. M., & Norris,
      D. G. (2006). BOLD contrast sensitivity enhancement and
      artifact reduction with multiecho EPI: parallel‐acquired
      inhomogeneity‐desensitized fMRI.
      Magnetic Resonance in Medicine: An Official Journal of the
      International Society for Magnetic Resonance in Medicine,
      55(6), 1227-1235.
    """
    if report:
        RepLGR.info("Multi-echo data were then optimally combined using the "
                    "parallel-acquired inhomogeneity desensitized (PAID) "
                    "combination method.")
        RefLGR.info("Poser, B. A., Versluis, M. J., Hoogduin, J. M., & Norris, "
                    "D. G. (2006). BOLD contrast sensitivity enhancement and "
                    "artifact reduction with multiecho EPI: parallel‐acquired "
                    "inhomogeneity‐desensitized fMRI. "
                    "Magnetic Resonance in Medicine: An Official Journal of the "
                    "International Society for Magnetic Resonance in Medicine, "
                    "55(6), 1227-1235.")
    n_vols = data.shape[-1]
    snr = data.mean(axis=-1) / data.std(axis=-1)
    alpha = snr * tes
    alpha = np.tile(alpha[:, :, np.newaxis], (1, 1, n_vols))
    combined = np.average(data, axis=1, weights=alpha)
    return combined


def make_optcom(data, tes, adaptive_mask, t2s=None, combmode='t2s', verbose=True):
    """
    Optimally combine BOLD data across TEs, using only those echos with reliable signal
    across at least three echos. If the number of echos providing reliable signal is greater
    than three but less than the total number of collected echos, we assume that later
    echos do not provided meaningful signal.

    Parameters
    ----------
    data : (S x E x T) :obj:`numpy.ndarray`
        Concatenated BOLD data.
    tes : (E,) :obj:`numpy.ndarray`
        Array of TEs, in seconds.
    adaptive_mask : (S,) :obj:`numpy.ndarray`
        Adaptive mask of the data indicating the number of echos with signal at each voxel.
        This mask may be thresholded, typically with values less than 3 set to 0 depending
        on the thresholding method.
    t2s : (S [x T]) :obj:`numpy.ndarray` or None, optional
        Estimated T2* values. Only required if combmode = 't2s'.
        Default is None.
    combmode : {'t2s', 'paid'}, optional
        How to combine data. Either 'paid' or 't2s'. If 'paid', argument 't2s'
        is not required. Default is 't2s'.
    verbose : :obj:`bool`, optional
        Whether to print status updates. Default is True.

    Returns
    -------
    combined : (S x T) :obj:`numpy.ndarray`
        Optimally combined data.

    Notes
    -----
    This function supports both the ``'t2s'`` method [1]_ and the ``'paid'``
    method [2]_. The ``'t2s'`` method operates according to the following
    logic:

    1.  Estimate voxel- and TE-specific weights based on estimated :math:`T_2^*`:

            .. math::
                w(T_2^*)_n = \\frac{TE_n * exp(\\frac{-TE}\
                {T_{2(est)}^*})}{\\sum TE_n * exp(\\frac{-TE}{T_{2(est)}^*})}
    2.  Perform weighted average per voxel and TR across TEs based on weights
        estimated in the previous step.

    References
    ----------
    .. [1] Posse, S., Wiese, S., Gembris, D., Mathiak, K., Kessler,
           C., Grosse‐Ruyken, M. L., ... & Kiselev, V. G. (1999).
           Enhancement of BOLD‐contrast sensitivity by single‐shot
           multi‐echo functional MR imaging. Magnetic Resonance in
           Medicine: An Official Journal of the International Society
           for Magnetic Resonance in Medicine, 42(1), 87-97.
    .. [2] Poser, B. A., Versluis, M. J., Hoogduin, J. M., & Norris,
           D. G. (2006). BOLD contrast sensitivity enhancement and
           artifact reduction with multiecho EPI: parallel‐acquired
           inhomogeneity‐desensitized fMRI.
           Magnetic Resonance in Medicine: An Official Journal of the
           International Society for Magnetic Resonance in Medicine,
           55(6), 1227-1235.

    See Also
    --------
    :func:`tedana.utils.make_adaptive_mask` : The function used to create the ``adaptive_mask``
                                              parameter.
    """
    if data.ndim != 3:
        raise ValueError('Input data must be 3D (S x E x T)')

    if len(tes) != data.shape[1]:
        raise ValueError('Number of echos provided does not match second '
                         'dimension of input data: {0} != '
                         '{1}'.format(len(tes), data.shape[1]))

    if adaptive_mask.ndim != 1:
        raise ValueError('Mask is not 1D')
    elif adaptive_mask.shape[0] != data.shape[0]:
        raise ValueError('Mask and data do not have same number of '
                         'voxels/samples: {0} != {1}'.format(
                             adaptive_mask.shape[0], data.shape[0]))

    if combmode not in ['t2s', 'paid']:
        raise ValueError("Argument 'combmode' must be either 't2s' or 'paid'")
    elif combmode == 't2s' and t2s is None:
        raise ValueError("Argument 't2s' must be supplied if 'combmode' is "
                         "set to 't2s'.")
    elif combmode == 'paid' and t2s is not None:
        LGR.warning("Argument 't2s' is not required if 'combmode' is 'paid'. "
                    "'t2s' array will not be used.")

    if combmode == 'paid':
        LGR.info('Optimally combining data with parallel-acquired '
                 'inhomogeneity desensitized (PAID) method')
    else:
        if t2s.ndim == 1:
            msg = 'Optimally combining data with voxel-wise T2* estimates'
        else:
            msg = ('Optimally combining data with voxel- and volume-wise T2* '
                   'estimates')
        LGR.info(msg)

    echos_to_run = np.unique(adaptive_mask)
    # When there is one good echo, use two
    if 1 in echos_to_run:
        echos_to_run = np.sort(np.unique(np.append(echos_to_run, 2)))
    echos_to_run = echos_to_run[echos_to_run >= 2]

    tes = np.array(tes)[np.newaxis, ...]  # (1 x E) array_like
    combined = np.zeros((data.shape[0], data.shape[2]))
<<<<<<< HEAD
    for i_echo, echo_num in enumerate(echos_to_run):
        if echo_num == 2:
            # Use the first two echoes for cases where there are
            # either one or two good echoes
            voxel_idx = np.where(np.logical_and(adaptive_mask > 0, adaptive_mask <= echo_num))[0]
        else:
            voxel_idx = np.where(adaptive_mask == echo_num)[0]

        if combmode == 'paid':
            combined[voxel_idx, :] = _combine_paid(data[voxel_idx, :echo_num, :],
                                                   tes[:, :echo_num])
=======
    report = True
    for echo in np.unique(adaptive_mask[mask]):
        echo_idx = adaptive_mask[mask] == echo

        if combmode == 'paid':
            combined[echo_idx, :] = _combine_paid(data[echo_idx, :echo, :],
                                                  tes[:echo], report=report)
>>>>>>> 63070e20
        else:
            t2s_ = t2s[..., np.newaxis]  # add singleton

<<<<<<< HEAD
            combined[voxel_idx, :] = _combine_t2s(
                data[voxel_idx, :echo_num, :], tes[:, :echo_num], t2s_[voxel_idx, ...])
=======
            combined[echo_idx, :] = _combine_t2s(
                data[echo_idx, :echo, :], tes[:, :echo], t2s_[echo_idx, ...], report=report)
        report = False
>>>>>>> 63070e20

    return combined<|MERGE_RESOLUTION|>--- conflicted
+++ resolved
@@ -231,7 +231,7 @@
 
     tes = np.array(tes)[np.newaxis, ...]  # (1 x E) array_like
     combined = np.zeros((data.shape[0], data.shape[2]))
-<<<<<<< HEAD
+    report = True
     for i_echo, echo_num in enumerate(echos_to_run):
         if echo_num == 2:
             # Use the first two echoes for cases where there are
@@ -243,25 +243,11 @@
         if combmode == 'paid':
             combined[voxel_idx, :] = _combine_paid(data[voxel_idx, :echo_num, :],
                                                    tes[:, :echo_num])
-=======
-    report = True
-    for echo in np.unique(adaptive_mask[mask]):
-        echo_idx = adaptive_mask[mask] == echo
-
-        if combmode == 'paid':
-            combined[echo_idx, :] = _combine_paid(data[echo_idx, :echo, :],
-                                                  tes[:echo], report=report)
->>>>>>> 63070e20
         else:
             t2s_ = t2s[..., np.newaxis]  # add singleton
 
-<<<<<<< HEAD
             combined[voxel_idx, :] = _combine_t2s(
-                data[voxel_idx, :echo_num, :], tes[:, :echo_num], t2s_[voxel_idx, ...])
-=======
-            combined[echo_idx, :] = _combine_t2s(
-                data[echo_idx, :echo, :], tes[:, :echo], t2s_[echo_idx, ...], report=report)
+                data[voxel_idx, :echo_num, :], tes[:, :echo_num], t2s_[voxel_idx, ...], report=report)
         report = False
->>>>>>> 63070e20
 
     return combined