"""
Functions to optimally combine data across echoes.
"""
import logging

import numpy as np

from tedana.due import Doi, due

<<<<<<< HEAD
LGR = logging.getLogger(__name__)
RepLGR = logging.getLogger("REPORT")
RefLGR = logging.getLogger("REFERENCES")
=======
LGR = logging.getLogger("GENERAL")
RepLGR = logging.getLogger('REPORT')
RefLGR = logging.getLogger('REFERENCES')
>>>>>>> 7e1cf2c6


@due.dcite(
    Doi("10.1002/(SICI)1522-2594(199907)42:1<87::AID-MRM13>3.0.CO;2-O"),
    description="T2* method of combining data across echoes using monoexponential equation.",
)
def _combine_t2s(data, tes, ft2s, report=True):
    """
    Combine data across echoes using weighted averaging according to voxel-
    (and sometimes volume-) wise estimates of T2*.

    Parameters
    ----------
    data : (M x E x T) array_like
        Masked data.
    tes : (1 x E) array_like
        Echo times in milliseconds.
    ft2s : (M [x T] X 1) array_like
        Either voxel-wise or voxel- and volume-wise estimates of T2*.
    report : bool, optional
        Whether to log a description of this step or not. Default is True.

    Returns
    -------
    combined : (M x T) :obj:`numpy.ndarray`
        Data combined across echoes according to T2* estimates.

    References
    ----------
    * Posse, S., Wiese, S., Gembris, D., Mathiak, K., Kessler,
      C., Grosse‐Ruyken, M. L., ... & Kiselev, V. G. (1999).
      Enhancement of BOLD‐contrast sensitivity by single‐shot
      multi‐echo functional MR imaging. Magnetic Resonance in
      Medicine: An Official Journal of the International Society
      for Magnetic Resonance in Medicine, 42(1), 87-97.
    """
    if report:
        RepLGR.info(
            "Multi-echo data were then optimally combined using the "
            "T2* combination method (Posse et al., 1999)."
        )
        RefLGR.info(
            "Posse, S., Wiese, S., Gembris, D., Mathiak, K., Kessler, "
            "C., Grosse‐Ruyken, M. L., ... & Kiselev, V. G. (1999). "
            "Enhancement of BOLD‐contrast sensitivity by single‐shot "
            "multi‐echo functional MR imaging. Magnetic Resonance in "
            "Medicine: An Official Journal of the International Society "
            "for Magnetic Resonance in Medicine, 42(1), 87-97."
        )
    n_vols = data.shape[-1]
    alpha = tes * np.exp(-tes / ft2s)
    if alpha.ndim == 2:
        # Voxel-wise T2 estimates
        alpha = np.tile(alpha[:, :, np.newaxis], (1, 1, n_vols))
    elif alpha.ndim == 3:
        # Voxel- and volume-wise T2 estimates
        # alpha is currently (S, T, E) but should be (S, E, T) like mdata
        alpha = np.swapaxes(alpha, 1, 2)

        # If all values across echos are 0, set to 1 to avoid
        # divide-by-zero errors
        ax0_idx, ax2_idx = np.where(np.all(alpha == 0, axis=1))
        alpha[ax0_idx, :, ax2_idx] = 1.0
    combined = np.average(data, axis=1, weights=alpha)
    return combined


@due.dcite(
    Doi("10.1002/mrm.20900"),
    description="PAID method of combining data across echoes using just SNR/signal and TE.",
)
def _combine_paid(data, tes, report=True):
    """
    Combine data across echoes using SNR/signal and TE via the
    parallel-acquired inhomogeneity desensitized (PAID) ME-fMRI combination
    method.

    Parameters
    ----------
    data : (M x E x T) array_like
        Masked data.
    tes : (1 x E) array_like
        Echo times in milliseconds.
    report : bool, optional
        Whether to log a description of this step or not. Default is True.

    Returns
    -------
    combined : (M x T) :obj:`numpy.ndarray`
        Data combined across echoes according to SNR/signal.

    References
    ----------
    * Poser, B. A., Versluis, M. J., Hoogduin, J. M., & Norris,
      D. G. (2006). BOLD contrast sensitivity enhancement and
      artifact reduction with multiecho EPI: parallel‐acquired
      inhomogeneity‐desensitized fMRI.
      Magnetic Resonance in Medicine: An Official Journal of the
      International Society for Magnetic Resonance in Medicine,
      55(6), 1227-1235.
    """
    if report:
        RepLGR.info(
            "Multi-echo data were then optimally combined using the "
            "parallel-acquired inhomogeneity desensitized (PAID) "
            "combination method."
        )
        RefLGR.info(
            "Poser, B. A., Versluis, M. J., Hoogduin, J. M., & Norris, "
            "D. G. (2006). BOLD contrast sensitivity enhancement and "
            "artifact reduction with multiecho EPI: parallel‐acquired "
            "inhomogeneity‐desensitized fMRI. "
            "Magnetic Resonance in Medicine: An Official Journal of the "
            "International Society for Magnetic Resonance in Medicine, "
            "55(6), 1227-1235."
        )
    n_vols = data.shape[-1]
    snr = data.mean(axis=-1) / data.std(axis=-1)
    alpha = snr * tes
    alpha = np.tile(alpha[:, :, np.newaxis], (1, 1, n_vols))
    combined = np.average(data, axis=1, weights=alpha)
    return combined


def make_optcom(data, tes, adaptive_mask, t2s=None, combmode="t2s", verbose=True):
    """
    Optimally combine BOLD data across TEs, using only those echos with reliable signal
    across at least three echos. If the number of echos providing reliable signal is greater
    than three but less than the total number of collected echos, we assume that later
    echos do not provided meaningful signal.

    Parameters
    ----------
    data : (S x E x T) :obj:`numpy.ndarray`
        Concatenated BOLD data.
    tes : (E,) :obj:`numpy.ndarray`
        Array of TEs, in seconds.
    adaptive_mask : (S,) :obj:`numpy.ndarray`
        Array where each value indicates the number of echoes with good signal
        for that voxel. This mask may be thresholded; for example, with values
        less than 3 set to 0.
        For more information on thresholding, see `make_adaptive_mask`.
    t2s : (S [x T]) :obj:`numpy.ndarray` or None, optional
        Estimated T2* values. Only required if combmode = 't2s'.
        Default is None.
    combmode : {'t2s', 'paid'}, optional
        How to combine data. Either 'paid' or 't2s'. If 'paid', argument 't2s'
        is not required. Default is 't2s'.
    verbose : :obj:`bool`, optional
        Whether to print status updates. Default is True.

    Returns
    -------
    combined : (S x T) :obj:`numpy.ndarray`
        Optimally combined data.

    Notes
    -----
    This function supports both the ``'t2s'`` method [1]_ and the ``'paid'``
    method [2]_. The ``'t2s'`` method operates according to the following
    logic:

    1.  Estimate voxel- and TE-specific weights based on estimated :math:`T_2^*`:

            .. math::
                w(T_2^*)_n = \\frac{TE_n * exp(\\frac{-TE}\
                {T_{2(est)}^*})}{\\sum TE_n * exp(\\frac{-TE}{T_{2(est)}^*})}
    2.  Perform weighted average per voxel and TR across TEs based on weights
        estimated in the previous step.

    References
    ----------
    .. [1] Posse, S., Wiese, S., Gembris, D., Mathiak, K., Kessler,
           C., Grosse‐Ruyken, M. L., ... & Kiselev, V. G. (1999).
           Enhancement of BOLD‐contrast sensitivity by single‐shot
           multi‐echo functional MR imaging. Magnetic Resonance in
           Medicine: An Official Journal of the International Society
           for Magnetic Resonance in Medicine, 42(1), 87-97.
    .. [2] Poser, B. A., Versluis, M. J., Hoogduin, J. M., & Norris,
           D. G. (2006). BOLD contrast sensitivity enhancement and
           artifact reduction with multiecho EPI: parallel‐acquired
           inhomogeneity‐desensitized fMRI.
           Magnetic Resonance in Medicine: An Official Journal of the
           International Society for Magnetic Resonance in Medicine,
           55(6), 1227-1235.

    See Also
    --------
    :func:`tedana.utils.make_adaptive_mask` : The function used to create the ``adaptive_mask``
                                              parameter.
    """
    if data.ndim != 3:
        raise ValueError("Input data must be 3D (S x E x T)")

    if len(tes) != data.shape[1]:
        raise ValueError(
            "Number of echos provided does not match second "
            "dimension of input data: {0} != "
            "{1}".format(len(tes), data.shape[1])
        )

    if adaptive_mask.ndim != 1:
        raise ValueError("Mask is not 1D")
    elif adaptive_mask.shape[0] != data.shape[0]:
        raise ValueError(
            "Mask and data do not have same number of "
            "voxels/samples: {0} != {1}".format(adaptive_mask.shape[0], data.shape[0])
        )

    if combmode not in ["t2s", "paid"]:
        raise ValueError("Argument 'combmode' must be either 't2s' or 'paid'")
    elif combmode == "t2s" and t2s is None:
        raise ValueError("Argument 't2s' must be supplied if 'combmode' is set to 't2s'.")
    elif combmode == "paid" and t2s is not None:
        LGR.warning(
            "Argument 't2s' is not required if 'combmode' is 'paid'. "
            "'t2s' array will not be used."
        )

    if combmode == "paid":
        LGR.info(
            "Optimally combining data with parallel-acquired "
            "inhomogeneity desensitized (PAID) method"
        )
    else:
        if t2s.ndim == 1:
            msg = "Optimally combining data with voxel-wise T2* estimates"
        else:
            msg = "Optimally combining data with voxel- and volume-wise T2* estimates"
        LGR.info(msg)

    echos_to_run = np.unique(adaptive_mask)
    # When there is one good echo, use two
    if 1 in echos_to_run:
        echos_to_run = np.sort(np.unique(np.append(echos_to_run, 2)))
    echos_to_run = echos_to_run[echos_to_run >= 2]

    tes = np.array(tes)[np.newaxis, ...]  # (1 x E) array_like
    combined = np.zeros((data.shape[0], data.shape[2]))
    report = True
    for i_echo, echo_num in enumerate(echos_to_run):
        if echo_num == 2:
            # Use the first two echoes for cases where there are
            # either one or two good echoes
            voxel_idx = np.where(np.logical_and(adaptive_mask > 0, adaptive_mask <= echo_num))[0]
        else:
            voxel_idx = np.where(adaptive_mask == echo_num)[0]

        if combmode == "paid":
            combined[voxel_idx, :] = _combine_paid(
                data[voxel_idx, :echo_num, :], tes[:, :echo_num]
            )
        else:
            t2s_ = t2s[..., np.newaxis]  # add singleton

            combined[voxel_idx, :] = _combine_t2s(
                data[voxel_idx, :echo_num, :],
                tes[:, :echo_num],
                t2s_[voxel_idx, ...],
                report=report,
            )
        report = False

    return combined<|MERGE_RESOLUTION|>--- conflicted
+++ resolved
@@ -7,15 +7,9 @@
 
 from tedana.due import Doi, due
 
-<<<<<<< HEAD
-LGR = logging.getLogger(__name__)
+LGR = logging.getLogger("GENERAL")
 RepLGR = logging.getLogger("REPORT")
 RefLGR = logging.getLogger("REFERENCES")
-=======
-LGR = logging.getLogger("GENERAL")
-RepLGR = logging.getLogger('REPORT')
-RefLGR = logging.getLogger('REFERENCES')
->>>>>>> 7e1cf2c6
 
 
 @due.dcite(
