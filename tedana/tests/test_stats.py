"""
Tests for the tedana stats module
"""
import random

import numpy as np
import pytest

<<<<<<< HEAD
from tedana.stats import get_ls_zvalues
from tedana.stats import get_ls_coeffs
from tedana.stats import getfbounds
=======
from tedana.stats import computefeats2, get_coeffs, getfbounds
>>>>>>> a008689e


def test_break_get_ls_zvalues():
    """
    Ensure that get_ls_zvalues fails when input data do not have the right
    shapes.
    """
    n_samples, n_vols, n_comps = 10000, 100, 50
    data = np.empty((n_samples, n_vols))
    mmix = np.empty((n_vols, n_comps))
    mask = np.empty((n_samples))

    data = np.empty((n_samples))
    with pytest.raises(ValueError):
        get_ls_zvalues(data, mmix, mask)

    data = np.empty((n_samples, n_vols))
    mmix = np.empty((n_vols))
    with pytest.raises(ValueError):
        get_ls_zvalues(data, mmix, mask)

    mmix = np.empty((n_vols, n_comps))
    mask = np.empty((n_samples, n_vols))
    with pytest.raises(ValueError):
        get_ls_zvalues(data, mmix, mask)

    mask = np.empty((n_samples + 1))
    with pytest.raises(ValueError):
        get_ls_zvalues(data, mmix, mask)
    data.shape[1] != mmix.shape[0]
    mask = np.empty((n_samples))
    mmix = np.empty((n_vols + 1, n_comps))
    with pytest.raises(ValueError):
        get_ls_zvalues(data, mmix, mask)


def test_smoke_get_ls_zvalues():
    """
    Ensures that get_ls_zvalues works with random inputs and different optional parameters
    """
    n_samples, n_times, n_components = 100, 20, 6
    data = np.random.random((n_samples, n_times))
    mmix = np.random.random((n_times, n_components))
    mask = np.random.randint(2, size=n_samples)

    assert get_ls_zvalues(data, mmix) is not None
    assert get_ls_zvalues(data, mmix, mask=mask) is not None
    assert get_ls_zvalues(data, mmix) is not None


def test_get_ls_coeffs():
    """
    Check least squares coefficients.
    """
    # Simulate one voxel with 40 TRs
    data = np.empty((2, 40))
    data[0, :] = np.arange(0, 200, 5)
    data[1, :] = np.arange(0, 200, 5)
    X = np.arange(0, 40)[:, np.newaxis]
    mask = np.array([True, False])

    betas = get_ls_coeffs(data, X, mask=None, add_const=False)
    betas = np.squeeze(betas)
    assert np.allclose(betas, np.array([5.0, 5.0]))

    betas = get_ls_coeffs(data, X, mask=None, add_const=True)
    betas = np.squeeze(betas)
    assert np.allclose(betas, np.array([5.0, 5.0]))

    betas = get_ls_coeffs(data, X, mask=mask, add_const=False)
    betas = np.squeeze(betas)
    assert np.allclose(betas, np.array([5, 0]))

    betas = get_ls_coeffs(data, X, mask=mask, add_const=True)
    betas = np.squeeze(betas)
    assert np.allclose(betas, np.array([5, 0]))


def test_break_get_ls_coeffs():
    """
    Ensure that get_ls_coeffs fails when input data do not have the right
    shapes.
    """
    n_samples, n_echos, n_vols, n_comps = 10000, 5, 100, 50
    data = np.empty((n_samples, n_vols))
    X = np.empty((n_vols, n_comps))
    mask = np.empty((n_samples))

    data = np.empty((n_samples))
    with pytest.raises(ValueError):
        get_ls_coeffs(data, X, mask, add_const=False)

    data = np.empty((n_samples, n_vols))
    X = np.empty((n_vols))
    with pytest.raises(ValueError):
        get_ls_coeffs(data, X, mask, add_const=False)

    data = np.empty((n_samples, n_echos, n_vols + 1))
    X = np.empty((n_vols, n_comps))
    with pytest.raises(ValueError):
        get_ls_coeffs(data, X, mask, add_const=False)

    data = np.empty((n_samples, n_echos, n_vols))
    mask = np.empty((n_samples, n_echos, n_vols))
    with pytest.raises(ValueError):
        get_ls_coeffs(data, X, mask, add_const=False)

    mask = np.empty((n_samples + 1, n_echos))
    with pytest.raises(ValueError):
        get_ls_coeffs(data, X, mask, add_const=False)


def test_smoke_get_ls_coeffs():
    """
    Ensure that get_ls_coeffs returns outputs with different inputs and optional paramters
    """
    n_samples, _, n_times, n_components = 100, 5, 20, 6
    data_2d = np.random.random((n_samples, n_times))
    x = np.random.random((n_times, n_components))
    mask = np.random.randint(2, size=n_samples)

    assert get_ls_coeffs(data_2d, x) is not None
    # assert get_ls_coeffs(data_3d, x) is not None TODO: submit an issue for the bug
    assert get_ls_coeffs(data_2d, x, mask=mask) is not None
    assert get_ls_coeffs(data_2d, x, add_const=True) is not None


def test_getfbounds():
    good_inputs = range(1, 12)

    for n_echos in good_inputs:
        getfbounds(n_echos)


def test_smoke_getfbounds():
    """
    Ensures that getfbounds returns outputs when fed in a random number of echo
    """
    n_echos = random.randint(3, 10)  # At least two echos!
    f05, f025, f01 = getfbounds(n_echos)

    assert f05 is not None
    assert f025 is not None
    assert f01 is not None<|MERGE_RESOLUTION|>--- conflicted
+++ resolved
@@ -6,13 +6,7 @@
 import numpy as np
 import pytest
 
-<<<<<<< HEAD
-from tedana.stats import get_ls_zvalues
-from tedana.stats import get_ls_coeffs
-from tedana.stats import getfbounds
-=======
-from tedana.stats import computefeats2, get_coeffs, getfbounds
->>>>>>> a008689e
+from tedana.stats import get_ls_zvalues, get_ls_coeffs, getfbounds
 
 
 def test_break_get_ls_zvalues():
