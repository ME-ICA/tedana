"""Tests for tedana.utils."""

import random
from os.path import dirname
from os.path import join as pjoin

import nibabel as nib
import numpy as np
import pytest

from tedana import io, utils

rs = np.random.RandomState(1234)
datadir = pjoin(dirname(__file__), "data")
fnames = [pjoin(datadir, f"echo{n}.nii.gz") for n in range(1, 4)]
tes = ["14.5", "38.5", "62.5"]


def test_unmask():
    # generate boolean mask + get number of True values
    mask = rs.choice([0, 1], size=(100,)).astype(bool)
    n_data = mask.sum()

    inputs = [
        (rs.rand(n_data, 3), float),  # 2D float
        (rs.rand(n_data, 3, 3), float),  # 3D float
        (rs.randint(10, size=(n_data, 3)), int),  # 2D int
        (rs.randint(10, size=(n_data, 3, 3)), int),  # 3D int
    ]

    for input, dtype in inputs:
        out = utils.unmask(input, mask)
        assert out.shape == (100,) + input.shape[1:]
        assert out.dtype == dtype


def test_dice():
    arr = rs.choice([0, 1], size=(100, 100))
    # identical arrays should have a Dice index of 1
    assert utils.dice(arr, arr) == 1.0
    # inverted arrays should have a Dice index of 0
    assert utils.dice(arr, np.logical_not(arr)) == 0.0
    # float arrays should return same as integer or boolean array
    assert utils.dice(arr * rs.rand(100, 100), arr * rs.rand(100, 100)) == 1.0
    # empty arrays still work
    assert utils.dice(np.array([]), np.array([])) == 0.0
    # different size arrays raise a ValueError
    with pytest.raises(ValueError):
        utils.dice(arr, rs.choice([0, 1], size=(20, 20)))


def test_andb():
    # test with a range of dimensions and ensure output dtype is int
    for ndim in range(1, 5):
        shape = (10,) * ndim
        out = utils.andb([rs.randint(10, size=shape) for f in range(5)])
        assert out.shape == shape
        assert out.dtype == int

    # confirm error raised when dimensions are not the same
    with pytest.raises(ValueError):
        utils.andb([rs.randint(10, size=(10, 10)), rs.randint(10, size=(20, 20))])


def test_reshape_niimg():
    fimg = nib.load(fnames[0])
    exp_shape = (64350, 5)

    # load filepath to image
    assert utils.reshape_niimg(fnames[0]).shape == exp_shape
    # load img_like object
    assert utils.reshape_niimg(fimg).shape == exp_shape
    # load array
    assert utils.reshape_niimg(fimg.get_fdata()).shape == exp_shape


def test_make_adaptive_mask():
<<<<<<< HEAD
    mask_file = pjoin(datadir, "mask.nii.gz")
=======
    """Test tedana.utils.make_adaptive_mask with different methods."""
>>>>>>> 097d3a7e
    # load data make masks
    mask_file = pjoin(datadir, "mask.nii.gz")
    data = io.load_data(fnames, n_echos=len(tes))[0]
<<<<<<< HEAD
    mask, masksum = utils.make_adaptive_mask(data, mask=mask_file, threshold=1)

    # shapes are all the same
    assert mask.shape == masksum.shape == (64350,)
    assert np.allclose(mask, (masksum >= 1).astype(bool))
    # mask has correct # of entries
    assert mask.sum() == 50380
    # masksum has correct values
    vals, counts = np.unique(masksum, return_counts=True)
    assert np.allclose(vals, np.array([0, 1, 2, 3]))
    assert np.allclose(counts, np.array([13970, 1462, 3456, 45462]))

    # Apply a threshold of 3
    # TODO: Add mask file with no bad voxels to test against
    mask, masksum = utils.make_adaptive_mask(data, mask=mask_file, threshold=3)
    assert np.allclose(mask, (masksum >= 3).astype(bool))
=======

    # Just dropout method
    mask, masksum = utils.make_adaptive_mask(
        data,
        mask=mask_file,
        threshold=1,
        methods=["dropout"],
    )

    assert mask.shape == masksum.shape == (64350,)
    assert np.allclose(mask, (masksum >= 1).astype(bool))
    assert mask.sum() == 49451
    vals, counts = np.unique(masksum, return_counts=True)
    assert np.allclose(vals, np.array([0, 1, 2, 3]))
    assert np.allclose(counts, np.array([14899, 3589, 5276, 40586]))

    # Just decay method
    mask, masksum = utils.make_adaptive_mask(
        data,
        mask=mask_file,
        threshold=1,
        methods=["decay"],
    )

    assert mask.shape == masksum.shape == (64350,)
    assert np.allclose(mask, (masksum >= 1).astype(bool))
    assert mask.sum() == 61954  # This method can't flag first echo as bad
    vals, counts = np.unique(masksum, return_counts=True)
    assert np.allclose(vals, np.array([0, 1, 2, 3]))
    assert np.allclose(counts, np.array([2396, 3578, 6295, 52081]))

    # Dropout and decay methods combined
    mask, masksum = utils.make_adaptive_mask(
        data,
        mask=mask_file,
        threshold=1,
        methods=["dropout", "decay"],
    )

    assert mask.shape == masksum.shape == (64350,)
    assert np.allclose(mask, (masksum >= 1).astype(bool))
    assert mask.sum() == 49451
    vals, counts = np.unique(masksum, return_counts=True)
    assert np.allclose(vals, np.array([0, 1, 2, 3]))
    assert np.allclose(counts, np.array([14899, 4319, 5730, 39402]))

    # Adding "none" should have no effect
    mask, masksum = utils.make_adaptive_mask(
        data,
        mask=mask_file,
        threshold=1,
        methods=["dropout", "decay", "none"],
    )

    assert mask.shape == masksum.shape == (64350,)
    assert np.allclose(mask, (masksum >= 1).astype(bool))
    assert mask.sum() == 49451
    vals, counts = np.unique(masksum, return_counts=True)
    assert np.allclose(vals, np.array([0, 1, 2, 3]))
    assert np.allclose(counts, np.array([14899, 4319, 5730, 39402]))

    # Just "none"
    mask, masksum = utils.make_adaptive_mask(data, mask=mask_file, threshold=1, methods=["none"])

    assert mask.shape == masksum.shape == (64350,)
    assert np.allclose(mask, (masksum >= 1).astype(bool))
    assert mask.sum() == 61954
    vals, counts = np.unique(masksum, return_counts=True)
    assert np.allclose(vals, np.array([0, 3]))
    assert np.allclose(counts, np.array([2396, 61954]))
>>>>>>> 097d3a7e


# SMOKE TESTS


def test_smoke_reshape_niimg():
    """Ensure that reshape_niimg returns reasonable objects with random inputs.

    in the correct format.

    Note: reshape_niimg could take in 3D or 4D array.
    """
    data_3d = np.random.random((100, 5, 20))
    data_4d = np.random.random((100, 5, 20, 50))

    assert utils.reshape_niimg(data_3d) is not None
    assert utils.reshape_niimg(data_4d) is not None

    with pytest.raises(TypeError):
        utils.reshape_niimg(5)

    with pytest.raises(ValueError):
        utils.reshape_niimg("/path/to/nonexistent/file")


def test_smoke_make_adaptive_mask():
    """Ensure that make_adaptive_mask returns reasonable objects with random inputs.

    in the correct format.

    Note: make_adaptive_mask has optional paramters - mask and threshold.
    """
    n_samples = 100
    n_echos = 5
    n_times = 20
    data = np.random.random((n_samples, n_echos, n_times))
    mask = np.random.randint(2, size=n_samples)

<<<<<<< HEAD
    assert utils.make_adaptive_mask(data, mask=mask) is not None  # mask is required
=======
    assert utils.make_adaptive_mask(data, mask=mask, methods=["dropout", "decay"]) is not None
>>>>>>> 097d3a7e


def test_smoke_unmask():
    """Ensure that unmask returns reasonable objects with random inputs.

    in the correct format.

    Note: unmask could take in 1D or 2D or 3D arrays.
    """
    data_1d = np.random.random(100)
    data_2d = np.random.random((100, 5))
    data_3d = np.random.random((100, 5, 20))
    mask = np.random.randint(2, size=100)

    assert utils.unmask(data_1d, mask) is not None
    assert utils.unmask(data_2d, mask) is not None
    assert utils.unmask(data_3d, mask) is not None


def test_smoke_dice():
    """Ensure that dice returns reasonable objects with random inputs.

    in the correct format.

    Note: two arrays must be in the same length.
    """
    arr1 = np.random.random(100)
    arr2 = np.random.random(100)

    assert utils.dice(arr1, arr2) is not None


def test_smoke_andb():
    """Ensure that andb returns reasonable objects with random inputs.

    in the correct format.
    """
    arr = np.random.random((100, 10)).tolist()  # 2D list of "arrays"

    assert utils.andb(arr) is not None


def test_smoke_get_spectrum():
    """Ensure that get_spectrum returns reasonable objects with random inputs.

    in the correct format.
    """
    data = np.random.random(100)
    tr = random.random()

    spectrum, freqs = utils.get_spectrum(data, tr)
    assert spectrum is not None
    assert freqs is not None


def test_smoke_threshold_map():
    """Ensure that threshold_map returns reasonable objects with random inputs.

    in the correct format.

    Note: using 3D array as img, some parameters are optional and are all tested.
    """
    img = np.random.random((10, 10, 10))  # 3D array must of of size S
    min_cluster_size = random.randint(1, 100)

    threshold = random.random()
    mask = np.random.randint(2, size=1000)

    assert utils.threshold_map(img, min_cluster_size) is not None

    # test threshold_map with different optional parameters
    assert utils.threshold_map(img, min_cluster_size, threshold=threshold) is not None
    assert utils.threshold_map(img, min_cluster_size, mask=mask) is not None
    assert utils.threshold_map(img, min_cluster_size, binarize=False) is not None
    assert utils.threshold_map(img, min_cluster_size, sided="one") is not None
    assert utils.threshold_map(img, min_cluster_size, sided="bi") is not None


def test_sec2millisec():
    """Ensure that sec2millisec returns 1000x the input values."""
    assert utils.sec2millisec(5) == 5000
    assert utils.sec2millisec(np.array([5])) == np.array([5000])


def test_millisec2sec():
    """Ensure that millisec2sec returns 1/1000x the input values."""
    assert utils.millisec2sec(5000) == 5
    assert utils.millisec2sec(np.array([5000])) == np.array([5])


# TODO: "BREAK" AND UNIT TESTS<|MERGE_RESOLUTION|>--- conflicted
+++ resolved
@@ -75,32 +75,10 @@
 
 
 def test_make_adaptive_mask():
-<<<<<<< HEAD
-    mask_file = pjoin(datadir, "mask.nii.gz")
-=======
     """Test tedana.utils.make_adaptive_mask with different methods."""
->>>>>>> 097d3a7e
     # load data make masks
     mask_file = pjoin(datadir, "mask.nii.gz")
     data = io.load_data(fnames, n_echos=len(tes))[0]
-<<<<<<< HEAD
-    mask, masksum = utils.make_adaptive_mask(data, mask=mask_file, threshold=1)
-
-    # shapes are all the same
-    assert mask.shape == masksum.shape == (64350,)
-    assert np.allclose(mask, (masksum >= 1).astype(bool))
-    # mask has correct # of entries
-    assert mask.sum() == 50380
-    # masksum has correct values
-    vals, counts = np.unique(masksum, return_counts=True)
-    assert np.allclose(vals, np.array([0, 1, 2, 3]))
-    assert np.allclose(counts, np.array([13970, 1462, 3456, 45462]))
-
-    # Apply a threshold of 3
-    # TODO: Add mask file with no bad voxels to test against
-    mask, masksum = utils.make_adaptive_mask(data, mask=mask_file, threshold=3)
-    assert np.allclose(mask, (masksum >= 3).astype(bool))
-=======
 
     # Just dropout method
     mask, masksum = utils.make_adaptive_mask(
@@ -171,7 +149,6 @@
     vals, counts = np.unique(masksum, return_counts=True)
     assert np.allclose(vals, np.array([0, 3]))
     assert np.allclose(counts, np.array([2396, 61954]))
->>>>>>> 097d3a7e
 
 
 # SMOKE TESTS
@@ -210,11 +187,7 @@
     data = np.random.random((n_samples, n_echos, n_times))
     mask = np.random.randint(2, size=n_samples)
 
-<<<<<<< HEAD
-    assert utils.make_adaptive_mask(data, mask=mask) is not None  # mask is required
-=======
     assert utils.make_adaptive_mask(data, mask=mask, methods=["dropout", "decay"]) is not None
->>>>>>> 097d3a7e
 
 
 def test_smoke_unmask():
