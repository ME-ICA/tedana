"""Tests for tedana.utils."""

import random
from os.path import dirname
from os.path import join as pjoin

import nibabel as nib
import numpy as np
import pytest

from tedana import io, utils

rs = np.random.RandomState(1234)
datadir = pjoin(dirname(__file__), "data")
fnames = [pjoin(datadir, f"echo{n}.nii.gz") for n in range(1, 4)]
tes = ["14.5", "38.5", "62.5"]


def test_unmask():
    # generate boolean mask + get number of True values
    mask = rs.choice([0, 1], size=(100,)).astype(bool)
    n_data = mask.sum()

    inputs = [
        (rs.rand(n_data, 3), float),  # 2D float
        (rs.rand(n_data, 3, 3), float),  # 3D float
        (rs.randint(10, size=(n_data, 3)), int),  # 2D int
        (rs.randint(10, size=(n_data, 3, 3)), int),  # 3D int
    ]

    for input, dtype in inputs:
        out = utils.unmask(input, mask)
        assert out.shape == (100,) + input.shape[1:]
        assert out.dtype == dtype


def test_dice():
    arr = rs.choice([0, 1], size=(100, 100))
    # identical arrays should have a Dice index of 1
    assert utils.dice(arr, arr) == 1.0
    # inverted arrays should have a Dice index of 0
    assert utils.dice(arr, np.logical_not(arr)) == 0.0
    # float arrays should return same as integer or boolean array
    assert utils.dice(arr * rs.rand(100, 100), arr * rs.rand(100, 100)) == 1.0
    # empty arrays still work
    assert utils.dice(np.array([]), np.array([])) == 0.0
    # different size arrays raise a ValueError
    with pytest.raises(ValueError):
        utils.dice(arr, rs.choice([0, 1], size=(20, 20)))


def test_andb():
    # test with a range of dimensions and ensure output dtype is int
    for ndim in range(1, 5):
        shape = (10,) * ndim
        out = utils.andb([rs.randint(10, size=shape) for f in range(5)])
        assert out.shape == shape
        assert out.dtype == int

    # confirm error raised when dimensions are not the same
    with pytest.raises(ValueError):
        utils.andb([rs.randint(10, size=(10, 10)), rs.randint(10, size=(20, 20))])


def test_reshape_niimg():
    fimg = nib.load(fnames[0])
    exp_shape = (64350, 5)

    # load filepath to image
    assert utils.reshape_niimg(fnames[0]).shape == exp_shape
    # load img_like object
    assert utils.reshape_niimg(fimg).shape == exp_shape
    # load array
    assert utils.reshape_niimg(fimg.get_fdata()).shape == exp_shape


def test_make_adaptive_mask():
    """Test tedana.utils.make_adaptive_mask with different methods."""
    # load data make masks
    mask_file = pjoin(datadir, "mask.nii.gz")
    data = io.load_data(fnames, n_echos=len(tes))[0]

    # Just dropout method
<<<<<<< HEAD
    mask, adaptive_mask = utils.make_adaptive_mask(
=======
    mask, masksum = utils.make_adaptive_mask(
>>>>>>> 62e15abc
        data,
        mask=mask_file,
        threshold=1,
        methods=["dropout"],
    )

<<<<<<< HEAD
    assert mask.shape == adaptive_mask.shape == (64350,)
    assert np.allclose(mask, (adaptive_mask >= 1).astype(bool))
    assert mask.sum() == 49451
    vals, counts = np.unique(adaptive_mask, return_counts=True)
    assert np.allclose(vals, np.array([0, 1, 2, 3]))
    assert np.allclose(counts, np.array([14899, 1615, 4438, 43398]))

    # Just decay method
    mask, adaptive_mask = utils.make_adaptive_mask(
=======
    assert mask.shape == masksum.shape == (64350,)
    assert np.allclose(mask, (masksum >= 1).astype(bool))
    assert mask.sum() == 49376
    vals, counts = np.unique(masksum, return_counts=True)
    assert np.allclose(vals, np.array([0, 1, 2, 3]))
    assert np.allclose(counts, np.array([14974, 3682, 5128, 40566]))

    # Just decay method
    mask, masksum = utils.make_adaptive_mask(
>>>>>>> 62e15abc
        data,
        mask=mask_file,
        threshold=1,
        methods=["decay"],
    )

<<<<<<< HEAD
    assert mask.shape == adaptive_mask.shape == (64350,)
    assert np.allclose(mask, (adaptive_mask >= 1).astype(bool))
    assert mask.sum() == 61954  # This method can't flag first echo as bad
    vals, counts = np.unique(adaptive_mask, return_counts=True)
    assert np.allclose(vals, np.array([0, 1, 2, 3]))
    assert np.allclose(counts, np.array([2396, 3578, 6295, 52081]))

    # Dropout and decay methods combined
    mask, adaptive_mask = utils.make_adaptive_mask(
=======
    assert mask.shape == masksum.shape == (64350,)
    assert np.allclose(mask, (masksum >= 1).astype(bool))
    assert mask.sum() == 60985  # This method can't flag first echo as bad
    vals, counts = np.unique(masksum, return_counts=True)
    assert np.allclose(vals, np.array([0, 1, 2, 3]))
    assert np.allclose(counts, np.array([3365, 4365, 5971, 50649]))

    # Dropout and decay methods combined
    mask, masksum = utils.make_adaptive_mask(
>>>>>>> 62e15abc
        data,
        mask=mask_file,
        threshold=1,
        methods=["dropout", "decay"],
    )

<<<<<<< HEAD
    assert mask.shape == adaptive_mask.shape == (64350,)
    assert np.allclose(mask, (adaptive_mask >= 1).astype(bool))
    assert mask.sum() == 49451
    vals, counts = np.unique(adaptive_mask, return_counts=True)
    assert np.allclose(vals, np.array([0, 1, 2, 3]))
    assert np.allclose(counts, np.array([14899, 2977, 6438, 40036]))

    # Adding "none" should have no effect
    mask, adaptive_mask = utils.make_adaptive_mask(
=======
    assert mask.shape == masksum.shape == (64350,)
    assert np.allclose(mask, (masksum >= 1).astype(bool))
    assert mask.sum() == 49376
    vals, counts = np.unique(masksum, return_counts=True)
    assert np.allclose(vals, np.array([0, 1, 2, 3]))
    assert np.allclose(counts, np.array([14974, 4386, 5604, 39386]))

    # Adding "none" should have no effect
    mask, masksum = utils.make_adaptive_mask(
>>>>>>> 62e15abc
        data,
        mask=mask_file,
        threshold=1,
        methods=["dropout", "decay", "none"],
    )

<<<<<<< HEAD
    assert mask.shape == adaptive_mask.shape == (64350,)
    assert np.allclose(mask, (adaptive_mask >= 1).astype(bool))
    assert mask.sum() == 49451
    vals, counts = np.unique(adaptive_mask, return_counts=True)
    assert np.allclose(vals, np.array([0, 1, 2, 3]))
    assert np.allclose(counts, np.array([14899, 2977, 6438, 40036]))

    # Just "none"
    mask, adaptive_mask = utils.make_adaptive_mask(
        data,
        mask=mask_file,
        threshold=1,
        methods=["none"],
    )

    assert mask.shape == adaptive_mask.shape == (64350,)
    assert np.allclose(mask, (adaptive_mask >= 1).astype(bool))
    assert mask.sum() == 61954
    vals, counts = np.unique(adaptive_mask, return_counts=True)
    assert np.allclose(vals, np.array([0, 3]))
    assert np.allclose(counts, np.array([2396, 61954]))
=======
    assert mask.shape == masksum.shape == (64350,)
    assert np.allclose(mask, (masksum >= 1).astype(bool))
    assert mask.sum() == 49376
    vals, counts = np.unique(masksum, return_counts=True)
    assert np.allclose(vals, np.array([0, 1, 2, 3]))
    assert np.allclose(counts, np.array([14974, 4386, 5604, 39386]))

    # Just "none"
    mask, masksum = utils.make_adaptive_mask(data, mask=mask_file, threshold=1, methods=["none"])

    assert mask.shape == masksum.shape == (64350,)
    assert np.allclose(mask, (masksum >= 1).astype(bool))
    assert mask.sum() == 60985
    vals, counts = np.unique(masksum, return_counts=True)
    assert np.allclose(vals, np.array([0, 1, 2, 3]))
    assert np.allclose(counts, np.array([3365, 1412, 1195, 58378]))
>>>>>>> 62e15abc


# SMOKE TESTS


def test_smoke_reshape_niimg():
    """Ensure that reshape_niimg returns reasonable objects with random inputs.

    in the correct format.

    Note: reshape_niimg could take in 3D or 4D array.
    """
    data_3d = np.random.random((100, 5, 20))
    data_4d = np.random.random((100, 5, 20, 50))

    assert utils.reshape_niimg(data_3d) is not None
    assert utils.reshape_niimg(data_4d) is not None

    with pytest.raises(TypeError):
        utils.reshape_niimg(5)

    with pytest.raises(ValueError):
        utils.reshape_niimg("/path/to/nonexistent/file")


def test_smoke_make_adaptive_mask():
    """Ensure that make_adaptive_mask returns reasonable objects with random inputs.

    in the correct format.

    Note: make_adaptive_mask has optional paramters - mask and threshold.
    """
    n_samples = 100
    n_echos = 5
    n_times = 20
    data = np.random.random((n_samples, n_echos, n_times))
    mask = np.random.randint(2, size=n_samples)

    assert utils.make_adaptive_mask(data, mask=mask, methods=["dropout", "decay"]) is not None


def test_smoke_unmask():
    """Ensure that unmask returns reasonable objects with random inputs.

    in the correct format.

    Note: unmask could take in 1D or 2D or 3D arrays.
    """
    data_1d = np.random.random(100)
    data_2d = np.random.random((100, 5))
    data_3d = np.random.random((100, 5, 20))
    mask = np.random.randint(2, size=100)

    assert utils.unmask(data_1d, mask) is not None
    assert utils.unmask(data_2d, mask) is not None
    assert utils.unmask(data_3d, mask) is not None


def test_smoke_dice():
    """Ensure that dice returns reasonable objects with random inputs.

    in the correct format.

    Note: two arrays must be in the same length.
    """
    arr1 = np.random.random(100)
    arr2 = np.random.random(100)

    assert utils.dice(arr1, arr2) is not None


def test_smoke_andb():
    """Ensure that andb returns reasonable objects with random inputs.

    in the correct format.
    """
    arr = np.random.random((100, 10)).tolist()  # 2D list of "arrays"

    assert utils.andb(arr) is not None


def test_smoke_get_spectrum():
    """Ensure that get_spectrum returns reasonable objects with random inputs.

    in the correct format.
    """
    data = np.random.random(100)
    tr = random.random()

    spectrum, freqs = utils.get_spectrum(data, tr)
    assert spectrum is not None
    assert freqs is not None


def test_smoke_threshold_map():
    """Ensure that threshold_map returns reasonable objects with random inputs.

    in the correct format.

    Note: using 3D array as img, some parameters are optional and are all tested.
    """
    img = np.random.random((10, 10, 10))  # 3D array must of of size S
    min_cluster_size = random.randint(1, 100)

    threshold = random.random()
    mask = np.random.randint(2, size=1000)

    assert utils.threshold_map(img, min_cluster_size) is not None

    # test threshold_map with different optional parameters
    assert utils.threshold_map(img, min_cluster_size, threshold=threshold) is not None
    assert utils.threshold_map(img, min_cluster_size, mask=mask) is not None
    assert utils.threshold_map(img, min_cluster_size, binarize=False) is not None
    assert utils.threshold_map(img, min_cluster_size, sided="one") is not None
    assert utils.threshold_map(img, min_cluster_size, sided="bi") is not None


def test_sec2millisec():
    """Ensure that sec2millisec returns 1000x the input values."""
    assert utils.sec2millisec(5) == 5000
    assert utils.sec2millisec(np.array([5])) == np.array([5000])


def test_millisec2sec():
    """Ensure that millisec2sec returns 1/1000x the input values."""
    assert utils.millisec2sec(5000) == 5
    assert utils.millisec2sec(np.array([5000])) == np.array([5])


# TODO: "BREAK" AND UNIT TESTS<|MERGE_RESOLUTION|>--- conflicted
+++ resolved
@@ -81,105 +81,64 @@
     data = io.load_data(fnames, n_echos=len(tes))[0]
 
     # Just dropout method
-<<<<<<< HEAD
-    mask, adaptive_mask = utils.make_adaptive_mask(
-=======
-    mask, masksum = utils.make_adaptive_mask(
->>>>>>> 62e15abc
+    mask, adaptive_mask = utils.make_adaptive_mask(
         data,
         mask=mask_file,
         threshold=1,
         methods=["dropout"],
     )
 
-<<<<<<< HEAD
-    assert mask.shape == adaptive_mask.shape == (64350,)
-    assert np.allclose(mask, (adaptive_mask >= 1).astype(bool))
-    assert mask.sum() == 49451
-    vals, counts = np.unique(adaptive_mask, return_counts=True)
-    assert np.allclose(vals, np.array([0, 1, 2, 3]))
-    assert np.allclose(counts, np.array([14899, 1615, 4438, 43398]))
+    assert mask.shape == adaptive_mask.shape == (64350,)
+    assert np.allclose(mask, (adaptive_mask >= 1).astype(bool))
+    assert mask.sum() == 49376
+    vals, counts = np.unique(adaptive_mask, return_counts=True)
+    assert np.allclose(vals, np.array([0, 1, 2, 3]))
+    assert np.allclose(counts, np.array([14974, 1816, 4428, 43132]))
 
     # Just decay method
     mask, adaptive_mask = utils.make_adaptive_mask(
-=======
-    assert mask.shape == masksum.shape == (64350,)
-    assert np.allclose(mask, (masksum >= 1).astype(bool))
+        data,
+        mask=mask_file,
+        threshold=1,
+        methods=["decay"],
+    )
+
+    assert mask.shape == adaptive_mask.shape == (64350,)
+    assert np.allclose(mask, (adaptive_mask >= 1).astype(bool))
+    assert mask.sum() == 60985  # This method can't flag first echo as bad
+    vals, counts = np.unique(adaptive_mask, return_counts=True)
+    assert np.allclose(vals, np.array([0, 1, 2, 3]))
+    assert np.allclose(counts, np.array([3365, 4365, 5971, 50649]))
+
+    # Dropout and decay methods combined
+    mask, adaptive_mask = utils.make_adaptive_mask(
+        data,
+        mask=mask_file,
+        threshold=1,
+        methods=["dropout", "decay"],
+    )
+
+    assert mask.shape == adaptive_mask.shape == (64350,)
+    assert np.allclose(mask, (adaptive_mask >= 1).astype(bool))
     assert mask.sum() == 49376
-    vals, counts = np.unique(masksum, return_counts=True)
-    assert np.allclose(vals, np.array([0, 1, 2, 3]))
-    assert np.allclose(counts, np.array([14974, 3682, 5128, 40566]))
-
-    # Just decay method
-    mask, masksum = utils.make_adaptive_mask(
->>>>>>> 62e15abc
-        data,
-        mask=mask_file,
-        threshold=1,
-        methods=["decay"],
-    )
-
-<<<<<<< HEAD
-    assert mask.shape == adaptive_mask.shape == (64350,)
-    assert np.allclose(mask, (adaptive_mask >= 1).astype(bool))
-    assert mask.sum() == 61954  # This method can't flag first echo as bad
-    vals, counts = np.unique(adaptive_mask, return_counts=True)
-    assert np.allclose(vals, np.array([0, 1, 2, 3]))
-    assert np.allclose(counts, np.array([2396, 3578, 6295, 52081]))
-
-    # Dropout and decay methods combined
-    mask, adaptive_mask = utils.make_adaptive_mask(
-=======
-    assert mask.shape == masksum.shape == (64350,)
-    assert np.allclose(mask, (masksum >= 1).astype(bool))
-    assert mask.sum() == 60985  # This method can't flag first echo as bad
-    vals, counts = np.unique(masksum, return_counts=True)
-    assert np.allclose(vals, np.array([0, 1, 2, 3]))
-    assert np.allclose(counts, np.array([3365, 4365, 5971, 50649]))
-
-    # Dropout and decay methods combined
-    mask, masksum = utils.make_adaptive_mask(
->>>>>>> 62e15abc
-        data,
-        mask=mask_file,
-        threshold=1,
-        methods=["dropout", "decay"],
-    )
-
-<<<<<<< HEAD
-    assert mask.shape == adaptive_mask.shape == (64350,)
-    assert np.allclose(mask, (adaptive_mask >= 1).astype(bool))
-    assert mask.sum() == 49451
-    vals, counts = np.unique(adaptive_mask, return_counts=True)
-    assert np.allclose(vals, np.array([0, 1, 2, 3]))
-    assert np.allclose(counts, np.array([14899, 2977, 6438, 40036]))
+    vals, counts = np.unique(adaptive_mask, return_counts=True)
+    assert np.allclose(vals, np.array([0, 1, 2, 3]))
+    assert np.allclose(counts, np.array([14974, 3109, 6248, 40019]))
 
     # Adding "none" should have no effect
     mask, adaptive_mask = utils.make_adaptive_mask(
-=======
-    assert mask.shape == masksum.shape == (64350,)
-    assert np.allclose(mask, (masksum >= 1).astype(bool))
+        data,
+        mask=mask_file,
+        threshold=1,
+        methods=["dropout", "decay", "none"],
+    )
+
+    assert mask.shape == adaptive_mask.shape == (64350,)
+    assert np.allclose(mask, (adaptive_mask >= 1).astype(bool))
     assert mask.sum() == 49376
-    vals, counts = np.unique(masksum, return_counts=True)
-    assert np.allclose(vals, np.array([0, 1, 2, 3]))
-    assert np.allclose(counts, np.array([14974, 4386, 5604, 39386]))
-
-    # Adding "none" should have no effect
-    mask, masksum = utils.make_adaptive_mask(
->>>>>>> 62e15abc
-        data,
-        mask=mask_file,
-        threshold=1,
-        methods=["dropout", "decay", "none"],
-    )
-
-<<<<<<< HEAD
-    assert mask.shape == adaptive_mask.shape == (64350,)
-    assert np.allclose(mask, (adaptive_mask >= 1).astype(bool))
-    assert mask.sum() == 49451
-    vals, counts = np.unique(adaptive_mask, return_counts=True)
-    assert np.allclose(vals, np.array([0, 1, 2, 3]))
-    assert np.allclose(counts, np.array([14899, 2977, 6438, 40036]))
+    vals, counts = np.unique(adaptive_mask, return_counts=True)
+    assert np.allclose(vals, np.array([0, 1, 2, 3]))
+    assert np.allclose(counts, np.array([14974, 3109, 6248, 40019]))
 
     # Just "none"
     mask, adaptive_mask = utils.make_adaptive_mask(
@@ -191,28 +150,10 @@
 
     assert mask.shape == adaptive_mask.shape == (64350,)
     assert np.allclose(mask, (adaptive_mask >= 1).astype(bool))
-    assert mask.sum() == 61954
-    vals, counts = np.unique(adaptive_mask, return_counts=True)
-    assert np.allclose(vals, np.array([0, 3]))
-    assert np.allclose(counts, np.array([2396, 61954]))
-=======
-    assert mask.shape == masksum.shape == (64350,)
-    assert np.allclose(mask, (masksum >= 1).astype(bool))
-    assert mask.sum() == 49376
-    vals, counts = np.unique(masksum, return_counts=True)
-    assert np.allclose(vals, np.array([0, 1, 2, 3]))
-    assert np.allclose(counts, np.array([14974, 4386, 5604, 39386]))
-
-    # Just "none"
-    mask, masksum = utils.make_adaptive_mask(data, mask=mask_file, threshold=1, methods=["none"])
-
-    assert mask.shape == masksum.shape == (64350,)
-    assert np.allclose(mask, (masksum >= 1).astype(bool))
     assert mask.sum() == 60985
-    vals, counts = np.unique(masksum, return_counts=True)
+    vals, counts = np.unique(adaptive_mask, return_counts=True)
     assert np.allclose(vals, np.array([0, 1, 2, 3]))
     assert np.allclose(counts, np.array([3365, 1412, 1195, 58378]))
->>>>>>> 62e15abc
 
 
 # SMOKE TESTS
