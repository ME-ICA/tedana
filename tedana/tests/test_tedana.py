"""
Tests for tedana.
"""

import os.path as op
from pathlib import Path

import numpy as np
import nibabel as nib

from tedana import workflows


def test_basic_tedana():
    """
    A very simple test, to confirm that tedana creates output
    files.
    """
    workflows.tedana_workflow([op.expanduser('~/data/zcat_ffd.nii.gz')],
<<<<<<< HEAD
                              [14.5, 38.5, 62.5], ws_denoise='gsr',
                              out_dir='~/code/TED.zcat_ffd')
    assert op.isfile(op.expanduser('~/code/TED.zcat_ffd/comp_table.txt'))
=======
                              [14.5, 38.5, 62.5])
    assert op.isfile('comp_table_ica.txt')
>>>>>>> 63d643aa


def compare_nifti(fn, test_dir, res_dir):
    """
    Helper function to compare two niftis
    """
    res_fp = (res_dir/fn).as_posix()
    test_fp = (test_dir/fn).as_posix()
    passed = np.allclose(nib.load(res_fp).get_data(),
                         nib.load(test_fp).get_data())
    return passed


def test_outputs():
    """
    Compare the niftis specified in the below list again
    """

    nifti_test_list = [
        't2sv.nii',
        's0v.nii',
        't2ss.nii',
        's0vs.nii',
        't2svG.nii',
        's0vG.nii',
        'T1gs.nii',
        'tsoc_orig.nii',
        'tsoc_nogs.nii',
        'veins_l0.nii',
        'veins_l1.nii',
        'ts_OC.nii',
        'hik_ts_OC.nii',
        'midk_ts_OC.nii',
        'lowk_ts_OC.nii',
        'dn_ts_OC.nii',
        'betas_OC.nii',
        'betas_hik_OC.nii',
        'feats_OC2.nii',
        'betas_hik_OC_T1c.nii',
        'dn_ts_OC_T1c.nii',
        'hik_ts_OC_T1c.nii',
        'sphis_hik.nii'
    ]
    out = []
    for fn in nifti_test_list:
        passed = compare_nifti(fn, Path(op.expanduser('~/data/TED/')),
                               Path(op.expanduser('~/code/TED.zcat_ffd/')))

        if not passed:
            out.append(fn)

    assert not out, ', '.join(out)<|MERGE_RESOLUTION|>--- conflicted
+++ resolved
@@ -17,14 +17,8 @@
     files.
     """
     workflows.tedana_workflow([op.expanduser('~/data/zcat_ffd.nii.gz')],
-<<<<<<< HEAD
-                              [14.5, 38.5, 62.5], ws_denoise='gsr',
-                              out_dir='~/code/TED.zcat_ffd')
-    assert op.isfile(op.expanduser('~/code/TED.zcat_ffd/comp_table.txt'))
-=======
                               [14.5, 38.5, 62.5])
     assert op.isfile('comp_table_ica.txt')
->>>>>>> 63d643aa
 
 
 def compare_nifti(fn, test_dir, res_dir):
