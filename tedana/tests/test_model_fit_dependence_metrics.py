"""
Tests for tedana.metrics.fit
"""

import numpy as np
import pytest

from tedana.metrics import kundu_fit


def test_break_dependence_metrics():
    """
    Ensure that dependence_metrics fails when input data do not have the right
    shapes.
    """
    n_samples, n_echos, n_vols, n_comps = 10000, 4, 100, 50
    catd = np.empty((n_samples, n_echos, n_vols))
    tsoc = np.empty((n_samples, n_vols))
    mmix = np.empty((n_vols, n_comps))
<<<<<<< HEAD
    adaptive_mask = np.empty((n_samples))
    t2s_full = np.empty((n_samples, n_vols))
    tes = np.empty((n_echos))
    combmode = 'adaptive_mask'
    ref_img = ''

    # Shape of catd is wrong
    catd = np.empty((n_samples+1, n_echos, n_vols))
    with pytest.raises(ValueError) as e_info:
        kundu_fit.dependence_metrics(
            catd=catd, tsoc=tsoc, mmix=mmix,
            adaptive_mask=adaptive_mask, tes=tes, ref_img=ref_img,
            reindex=False, mmixN=None, algorithm='kundu_v3')
    assert str(e_info.value) == ('First dimensions (number of samples) of '
                                 'catd ({0}), tsoc ({1}), '
                                 'and adaptive_mask ({2}) do not match'.format(
                                    catd.shape[0], tsoc.shape[0],
                                    adaptive_mask.shape[0]))
=======
    t2s = np.empty((n_samples, n_vols))
    tes = np.empty((n_echos))
    ref_img = ''

    # Shape of catd is wrong
    catd = np.empty((n_samples + 1, n_echos, n_vols))
    with pytest.raises(ValueError):
        kundu_fit.dependence_metrics(catd=catd, tsoc=tsoc, mmix=mmix,
                                     t2s=t2s, tes=tes, ref_img=ref_img,
                                     reindex=False, mmixN=None,
                                     algorithm='kundu_v3')
>>>>>>> 5e0b3eef

    # Shape of adaptive_mask is wrong
    catd = np.empty((n_samples, n_echos, n_vols))
<<<<<<< HEAD
    adaptive_mask = np.empty((n_samples+1))
    with pytest.raises(ValueError) as e_info:
        kundu_fit.dependence_metrics(
            catd=catd, tsoc=tsoc, mmix=mmix,
            adaptive_mask=adaptive_mask, tes=tes, ref_img=ref_img,
            reindex=False, mmixN=None, algorithm='kundu_v3')
    assert str(e_info.value) == ('First dimensions (number of samples) of '
                                 'catd ({0}), tsoc ({1}), '
                                 'and adaptive_mask ({2}) do not match'.format(
                                    catd.shape[0], tsoc.shape[0],
                                    adaptive_mask.shape[0]))

    # Shape of tsoc is wrong
    adaptive_mask = np.empty((n_samples))
    tsoc = np.empty((n_samples+1, n_vols))
    with pytest.raises(ValueError) as e_info:
        kundu_fit.dependence_metrics(
            catd=catd, tsoc=tsoc, mmix=mmix,
            adaptive_mask=adaptive_mask, tes=tes, ref_img=ref_img,
            reindex=False, mmixN=None, algorithm='kundu_v3')
    assert str(e_info.value) == ('First dimensions (number of samples) of '
                                 'catd ({0}), tsoc ({1}), '
                                 'and adaptive_mask ({2}) do not match'.format(
                                    catd.shape[0], tsoc.shape[0],
                                    adaptive_mask.shape[0]))
=======
    t2s = np.empty((n_samples + 1, n_vols))
    with pytest.raises(ValueError):
        kundu_fit.dependence_metrics(catd=catd, tsoc=tsoc, mmix=mmix,
                                     t2s=t2s, tes=tes, ref_img=ref_img,
                                     reindex=False, mmixN=None,
                                     algorithm='kundu_v3')

    # Shape of tsoc is wrong
    t2s = np.empty((n_samples, n_vols))
    tsoc = np.empty((n_samples + 1, n_vols))
    with pytest.raises(ValueError):
        kundu_fit.dependence_metrics(catd=catd, tsoc=tsoc, mmix=mmix,
                                     t2s=t2s, tes=tes, ref_img=ref_img,
                                     reindex=False, mmixN=None,
                                     algorithm='kundu_v3')
>>>>>>> 5e0b3eef

    # Shape of catd is wrong
    catd = np.empty((n_samples, n_echos + 1, n_vols))
    tsoc = np.empty((n_samples, n_vols))
<<<<<<< HEAD
    with pytest.raises(ValueError) as e_info:
        kundu_fit.dependence_metrics(
            catd=catd, tsoc=tsoc, mmix=mmix,
            adaptive_mask=adaptive_mask, tes=tes, ref_img=ref_img,
            reindex=False, mmixN=None, algorithm='kundu_v3')
    assert str(e_info.value) == ('Second dimension of catd ({0}) does not '
                                 'match number '
                                 'of echoes provided (tes; '
                                 '{1})'.format(catd.shape[1], len(tes)))

    # Shape of catd is wrong
    catd = np.empty((n_samples, n_echos, n_vols+1))
    with pytest.raises(ValueError) as e_info:
        kundu_fit.dependence_metrics(
            catd=catd, tsoc=tsoc, mmix=mmix,
            adaptive_mask=adaptive_mask, tes=tes, ref_img=ref_img,
            reindex=False, mmixN=None, algorithm='kundu_v3')
    assert str(e_info.value) == ('Number of volumes in catd '
                                 '({0}), tsoc ({1}), and '
                                 'mmix ({2}) do not '
                                 'match.'.format(catd.shape[2], tsoc.shape[1],
                                                 mmix.shape[0]))
=======
    with pytest.raises(ValueError):
        kundu_fit.dependence_metrics(catd=catd, tsoc=tsoc, mmix=mmix,
                                     t2s=t2s, tes=tes, ref_img=ref_img,
                                     reindex=False, mmixN=None,
                                     algorithm='kundu_v3')

    # Shape of catd is wrong
    catd = np.empty((n_samples, n_echos, n_vols + 1))
    with pytest.raises(ValueError):
        kundu_fit.dependence_metrics(catd=catd, tsoc=tsoc, mmix=mmix,
                                     t2s=t2s, tes=tes, ref_img=ref_img,
                                     reindex=False, mmixN=None,
                                     algorithm='kundu_v3')

    # Shape of t2s is wrong
    catd = np.empty((n_samples, n_echos, n_vols))
    t2s = np.empty((n_samples, n_vols + 1))
    with pytest.raises(ValueError):
        kundu_fit.dependence_metrics(catd=catd, tsoc=tsoc, mmix=mmix,
                                     t2s=t2s, tes=tes, ref_img=ref_img,
                                     reindex=False, mmixN=None,
                                     algorithm='kundu_v3')
>>>>>>> 5e0b3eef
<|MERGE_RESOLUTION|>--- conflicted
+++ resolved
@@ -17,7 +17,6 @@
     catd = np.empty((n_samples, n_echos, n_vols))
     tsoc = np.empty((n_samples, n_vols))
     mmix = np.empty((n_vols, n_comps))
-<<<<<<< HEAD
     adaptive_mask = np.empty((n_samples))
     t2s_full = np.empty((n_samples, n_vols))
     tes = np.empty((n_echos))
@@ -25,124 +24,44 @@
     ref_img = ''
 
     # Shape of catd is wrong
-    catd = np.empty((n_samples+1, n_echos, n_vols))
-    with pytest.raises(ValueError) as e_info:
+    catd = np.empty((n_samples + 1, n_echos, n_vols))
+    with pytest.raises(ValueError):
         kundu_fit.dependence_metrics(
             catd=catd, tsoc=tsoc, mmix=mmix,
             adaptive_mask=adaptive_mask, tes=tes, ref_img=ref_img,
             reindex=False, mmixN=None, algorithm='kundu_v3')
-    assert str(e_info.value) == ('First dimensions (number of samples) of '
-                                 'catd ({0}), tsoc ({1}), '
-                                 'and adaptive_mask ({2}) do not match'.format(
-                                    catd.shape[0], tsoc.shape[0],
-                                    adaptive_mask.shape[0]))
-=======
-    t2s = np.empty((n_samples, n_vols))
-    tes = np.empty((n_echos))
-    ref_img = ''
-
-    # Shape of catd is wrong
-    catd = np.empty((n_samples + 1, n_echos, n_vols))
-    with pytest.raises(ValueError):
-        kundu_fit.dependence_metrics(catd=catd, tsoc=tsoc, mmix=mmix,
-                                     t2s=t2s, tes=tes, ref_img=ref_img,
-                                     reindex=False, mmixN=None,
-                                     algorithm='kundu_v3')
->>>>>>> 5e0b3eef
 
     # Shape of adaptive_mask is wrong
     catd = np.empty((n_samples, n_echos, n_vols))
-<<<<<<< HEAD
-    adaptive_mask = np.empty((n_samples+1))
-    with pytest.raises(ValueError) as e_info:
+    adaptive_mask = np.empty((n_samples + 1))
+    with pytest.raises(ValueError):
         kundu_fit.dependence_metrics(
             catd=catd, tsoc=tsoc, mmix=mmix,
             adaptive_mask=adaptive_mask, tes=tes, ref_img=ref_img,
             reindex=False, mmixN=None, algorithm='kundu_v3')
-    assert str(e_info.value) == ('First dimensions (number of samples) of '
-                                 'catd ({0}), tsoc ({1}), '
-                                 'and adaptive_mask ({2}) do not match'.format(
-                                    catd.shape[0], tsoc.shape[0],
-                                    adaptive_mask.shape[0]))
 
     # Shape of tsoc is wrong
     adaptive_mask = np.empty((n_samples))
-    tsoc = np.empty((n_samples+1, n_vols))
-    with pytest.raises(ValueError) as e_info:
+    tsoc = np.empty((n_samples + 1, n_vols))
+    with pytest.raises(ValueError):
         kundu_fit.dependence_metrics(
             catd=catd, tsoc=tsoc, mmix=mmix,
             adaptive_mask=adaptive_mask, tes=tes, ref_img=ref_img,
             reindex=False, mmixN=None, algorithm='kundu_v3')
-    assert str(e_info.value) == ('First dimensions (number of samples) of '
-                                 'catd ({0}), tsoc ({1}), '
-                                 'and adaptive_mask ({2}) do not match'.format(
-                                    catd.shape[0], tsoc.shape[0],
-                                    adaptive_mask.shape[0]))
-=======
-    t2s = np.empty((n_samples + 1, n_vols))
-    with pytest.raises(ValueError):
-        kundu_fit.dependence_metrics(catd=catd, tsoc=tsoc, mmix=mmix,
-                                     t2s=t2s, tes=tes, ref_img=ref_img,
-                                     reindex=False, mmixN=None,
-                                     algorithm='kundu_v3')
-
-    # Shape of tsoc is wrong
-    t2s = np.empty((n_samples, n_vols))
-    tsoc = np.empty((n_samples + 1, n_vols))
-    with pytest.raises(ValueError):
-        kundu_fit.dependence_metrics(catd=catd, tsoc=tsoc, mmix=mmix,
-                                     t2s=t2s, tes=tes, ref_img=ref_img,
-                                     reindex=False, mmixN=None,
-                                     algorithm='kundu_v3')
->>>>>>> 5e0b3eef
 
     # Shape of catd is wrong
     catd = np.empty((n_samples, n_echos + 1, n_vols))
     tsoc = np.empty((n_samples, n_vols))
-<<<<<<< HEAD
-    with pytest.raises(ValueError) as e_info:
+    with pytest.raises(ValueError):
         kundu_fit.dependence_metrics(
             catd=catd, tsoc=tsoc, mmix=mmix,
             adaptive_mask=adaptive_mask, tes=tes, ref_img=ref_img,
             reindex=False, mmixN=None, algorithm='kundu_v3')
-    assert str(e_info.value) == ('Second dimension of catd ({0}) does not '
-                                 'match number '
-                                 'of echoes provided (tes; '
-                                 '{1})'.format(catd.shape[1], len(tes)))
-
-    # Shape of catd is wrong
-    catd = np.empty((n_samples, n_echos, n_vols+1))
-    with pytest.raises(ValueError) as e_info:
-        kundu_fit.dependence_metrics(
-            catd=catd, tsoc=tsoc, mmix=mmix,
-            adaptive_mask=adaptive_mask, tes=tes, ref_img=ref_img,
-            reindex=False, mmixN=None, algorithm='kundu_v3')
-    assert str(e_info.value) == ('Number of volumes in catd '
-                                 '({0}), tsoc ({1}), and '
-                                 'mmix ({2}) do not '
-                                 'match.'.format(catd.shape[2], tsoc.shape[1],
-                                                 mmix.shape[0]))
-=======
-    with pytest.raises(ValueError):
-        kundu_fit.dependence_metrics(catd=catd, tsoc=tsoc, mmix=mmix,
-                                     t2s=t2s, tes=tes, ref_img=ref_img,
-                                     reindex=False, mmixN=None,
-                                     algorithm='kundu_v3')
 
     # Shape of catd is wrong
     catd = np.empty((n_samples, n_echos, n_vols + 1))
     with pytest.raises(ValueError):
-        kundu_fit.dependence_metrics(catd=catd, tsoc=tsoc, mmix=mmix,
-                                     t2s=t2s, tes=tes, ref_img=ref_img,
-                                     reindex=False, mmixN=None,
-                                     algorithm='kundu_v3')
-
-    # Shape of t2s is wrong
-    catd = np.empty((n_samples, n_echos, n_vols))
-    t2s = np.empty((n_samples, n_vols + 1))
-    with pytest.raises(ValueError):
-        kundu_fit.dependence_metrics(catd=catd, tsoc=tsoc, mmix=mmix,
-                                     t2s=t2s, tes=tes, ref_img=ref_img,
-                                     reindex=False, mmixN=None,
-                                     algorithm='kundu_v3')
->>>>>>> 5e0b3eef
+        kundu_fit.dependence_metrics(
+            catd=catd, tsoc=tsoc, mmix=mmix,
+            adaptive_mask=adaptive_mask, tes=tes, ref_img=ref_img,
+            reindex=False, mmixN=None, algorithm='kundu_v3')