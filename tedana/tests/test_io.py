--- conflicted
+++ resolved
@@ -100,11 +100,7 @@
     df_data = np.column_stack((component, metric, classification))
     comptable = pd.DataFrame(df_data, columns=['component', 'metric', 'classification'])
 
-<<<<<<< HEAD
-    me.write_split_ts(data, mmix, mask, comptable, ref_img)
-=======
     assert me.write_split_ts(data, mmix, mask, comptable, io_generator) is not None
->>>>>>> e1bfc01e
 
     # TODO: midk_ts.nii is never generated?
     fn = io_generator.get_name
