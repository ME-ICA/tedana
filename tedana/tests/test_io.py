"""
Tests for tedana.io
"""

import nibabel as nib
import numpy as np
import pytest
import pandas as pd

from tedana import io as me
from tedana.tests.test_utils import fnames, tes

from tedana.tests.utils import get_test_data_path

import os

data_dir = get_test_data_path()


def test_new_nii_like():
    data, ref = me.load_data(fnames, n_echos=len(tes))
    nimg = me.new_nii_like(ref, data)

    assert isinstance(nimg, nib.Nifti1Image)
    assert nimg.shape == (39, 50, 33, 3, 5)


def test_filewrite():
    pass


def test_load_data():
    fimg = [nib.load(f) for f in fnames]
    exp_shape = (64350, 3, 5)

    # list of filepath to images
    d, ref = me.load_data(fnames, n_echos=len(tes))
    assert d.shape == exp_shape
    assert isinstance(ref, nib.Nifti1Image)
    assert np.allclose(ref.get_data(), nib.load(fnames[0]).get_data())

    # list of img_like
    d, ref = me.load_data(fimg, n_echos=len(tes))
    assert d.shape == exp_shape
    assert isinstance(ref, nib.Nifti1Image)
    assert ref == fimg[0]

    # imagine z-cat img
    d, ref = me.load_data(fnames[0], n_echos=3)
    assert d.shape == (21450, 3, 5)
    assert isinstance(ref, nib.Nifti1Image)
    assert ref.shape == (39, 50, 11, 1)

    with pytest.raises(ValueError):
        me.load_data(fnames[0])


# SMOKE TESTS

def test_smoke_split_ts():
    """
    Ensures that split_ts returns output when fed in with random inputs
    Note: classification is ["accepted", "rejected", "ignored"]
    """
<<<<<<< HEAD
    np.random.seed(0) # seeded because comptable MUST have accepted components
=======
    np.random.seed(0)  # seeded because comptable MUST have accepted components
>>>>>>> 51909b85
    n_samples = 100
    n_times = 20
    n_components = 6
    data = np.random.random((n_samples, n_times))
    mmix = np.random.random((n_times, n_components))
    mask = np.random.randint(2, size=n_samples)

<<<<<<< HEAD
    # creating the component table with component as random floats, a "metric," and random classification
=======
    # creating the component table with component as random floats,
    # a "metric," and random classification
>>>>>>> 51909b85
    component = np.random.random((n_components))
    metric = np.random.random((n_components))
    classification = np.random.choice(["accepted", "rejected", "ignored"], n_components)
    df_data = np.column_stack((component, metric, classification))
    comptable = pd.DataFrame(df_data, columns=['component', 'metric', 'classification'])

    hikts, resid = me.split_ts(data, mmix, mask, comptable)

    assert hikts is not None
    assert resid is not None


def test_smoke_write_split_ts():
    """
    Ensures that write_split_ts writes out the expected files with random input and tear them down
    """
    np.random.seed(0)  # at least one accepted and one rejected, thus all files are generated
    n_samples, n_times, n_components = 64350, 10, 6
    data = np.random.random((n_samples, n_times))
    mmix = np.random.random((n_times, n_components))
    mask = np.random.randint(2, size=n_samples)
    ref_img = os.path.join(data_dir, 'mask.nii.gz')
    # ref_img has shape of (39, 50, 33) so data is 64350 (39*33*50) x 10
    # creating the component table with component as random floats,
    # a "metric," and random classification
    component = np.random.random((n_components))
    metric = np.random.random((n_components))
    classification = np.random.choice(["accepted", "rejected", "ignored"], n_components)
    df_data = np.column_stack((component, metric, classification))
    comptable = pd.DataFrame(df_data, columns=['component', 'metric', 'classification'])

    assert me.write_split_ts(data, mmix, mask, comptable, ref_img) is not None

    # TODO: midk_ts.nii is never generated?
<<<<<<< HEAD
    for filename in ["hik_ts_.nii.gz", "lowk_ts_.nii.gz", "dn_ts_.nii.gz"]: # remove all files generated
=======
    for filename in ["hik_ts_.nii.gz", "lowk_ts_.nii.gz", "dn_ts_.nii.gz"]:
        # remove all files generated
>>>>>>> 51909b85
        try:
            os.remove(filename)
        except OSError:
            print(filename + " not generated")
            pass


def test_smoke_writefeats():
    """
    Ensures that writefeats writes out the expected feature with random
    input, since there is no suffix, remove feats_.nii
    """
    n_samples, n_times, n_components = 64350, 10, 6
    data = np.random.random((n_samples, n_times))
    mmix = np.random.random((n_times, n_components))
    mask = np.random.randint(2, size=n_samples)
    ref_img = os.path.join(data_dir, 'mask.nii.gz')

    assert me.writefeats(data, mmix, mask, ref_img) is not None

    # this only generates feats_.nii, so delete that
    try:
        os.remove("feats_.nii.gz")
    except OSError:
        print("feats_.nii not generated")
        pass


def test_smoke_filewrite():
    """
    Ensures that filewrite writes out a neuroimage with random input,
    since there is no name, remove the image named .nii
    """
    n_samples, n_times, _ = 64350, 10, 6
    data_1d = np.random.random((n_samples))
    data_2d = np.random.random((n_samples, n_times))
    filename = ""
    ref_img = os.path.join(data_dir, 'mask.nii.gz')

    assert me.filewrite(data_1d, filename, ref_img) is not None
    assert me.filewrite(data_2d, filename, ref_img) is not None

    try:
        os.remove(".nii.gz")
    except OSError:
        print(".nii not generated")


def test_smoke_load_data():
    """
    Ensures that data is loaded when given a random neuroimage
    """
    data = os.path.join(data_dir, 'mask.nii.gz')
    n_echos = 1

    fdata, ref_img = me.load_data(data, n_echos)
    assert fdata is not None
    assert ref_img is not None

# TODO: "BREAK" AND UNIT TESTS<|MERGE_RESOLUTION|>--- conflicted
+++ resolved
@@ -62,11 +62,7 @@
     Ensures that split_ts returns output when fed in with random inputs
     Note: classification is ["accepted", "rejected", "ignored"]
     """
-<<<<<<< HEAD
-    np.random.seed(0) # seeded because comptable MUST have accepted components
-=======
     np.random.seed(0)  # seeded because comptable MUST have accepted components
->>>>>>> 51909b85
     n_samples = 100
     n_times = 20
     n_components = 6
@@ -74,12 +70,8 @@
     mmix = np.random.random((n_times, n_components))
     mask = np.random.randint(2, size=n_samples)
 
-<<<<<<< HEAD
-    # creating the component table with component as random floats, a "metric," and random classification
-=======
     # creating the component table with component as random floats,
     # a "metric," and random classification
->>>>>>> 51909b85
     component = np.random.random((n_components))
     metric = np.random.random((n_components))
     classification = np.random.choice(["accepted", "rejected", "ignored"], n_components)
@@ -114,12 +106,8 @@
     assert me.write_split_ts(data, mmix, mask, comptable, ref_img) is not None
 
     # TODO: midk_ts.nii is never generated?
-<<<<<<< HEAD
-    for filename in ["hik_ts_.nii.gz", "lowk_ts_.nii.gz", "dn_ts_.nii.gz"]: # remove all files generated
-=======
     for filename in ["hik_ts_.nii.gz", "lowk_ts_.nii.gz", "dn_ts_.nii.gz"]:
         # remove all files generated
->>>>>>> 51909b85
         try:
             os.remove(filename)
         except OSError:
