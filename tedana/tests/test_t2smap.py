"""
Tests for t2smap.
"""

import os.path as op
from shutil import rmtree

import nibabel as nib

from tedana import workflows
from tedana.tests.utils import get_test_data_path


class TestT2smap:
    def test_basic_t2smap1(self):
        """
        A very simple test, to confirm that t2smap creates output
        files.
        """
        data_dir = get_test_data_path()
        data = [
            op.join(data_dir, "echo1.nii.gz"),
            op.join(data_dir, "echo2.nii.gz"),
            op.join(data_dir, "echo3.nii.gz"),
        ]
        out_dir = "TED.echo1.t2smap"
        workflows.t2smap_workflow(
            data, [14.5, 38.5, 62.5], combmode="t2s", fitmode="all", out_dir=out_dir
        )

        # Check outputs
        assert op.isfile(op.join(out_dir, "desc-optcom_bold.nii.gz"))
        img = nib.load(op.join(out_dir, "T2starmap.nii.gz"))
        assert len(img.shape) == 3
        img = nib.load(op.join(out_dir, "S0map.nii.gz"))
        assert len(img.shape) == 3
<<<<<<< HEAD
        img = nib.load(op.join(out_dir, "desc-full_T2starmap.nii.gz"))
        assert len(img.shape) == 3
        img = nib.load(op.join(out_dir, "desc-full_S0map.nii.gz"))
=======
        img = nib.load(op.join(out_dir, 'desc-limited_T2starmap.nii.gz'))
        assert len(img.shape) == 3
        img = nib.load(op.join(out_dir, 'desc-limited_S0map.nii.gz'))
>>>>>>> 3147e01b
        assert len(img.shape) == 3
        img = nib.load(op.join(out_dir, "desc-optcom_bold.nii.gz"))
        assert len(img.shape) == 4

    def test_basic_t2smap2(self):
        """
        A very simple test, to confirm that t2smap creates output
        files when fitmode is set to ts.
        """
        data_dir = get_test_data_path()
        data = [
            op.join(data_dir, "echo1.nii.gz"),
            op.join(data_dir, "echo2.nii.gz"),
            op.join(data_dir, "echo3.nii.gz"),
        ]
        out_dir = "TED.echo1.t2smap"
        workflows.t2smap_workflow(
            data, [14.5, 38.5, 62.5], combmode="t2s", fitmode="ts", out_dir=out_dir
        )

        # Check outputs
        assert op.isfile(op.join(out_dir, "desc-optcom_bold.nii.gz"))
        img = nib.load(op.join(out_dir, "T2starmap.nii.gz"))
        assert len(img.shape) == 4
        img = nib.load(op.join(out_dir, "S0map.nii.gz"))
        assert len(img.shape) == 4
<<<<<<< HEAD
        img = nib.load(op.join(out_dir, "desc-full_T2starmap.nii.gz"))
        assert len(img.shape) == 4
        img = nib.load(op.join(out_dir, "desc-full_S0map.nii.gz"))
=======
        img = nib.load(op.join(out_dir, 'desc-limited_T2starmap.nii.gz'))
        assert len(img.shape) == 4
        img = nib.load(op.join(out_dir, 'desc-limited_S0map.nii.gz'))
>>>>>>> 3147e01b
        assert len(img.shape) == 4
        img = nib.load(op.join(out_dir, "desc-optcom_bold.nii.gz"))
        assert len(img.shape) == 4

    def test_basic_t2smap3(self):
        """
        A very simple test, to confirm that t2smap creates output
        files when combmode is set to 'paid'.
        """
        data_dir = get_test_data_path()
        data = [
            op.join(data_dir, "echo1.nii.gz"),
            op.join(data_dir, "echo2.nii.gz"),
            op.join(data_dir, "echo3.nii.gz"),
        ]
        out_dir = "TED.echo1.t2smap"
        workflows.t2smap_workflow(
            data, [14.5, 38.5, 62.5], combmode="paid", fitmode="all", out_dir=out_dir
        )

        # Check outputs
        assert op.isfile(op.join(out_dir, "desc-optcom_bold.nii.gz"))
        img = nib.load(op.join(out_dir, "T2starmap.nii.gz"))
        assert len(img.shape) == 3
        img = nib.load(op.join(out_dir, "S0map.nii.gz"))
        assert len(img.shape) == 3
<<<<<<< HEAD
        img = nib.load(op.join(out_dir, "desc-full_T2starmap.nii.gz"))
        assert len(img.shape) == 3
        img = nib.load(op.join(out_dir, "desc-full_S0map.nii.gz"))
=======
        img = nib.load(op.join(out_dir, 'desc-limited_T2starmap.nii.gz'))
        assert len(img.shape) == 3
        img = nib.load(op.join(out_dir, 'desc-limited_S0map.nii.gz'))
>>>>>>> 3147e01b
        assert len(img.shape) == 3
        img = nib.load(op.join(out_dir, "desc-optcom_bold.nii.gz"))
        assert len(img.shape) == 4

    def test_basic_t2smap4(self):
        """
        A very simple test, to confirm that t2smap creates output
        files when combmode is set to 'paid' and fitmode is set to 'ts'.
        """
        data_dir = get_test_data_path()
        data = [
            op.join(data_dir, "echo1.nii.gz"),
            op.join(data_dir, "echo2.nii.gz"),
            op.join(data_dir, "echo3.nii.gz"),
        ]
        out_dir = "TED.echo1.t2smap"
        workflows.t2smap_workflow(
            data, [14.5, 38.5, 62.5], combmode="paid", fitmode="ts", out_dir=out_dir
        )

        # Check outputs
        assert op.isfile(op.join(out_dir, "desc-optcom_bold.nii.gz"))
        img = nib.load(op.join(out_dir, "T2starmap.nii.gz"))
        assert len(img.shape) == 4
        img = nib.load(op.join(out_dir, "S0map.nii.gz"))
        assert len(img.shape) == 4
<<<<<<< HEAD
        img = nib.load(op.join(out_dir, "desc-full_T2starmap.nii.gz"))
        assert len(img.shape) == 4
        img = nib.load(op.join(out_dir, "desc-full_S0map.nii.gz"))
=======
        img = nib.load(op.join(out_dir, 'desc-limited_T2starmap.nii.gz'))
        assert len(img.shape) == 4
        img = nib.load(op.join(out_dir, 'desc-limited_S0map.nii.gz'))
>>>>>>> 3147e01b
        assert len(img.shape) == 4
        img = nib.load(op.join(out_dir, "desc-optcom_bold.nii.gz"))
        assert len(img.shape) == 4

    def test_t2smap_cli(self):
        """
        Run test_basic_t2smap1, but use the CLI method.
        """
        data_dir = get_test_data_path()
        data = [
            op.join(data_dir, "echo1.nii.gz"),
            op.join(data_dir, "echo2.nii.gz"),
            op.join(data_dir, "echo3.nii.gz"),
        ]
        out_dir = "TED.echo1.t2smap"
        args = (
            ["-d"]
            + data
            + [
                "-e",
                "14.5",
                "38.5",
                "62.5",
                "--combmode",
                "t2s",
                "--fitmode",
                "all",
                "--out-dir",
                out_dir,
            ]
        )
        workflows.t2smap._main(args)

        # Check outputs
        img = nib.load(op.join(out_dir, "T2starmap.nii.gz"))
        assert len(img.shape) == 3
        img = nib.load(op.join(out_dir, "S0map.nii.gz"))
        assert len(img.shape) == 3
<<<<<<< HEAD
        img = nib.load(op.join(out_dir, "desc-full_T2starmap.nii.gz"))
        assert len(img.shape) == 3
        img = nib.load(op.join(out_dir, "desc-full_S0map.nii.gz"))
=======
        img = nib.load(op.join(out_dir, 'desc-limited_T2starmap.nii.gz'))
        assert len(img.shape) == 3
        img = nib.load(op.join(out_dir, 'desc-limited_S0map.nii.gz'))
>>>>>>> 3147e01b
        assert len(img.shape) == 3
        img = nib.load(op.join(out_dir, "desc-optcom_bold.nii.gz"))
        assert len(img.shape) == 4

    def teardown_method(self):
        # Clean up folders
        rmtree("TED.echo1.t2smap")<|MERGE_RESOLUTION|>--- conflicted
+++ resolved
@@ -34,15 +34,9 @@
         assert len(img.shape) == 3
         img = nib.load(op.join(out_dir, "S0map.nii.gz"))
         assert len(img.shape) == 3
-<<<<<<< HEAD
-        img = nib.load(op.join(out_dir, "desc-full_T2starmap.nii.gz"))
+        img = nib.load(op.join(out_dir, "desc-limited_T2starmap.nii.gz"))
         assert len(img.shape) == 3
-        img = nib.load(op.join(out_dir, "desc-full_S0map.nii.gz"))
-=======
-        img = nib.load(op.join(out_dir, 'desc-limited_T2starmap.nii.gz'))
-        assert len(img.shape) == 3
-        img = nib.load(op.join(out_dir, 'desc-limited_S0map.nii.gz'))
->>>>>>> 3147e01b
+        img = nib.load(op.join(out_dir, "desc-limited_S0map.nii.gz"))
         assert len(img.shape) == 3
         img = nib.load(op.join(out_dir, "desc-optcom_bold.nii.gz"))
         assert len(img.shape) == 4
@@ -69,15 +63,9 @@
         assert len(img.shape) == 4
         img = nib.load(op.join(out_dir, "S0map.nii.gz"))
         assert len(img.shape) == 4
-<<<<<<< HEAD
-        img = nib.load(op.join(out_dir, "desc-full_T2starmap.nii.gz"))
+        img = nib.load(op.join(out_dir, "desc-limited_T2starmap.nii.gz"))
         assert len(img.shape) == 4
-        img = nib.load(op.join(out_dir, "desc-full_S0map.nii.gz"))
-=======
-        img = nib.load(op.join(out_dir, 'desc-limited_T2starmap.nii.gz'))
-        assert len(img.shape) == 4
-        img = nib.load(op.join(out_dir, 'desc-limited_S0map.nii.gz'))
->>>>>>> 3147e01b
+        img = nib.load(op.join(out_dir, "desc-limited_S0map.nii.gz"))
         assert len(img.shape) == 4
         img = nib.load(op.join(out_dir, "desc-optcom_bold.nii.gz"))
         assert len(img.shape) == 4
@@ -104,15 +92,9 @@
         assert len(img.shape) == 3
         img = nib.load(op.join(out_dir, "S0map.nii.gz"))
         assert len(img.shape) == 3
-<<<<<<< HEAD
-        img = nib.load(op.join(out_dir, "desc-full_T2starmap.nii.gz"))
+        img = nib.load(op.join(out_dir, "desc-limited_T2starmap.nii.gz"))
         assert len(img.shape) == 3
-        img = nib.load(op.join(out_dir, "desc-full_S0map.nii.gz"))
-=======
-        img = nib.load(op.join(out_dir, 'desc-limited_T2starmap.nii.gz'))
-        assert len(img.shape) == 3
-        img = nib.load(op.join(out_dir, 'desc-limited_S0map.nii.gz'))
->>>>>>> 3147e01b
+        img = nib.load(op.join(out_dir, "desc-limited_S0map.nii.gz"))
         assert len(img.shape) == 3
         img = nib.load(op.join(out_dir, "desc-optcom_bold.nii.gz"))
         assert len(img.shape) == 4
@@ -139,15 +121,9 @@
         assert len(img.shape) == 4
         img = nib.load(op.join(out_dir, "S0map.nii.gz"))
         assert len(img.shape) == 4
-<<<<<<< HEAD
-        img = nib.load(op.join(out_dir, "desc-full_T2starmap.nii.gz"))
+        img = nib.load(op.join(out_dir, "desc-limited_T2starmap.nii.gz"))
         assert len(img.shape) == 4
-        img = nib.load(op.join(out_dir, "desc-full_S0map.nii.gz"))
-=======
-        img = nib.load(op.join(out_dir, 'desc-limited_T2starmap.nii.gz'))
-        assert len(img.shape) == 4
-        img = nib.load(op.join(out_dir, 'desc-limited_S0map.nii.gz'))
->>>>>>> 3147e01b
+        img = nib.load(op.join(out_dir, "desc-limited_S0map.nii.gz"))
         assert len(img.shape) == 4
         img = nib.load(op.join(out_dir, "desc-optcom_bold.nii.gz"))
         assert len(img.shape) == 4
@@ -186,15 +162,9 @@
         assert len(img.shape) == 3
         img = nib.load(op.join(out_dir, "S0map.nii.gz"))
         assert len(img.shape) == 3
-<<<<<<< HEAD
-        img = nib.load(op.join(out_dir, "desc-full_T2starmap.nii.gz"))
+        img = nib.load(op.join(out_dir, "desc-limited_T2starmap.nii.gz"))
         assert len(img.shape) == 3
-        img = nib.load(op.join(out_dir, "desc-full_S0map.nii.gz"))
-=======
-        img = nib.load(op.join(out_dir, 'desc-limited_T2starmap.nii.gz'))
-        assert len(img.shape) == 3
-        img = nib.load(op.join(out_dir, 'desc-limited_S0map.nii.gz'))
->>>>>>> 3147e01b
+        img = nib.load(op.join(out_dir, "desc-limited_S0map.nii.gz"))
         assert len(img.shape) == 3
         img = nib.load(op.join(out_dir, "desc-optcom_bold.nii.gz"))
         assert len(img.shape) == 4
