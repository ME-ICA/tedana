"""
Run the reclassification workflow for a previous tedana run
"""
import argparse
import datetime
import logging
import os
import os.path as op
import sys
from glob import glob

import numpy as np
import pandas as pd

import tedana.gscontrol as gsc
from tedana import __version__, io, reporting, selection, utils
from tedana.bibtex import get_description_references
from tedana.io import (
    ALLOWED_COMPONENT_DELIMITERS,
    fname_to_component_list,
    str_to_component_list,
)

LGR = logging.getLogger("GENERAL")
RepLGR = logging.getLogger("REPORT")


def _get_parser():
    """
    Parses command line inputs for tedana

    Returns
    -------
    parser.parse_args() : argparse dict
    """

    from tedana import __version__

    verstr = f"ica_reclassify v{__version__}"

    parser = argparse.ArgumentParser(formatter_class=argparse.ArgumentDefaultsHelpFormatter)
    # Argument parser follow template provided by RalphyZ
    # https://stackoverflow.com/a/43456577
    optional = parser._action_groups.pop()
    required = parser.add_argument_group("Required Arguments")
    required.add_argument(
        "registry",
        help="File registry from a previous tedana run",
    )
    optional.add_argument(
        "--manacc",
        dest="manual_accept",
        nargs="+",
        help=(
            "Component indices to accept (zero-indexed)."
            "Supply as a comma-delimited liist with no spaces, "
            "as a csv file, or as a text file with an allowed "
            f"delimiter {repr(ALLOWED_COMPONENT_DELIMITERS)}."
        ),
        default=[],
    )
    optional.add_argument(
        "--manrej",
        dest="manual_reject",
        nargs="+",
        help=(
            "Component indices to accept (zero-indexed)."
            "Supply as a comma-delimited liist with no spaces, "
            "as a csv file, or as a text file with an allowed "
            f"delimiter {repr(ALLOWED_COMPONENT_DELIMITERS)}."
        ),
        default=[],
    )
    optional.add_argument(
        "--config",
        dest="config",
        help="File naming configuration.",
        default="auto",
    )
    optional.add_argument(
        "--out-dir",
        dest="out_dir",
        type=str,
        metavar="PATH",
        help="Output directory.",
        default=".",
    )
    optional.add_argument(
        "--prefix", dest="prefix", type=str, help="Prefix for filenames generated.", default=""
    )
    optional.add_argument(
        "--convention",
        dest="convention",
        action="store",
        choices=["orig", "bids"],
        help=("Filenaming convention. bids will use the latest BIDS derivatives version."),
        default="bids",
    )
    optional.add_argument(
        "--tedort",
        dest="tedort",
        action="store_true",
        help=("Orthogonalize rejected components w.r.t. accepted components prior to denoising."),
        default=False,
    )
    optional.add_argument(
        "--mir",
        dest="mir",
        action="store_true",
        help="Run minimum image regression.",
        default=False,
    )
    optional.add_argument(
        "--no-reports",
        dest="no_reports",
        action="store_true",
        help=(
            "Creates a figures folder with static component "
            "maps, timecourse plots and other diagnostic "
            "images and displays these in an interactive "
            "reporting framework"
        ),
        default=False,
    )
    optional.add_argument(
        "--png-cmap", dest="png_cmap", type=str, help="Colormap for figures", default="coolwarm"
    )
    optional.add_argument(
        "--debug",
        dest="debug",
        action="store_true",
        help=(
            "Logs in the terminal will have increased "
            "verbosity, and will also be written into "
            "a .tsv file in the output directory."
        ),
        default=False,
    )
    optional.add_argument(
        "--overwrite",
        "-f",
        dest="overwrite",
        action="store_true",
        help="Force overwriting of files.",
    )
    optional.add_argument(
        "--quiet", dest="quiet", help=argparse.SUPPRESS, action="store_true", default=False
    )
    optional.add_argument("-v", "--version", action="version", version=verstr)

    parser._action_groups.append(optional)
    return parser


def _main(argv=None):
    """ica_reclassify entry point"""
    reclassify_command = "ica_reclassify " + " ".join(sys.argv[1:])

    args = _get_parser().parse_args(argv)

    # Run ica_reclassify_workflow
    ica_reclassify_workflow(
        args.registry,
        accept=args.manual_accept,
        reject=args.manual_reject,
        out_dir=args.out_dir,
        config=args.config,
        prefix=args.prefix,
        convention=args.convention,
        tedort=args.tedort,
        mir=args.mir,
        no_reports=args.no_reports,
        png_cmap=args.png_cmap,
        overwrite=args.overwrite,
        debug=args.debug,
        quiet=args.quiet,
        reclassify_command=reclassify_command,
    )


def _parse_manual_list(manual_list):
    """
    Parse the list of components to accept or reject into a list of integers

    Parameters
    ----------
    manual_list: :obj:`str` :obj:`list[str]` or [] or None
        String of integers separated by spaces, commas, or tabs
        A file name for a file that contains integers

    Returns
    -------
    manual_nums: :obj:`list[int]`
        A list of integers or an empty list.

    Note
    ----
    Do not need to check if integers are less than 0 or greater than the total
    number of components here, because it is later checked in selectcomps2use
    and a descriptive error message will appear there
    """
    if not manual_list:
        manual_nums = []
    elif len(manual_list) > 1:
        # Assume that this is a list of integers, but raise error if not
        manual_nums = []
        for x in manual_list:
            if float(x) == int(x):
                manual_nums.append(int(x))
            else:
                raise ValueError(
                    "_parse_manual_list expected a list of integers, "
                    f"but the input is {manual_list}"
                )
    elif op.exists(op.expanduser(str(manual_list[0]).strip(" "))):
        # filename was given
        manual_nums = fname_to_component_list(op.expanduser(str(manual_list[0]).strip(" ")))
    elif isinstance(manual_list[0], str):
        # arbitrary string was given, length of list is 1
        manual_nums = str_to_component_list(manual_list[0])
    elif isinstance(manual_list[0], int):
        # Is a single integer and should remain a list with a single integer
        manual_nums = manual_list
    else:
        raise ValueError(
            f"_parse_manual_list expected integers or a filename, but the input is {manual_list}"
        )

    return manual_nums


def ica_reclassify_workflow(
    registry,
    accept=[],
    reject=[],
    out_dir=".",
    config="auto",
    convention="bids",
    prefix="",
    tedort=False,
    mir=False,
    no_reports=False,
    png_cmap="coolwarm",
    overwrite=False,
    debug=False,
    quiet=False,
    reclassify_command=None,
):
    """
    Run the post-tedana manual classification workflow.

    Please remember to cite [1]_.

    Parameters
    ----------
    registry: :obj:`str`
        The previously run registry as a JSON file.
    accept: :obj: `list`
        A list of integer values of components to accept in this workflow.
    reject: :obj: `list`
        A list of integer values of components to reject in this workflow.
    out_dir : :obj:`str`, optional
        Output directory.
    tedort : :obj:`bool`, optional
        Orthogonalize rejected components w.r.t. accepted ones prior to
        denoising. Default is False.
    mir : :obj:`bool`, optional
        Run minimum image regression after denoising. Default is False.
    no_reports : obj:'bool', optional
        Do not generate .html reports and .png plots. Default is false such
        that reports are generated.
    png_cmap : obj:'str', optional
        Name of a matplotlib colormap to be used when generating figures.
        Cannot be used with --no-png. Default is 'coolwarm'.
    debug : :obj:`bool`, optional
        Whether to run in debugging mode or not. Default is False.
    overwrite : :obj:`bool`, optional
        Whether to force file overwrites. Default is False.
    quiet : :obj:`bool`, optional
        If True, suppresses logging/printing of messages. Default is False.
    reclassify_command : :obj:`str`, optional
        The command used to run ica_reclassify. Default is None.

    Notes
    -----
    This workflow writes out several files. For a complete list of the files
    generated by this workflow, please visit
    https://tedana.readthedocs.io/en/latest/outputs.html

    References
    ----------
    .. [1] DuPre, E. M., Salo, T., Ahmed, Z., Bandettini, P. A., Bottenhorn, K. L.,
           Caballero-Gaudes, C., Dowdle, L. T., Gonzalez-Castillo, J., Heunis, S.,
           Kundu, P., Laird, A. R., Markello, R., Markiewicz, C. J., Moia, S.,
           Staden, I., Teves, J. B., Uruñuela, E., Vaziri-Pashkam, M.,
           Whitaker, K., & Handwerker, D. A. (2021).
           TE-dependent analysis of multi-echo fMRI with tedana.
           Journal of Open Source Software, 6(66), 3669. doi:10.21105/joss.03669.
    """
    out_dir = op.abspath(out_dir)
    if not op.isdir(out_dir):
        os.mkdir(out_dir)

    # If accept and reject are a list of integers, they stay the same
    # If they are a filename, load numbers of from
    # If they are a string of values, convert to a list of ints
    accept = _parse_manual_list(accept)
    reject = _parse_manual_list(reject)

    # Check that there is no overlap in accepted/rejected components
    if accept:
        acc = set(accept)
    else:
        acc = ()
    if reject:
        rej = set(reject)
    else:
        rej = ()

    if (not accept) and (not reject):
        # TODO: remove
        print(accept)
        print(reject)
        raise ValueError("Must manually accept or reject at least one component")

    in_both = []
    for a in acc:
        if a in rej:
            in_both.append(a)

    if len(in_both) != 0:
        raise ValueError("The following components were both accepted and rejected: " f"{in_both}")

    # boilerplate
    basename = "report"
    extension = "txt"
    repname = op.join(out_dir, (basename + "." + extension))
    bibtex_file = op.join(out_dir, "references.bib")
    repex = op.join(out_dir, (basename + "*"))
    previousreps = glob(repex)
    previousreps.sort(reverse=True)
    for f in previousreps:
        previousparts = op.splitext(f)
        newname = previousparts[0] + "_old" + previousparts[1]
        os.rename(f, newname)

    # create logfile name
    basename = "tedana_"
    extension = "tsv"
    start_time = datetime.datetime.now().strftime("%Y-%m-%dT%H%M%S")
    logname = op.join(out_dir, (basename + start_time + "." + extension))
    utils.setup_loggers(logname=logname, repname=repname, quiet=quiet, debug=debug)

<<<<<<< HEAD
    # Save command into sh file, if the command-line interface was used
    # TODO: use io_generator to save command
    if reclassify_command is not None:
        command_file = open(os.path.join(out_dir, "ica_reclassify_call.sh"), "w")
        command_file.write(reclassify_command)
        command_file.close()
    else:
        # Get variables passed to function if the tedana command is None
        variables = ", ".join(f"{name}={value}" for name, value in locals().items())
        # From variables, remove everything after ", tedana_command"
        variables = variables.split(", reclassify_command")[0]
        reclassify_command = f"ica_reclassify_workflow({variables})"

    # Save system info to json
    info_dict = utils.get_system_info()
    info_dict["Python"] = sys.version
    info_dict["Command"] = reclassify_command

    LGR.info("Using output directory: {}".format(out_dir))
=======
    LGR.info(f"Using output directory: {out_dir}")
>>>>>>> bf3392ab

    ioh = io.InputHarvester(registry)
    comptable = ioh.get_file_contents("ICA metrics tsv")
    xcomp = ioh.get_file_contents("ICA cross component metrics json")
    status_table = ioh.get_file_contents("ICA status table tsv")
    previous_tree_fname = ioh.get_file_path("ICA decision tree json")
    mmix = np.asarray(ioh.get_file_contents("ICA mixing tsv"))
    adaptive_mask = ioh.get_file_contents("adaptive mask img")
    # If global signal was removed in the previous run, we can assume that
    # the user wants to use that file again. If not, use the default of
    # optimally combined data.
    gskey = "removed gs combined img"
    if ioh.get_file_path(gskey):
        data_oc = ioh.get_file_contents(gskey)
        used_gs = True
    else:
        data_oc = ioh.get_file_contents("combined img")
        used_gs = False

    io_generator = io.OutputGenerator(
        data_oc,
        convention=convention,
        prefix=prefix,
        config=config,
        overwrite=overwrite,
        verbose=False,
        out_dir=out_dir,
        old_registry=ioh.registry,
    )

    # Make a new selector with the added files
    selector = selection.component_selector.ComponentSelector(
        previous_tree_fname,
        comptable,
        cross_component_metrics=xcomp,
        status_table=status_table,
    )

    if accept:
        selector.add_manual(accept, "accepted")

    if reject:
        selector.add_manual(reject, "rejected")

    selector.select()
    comptable = selector.component_table

    # NOTE: most of these will be identical to previous, but this makes
    # things easier for programs which will view the data after running.
    # First, make the output generator
    comp_names = comptable["Component"].values
    mixing_df = pd.DataFrame(data=mmix, columns=comp_names)
    to_copy = [
        "z-scored ICA components img",
        "ICA mixing tsv",
        "ICA decomposition json",
        "ICA metrics json",
    ]
    if used_gs:
        to_copy.append(gskey)
        to_copy.append("has gs combined img")

    for tc in to_copy:
        print(tc)
        io_generator.save_file(ioh.get_file_contents(tc), tc)

    # Save component selector and tree
    selector.to_files(io_generator)

    if selector.n_accepted_comps == 0:
        LGR.warning(
            "No accepted components remaining after manual classification! "
            "Please check data and results!"
        )

    mmix_orig = mmix.copy()
    # TODO: make this a function
    if tedort:
        comps_accepted = selector.accepted_comps
        comps_rejected = selector.rejected_comps
        acc_ts = mmix[:, comps_accepted]
        rej_ts = mmix[:, comps_rejected]
        betas = np.linalg.lstsq(acc_ts, rej_ts, rcond=None)[0]
        pred_rej_ts = np.dot(acc_ts, betas)
        resid = rej_ts - pred_rej_ts
        mmix[:, comps_rejected] = resid
        comp_names = [
            io.add_decomp_prefix(comp, prefix="ica", max_value=comptable.index.max())
            for comp in range(selector.n_comps)
        ]
        mixing_df = pd.DataFrame(data=mmix, columns=comp_names)
        io_generator.save_file(mixing_df, "ICA orthogonalized mixing tsv")
        RepLGR.info(
            "Rejected components' time series were then "
            "orthogonalized with respect to accepted components' time "
            "series."
        )

    n_vols = data_oc.shape[3]
    img_t_r = io_generator.reference_img.header.get_zooms()[-1]
    adaptive_mask = utils.reshape_niimg(adaptive_mask)
    mask_denoise = adaptive_mask >= 1
    data_oc = utils.reshape_niimg(data_oc)

    # TODO: make a better result-writing function
    # #############################################!!!!
    # TODO: make a better time series creation function
    #       - get_ts_fit_tag(include=[], exclude=[])
    #       - get_ts_regress/residual_tag(include=[], exclude=[])
    #       How to handle [acc/rej] + tag ?
    io.writeresults(
        data_oc,
        mask=mask_denoise,
        comptable=comptable,
        mmix=mmix,
        n_vols=n_vols,
        io_generator=io_generator,
    )

    if mir:
        io_generator.overwrite = True
        gsc.minimum_image_regression(data_oc, mmix, mask_denoise, comptable, io_generator)
        io_generator.overwrite = False

    # Write out BIDS-compatible description file
    derivative_metadata = {
        "Name": "tedana Outputs",
        "BIDSVersion": "1.5.0",
        "DatasetType": "derivative",
        "GeneratedBy": [
            {
                "Name": "ica_reclassify",
                "Version": __version__,
                "Description": (
                    "A denoising pipeline for the identification and removal "
                    "of non-BOLD noise from multi-echo fMRI data."
                ),
                "CodeURL": "https://github.com/ME-ICA/tedana",
                "Node": {
                    "Name": info_dict["Node"],
                    "System": info_dict["System"],
                    "Machine": info_dict["Machine"],
                    "Processor": info_dict["Processor"],
                    "Release": info_dict["Release"],
                    "Version": info_dict["Version"],
                },
                "Python": info_dict["Python"],
                "Command": info_dict["Command"],
            }
        ],
    }
    io_generator.save_file(derivative_metadata, "data description json")

    with open(repname, "r") as fo:
        report = [line.rstrip() for line in fo.readlines()]
        report = " ".join(report)
    with open(repname, "w") as fo:
        fo.write(report)

    # Collect BibTeX entries for cited papers
    references = get_description_references(report)

    with open(bibtex_file, "w") as fo:
        fo.write(references)

    if not no_reports:
        LGR.info("Making figures folder with static component maps and timecourse plots.")

        dn_ts, hikts, lowkts = io.denoise_ts(data_oc, mmix, mask_denoise, comptable)

        # Figure out which control methods were used
        gscontrol = []
        if used_gs:
            gscontrol.append("gsr")
        if mir:
            gscontrol.append("mir")
        gscontrol = None if gscontrol is [] else gscontrol

        reporting.static_figures.carpet_plot(
            optcom_ts=data_oc,
            denoised_ts=dn_ts,
            hikts=hikts,
            lowkts=lowkts,
            mask=mask_denoise,
            io_generator=io_generator,
            gscontrol=gscontrol,
        )
        reporting.static_figures.comp_figures(
            data_oc,
            mask=mask_denoise,
            comptable=comptable,
            mmix=mmix_orig,
            io_generator=io_generator,
            png_cmap=png_cmap,
        )

        LGR.info("Generating dynamic report")
        reporting.generate_report(io_generator, tr=img_t_r)

    io_generator.save_self()
    LGR.info("Workflow completed")
    utils.teardown_loggers()


if __name__ == "__main__":
    _main()<|MERGE_RESOLUTION|>--- conflicted
+++ resolved
@@ -351,7 +351,6 @@
     logname = op.join(out_dir, (basename + start_time + "." + extension))
     utils.setup_loggers(logname=logname, repname=repname, quiet=quiet, debug=debug)
 
-<<<<<<< HEAD
     # Save command into sh file, if the command-line interface was used
     # TODO: use io_generator to save command
     if reclassify_command is not None:
@@ -370,10 +369,7 @@
     info_dict["Python"] = sys.version
     info_dict["Command"] = reclassify_command
 
-    LGR.info("Using output directory: {}".format(out_dir))
-=======
     LGR.info(f"Using output directory: {out_dir}")
->>>>>>> bf3392ab
 
     ioh = io.InputHarvester(registry)
     comptable = ioh.get_file_contents("ICA metrics tsv")
