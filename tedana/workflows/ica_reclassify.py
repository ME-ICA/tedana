"""Run the reclassification workflow for a previous tedana run."""
import argparse
import datetime
import logging
import os
import os.path as op
import sys
from glob import glob

import numpy as np
import pandas as pd

import tedana.gscontrol as gsc
from tedana import __version__, io, reporting, selection, utils
from tedana.bibtex import get_description_references
from tedana.io import (
    ALLOWED_COMPONENT_DELIMITERS,
    fname_to_component_list,
    str_to_component_list,
)

LGR = logging.getLogger("GENERAL")
RepLGR = logging.getLogger("REPORT")


def _get_parser():
    """Parse command line inputs for ica_reclassify.

    Returns
    -------
    parser.parse_args() : argparse dict
    """
    from tedana import __version__

    verstr = f"ica_reclassify v{__version__}"

    parser = argparse.ArgumentParser(formatter_class=argparse.ArgumentDefaultsHelpFormatter)
    # Argument parser follow template provided by RalphyZ
    # https://stackoverflow.com/a/43456577
    optional = parser._action_groups.pop()
    required = parser.add_argument_group("Required Arguments")
    required.add_argument(
        "registry",
        help="File registry from a previous tedana run",
    )
    optional.add_argument(
        "--manacc",
        dest="manual_accept",
        nargs="+",
        help=(
            "Component indices to accept (zero-indexed)."
            "Supply as a comma-delimited liist with no spaces, "
            "as a csv file, or as a text file with an allowed "
            f"delimiter {repr(ALLOWED_COMPONENT_DELIMITERS)}."
        ),
        default=[],
    )
    optional.add_argument(
        "--manrej",
        dest="manual_reject",
        nargs="+",
        help=(
            "Component indices to accept (zero-indexed)."
            "Supply as a comma-delimited liist with no spaces, "
            "as a csv file, or as a text file with an allowed "
            f"delimiter {repr(ALLOWED_COMPONENT_DELIMITERS)}."
        ),
        default=[],
    )
    optional.add_argument(
        "--config",
        dest="config",
        help="File naming configuration.",
        default="auto",
    )
    optional.add_argument(
        "--out-dir",
        dest="out_dir",
        type=str,
        metavar="PATH",
        help="Output directory.",
        default=".",
    )
    optional.add_argument(
        "--prefix", dest="prefix", type=str, help="Prefix for filenames generated.", default=""
    )
    optional.add_argument(
        "--convention",
        dest="convention",
        action="store",
        choices=["orig", "bids"],
        help=("Filenaming convention. bids will use the latest BIDS derivatives version."),
        default="bids",
    )
    optional.add_argument(
        "--tedort",
        dest="tedort",
        action="store_true",
        help=("Orthogonalize rejected components w.r.t. accepted components prior to denoising."),
        default=False,
    )
    optional.add_argument(
        "--mir",
        dest="mir",
        action="store_true",
        help="Run minimum image regression.",
        default=False,
    )
    optional.add_argument(
        "--no-reports",
        dest="no_reports",
        action="store_true",
        help=(
            "Creates a figures folder with static component "
            "maps, timecourse plots and other diagnostic "
            "images and displays these in an interactive "
            "reporting framework"
        ),
        default=False,
    )
    optional.add_argument(
        "--png-cmap", dest="png_cmap", type=str, help="Colormap for figures", default="coolwarm"
    )
    optional.add_argument(
        "--debug",
        dest="debug",
        action="store_true",
        help=(
            "Logs in the terminal will have increased "
            "verbosity, and will also be written into "
            "a .tsv file in the output directory."
        ),
        default=False,
    )
    optional.add_argument(
        "--overwrite",
        "-f",
        dest="overwrite",
        action="store_true",
        help="Force overwriting of files.",
    )
    optional.add_argument(
        "--quiet", dest="quiet", help=argparse.SUPPRESS, action="store_true", default=False
    )
    optional.add_argument("-v", "--version", action="version", version=verstr)

    parser._action_groups.append(optional)
    return parser


def _main(argv=None):
    """Run the ica_reclassify workflow."""
    reclassify_command = "ica_reclassify " + " ".join(sys.argv[1:])

    args = _get_parser().parse_args(argv)

    # Run ica_reclassify_workflow
    ica_reclassify_workflow(
        args.registry,
        accept=args.manual_accept,
        reject=args.manual_reject,
        out_dir=args.out_dir,
        config=args.config,
        prefix=args.prefix,
        convention=args.convention,
        tedort=args.tedort,
        mir=args.mir,
        no_reports=args.no_reports,
        png_cmap=args.png_cmap,
        overwrite=args.overwrite,
        debug=args.debug,
        quiet=args.quiet,
        reclassify_command=reclassify_command,
    )


def _parse_manual_list(manual_list):
    """
    Parse the list of components to accept or reject into a list of integers.

    Parameters
    ----------
    manual_list : :obj:`str` :obj:`list[str]` or [] or None
        String of integers separated by spaces, commas, or tabs
        A file name for a file that contains integers

    Returns
    -------
    manual_nums : :obj:`list[int]`
        A list of integers or an empty list.

    Note
    ----
    Do not need to check if integers are less than 0 or greater than the total
    number of components here, because it is later checked in selectcomps2use
    and a descriptive error message will appear there
    """
    if not manual_list:
        manual_nums = []
    elif len(manual_list) > 1:
        # Assume that this is a list of integers, but raise error if not
        manual_nums = []
        for x in manual_list:
            if float(x) == int(x):
                manual_nums.append(int(x))
            else:
                raise ValueError(
                    "_parse_manual_list expected a list of integers, "
                    f"but the input is {manual_list}"
                )
    elif op.exists(op.expanduser(str(manual_list[0]).strip(" "))):
        # filename was given
        manual_nums = fname_to_component_list(op.expanduser(str(manual_list[0]).strip(" ")))
    elif isinstance(manual_list[0], str):
        # arbitrary string was given, length of list is 1
        manual_nums = str_to_component_list(manual_list[0])
    elif isinstance(manual_list[0], int):
        # Is a single integer and should remain a list with a single integer
        manual_nums = manual_list
    else:
        raise ValueError(
            f"_parse_manual_list expected integers or a filename, but the input is {manual_list}"
        )

    return manual_nums


def ica_reclassify_workflow(
    registry,
    accept=[],
    reject=[],
    out_dir=".",
    config="auto",
    convention="bids",
    prefix="",
    tedort=False,
    mir=False,
    no_reports=False,
    png_cmap="coolwarm",
    overwrite=False,
    debug=False,
    quiet=False,
    reclassify_command=None,
):
    """Run the post-tedana manual classification workflow.

    Please remember to cite [1]_.

    Parameters
    ----------
    registry : :obj:`str`
        The previously run registry as a JSON file.
<<<<<<< HEAD
    accept: :obj:`list`
        A list of integer values of components to accept in this workflow.
    reject: :obj:`list`
=======
    accept : :obj: `list`
        A list of integer values of components to accept in this workflow.
    reject : :obj: `list`
>>>>>>> 1c3f93e9
        A list of integer values of components to reject in this workflow.
    out_dir : :obj:`str`, optional
        Output directory.
    tedort : :obj:`bool`, optional
        Orthogonalize rejected components w.r.t. accepted ones prior to
        denoising. Default is False.
    mir : :obj:`bool`, optional
        Run minimum image regression after denoising. Default is False.
    no_reports : obj:`bool`, optional
        Do not generate .html reports and .png plots. Default is false such
        that reports are generated.
    png_cmap : obj:`str`, optional
        Name of a matplotlib colormap to be used when generating figures.
        Cannot be used with --no-png. Default is 'coolwarm'.
    debug : :obj:`bool`, optional
        Whether to run in debugging mode or not. Default is False.
    overwrite : :obj:`bool`, optional
        Whether to force file overwrites. Default is False.
    quiet : :obj:`bool`, optional
        If True, suppresses logging/printing of messages. Default is False.
    reclassify_command : :obj:`str`, optional
        The command used to run ica_reclassify. Default is None.

    Notes
    -----
    This workflow writes out several files. For a complete list of the files
    generated by this workflow, please visit
    https://tedana.readthedocs.io/en/latest/outputs.html

    References
    ----------
    .. [1] DuPre, E. M., Salo, T., Ahmed, Z., Bandettini, P. A., Bottenhorn, K. L.,
           Caballero-Gaudes, C., Dowdle, L. T., Gonzalez-Castillo, J., Heunis, S.,
           Kundu, P., Laird, A. R., Markello, R., Markiewicz, C. J., Moia, S.,
           Staden, I., Teves, J. B., Uruñuela, E., Vaziri-Pashkam, M.,
           Whitaker, K., & Handwerker, D. A. (2021).
           TE-dependent analysis of multi-echo fMRI with tedana.
           Journal of Open Source Software, 6(66), 3669. doi:10.21105/joss.03669.
    """
    if not no_reports:
        utils._check_report_dependencies()

    out_dir = op.abspath(out_dir)
    if not op.isdir(out_dir):
        os.mkdir(out_dir)

    # If accept and reject are a list of integers, they stay the same
    # If they are a filename, load numbers of from
    # If they are a string of values, convert to a list of ints
    accept = _parse_manual_list(accept)
    reject = _parse_manual_list(reject)

    # Check that there is no overlap in accepted/rejected components
    if accept:
        acc = set(accept)
    else:
        acc = ()
    if reject:
        rej = set(reject)
    else:
        rej = ()

    if (not accept) and (not reject):
        # TODO: remove
        print(accept)
        print(reject)
        raise ValueError("Must manually accept or reject at least one component")

    in_both = []
    for a in acc:
        if a in rej:
            in_both.append(a)

    if len(in_both) != 0:
        raise ValueError("The following components were both accepted and rejected: " f"{in_both}")

    # boilerplate
    prefix = io._infer_prefix(prefix)
    basename = f"{prefix}report"
    extension = "txt"
    repname = op.join(out_dir, (basename + "." + extension))
    bibtex_file = op.join(out_dir, f"{prefix}references.bib")
    repex = op.join(out_dir, (basename + "*"))
    previousreps = glob(repex)
    previousreps.sort(reverse=True)
    for f in previousreps:
        previousparts = op.splitext(f)
        newname = previousparts[0] + "_old" + previousparts[1]
        os.rename(f, newname)

    # create logfile name
    basename = "tedana_"
    extension = "tsv"
    start_time = datetime.datetime.now().strftime("%Y-%m-%dT%H%M%S")
    logname = op.join(out_dir, (basename + start_time + "." + extension))
    utils.setup_loggers(logname=logname, repname=repname, quiet=quiet, debug=debug)

    # Save command into sh file, if the command-line interface was used
    # TODO: use io_generator to save command
    if reclassify_command is not None:
        command_file = open(os.path.join(out_dir, "ica_reclassify_call.sh"), "w")
        command_file.write(reclassify_command)
        command_file.close()
    else:
        # Get variables passed to function if the tedana command is None
        variables = ", ".join(f"{name}={value}" for name, value in locals().items())
        # From variables, remove everything after ", tedana_command"
        variables = variables.split(", reclassify_command")[0]
        reclassify_command = f"ica_reclassify_workflow({variables})"

    # Save system info to json
    info_dict = utils.get_system_info()
    info_dict["Python"] = sys.version
    info_dict["Command"] = reclassify_command

    LGR.info(f"Using output directory: {out_dir}")

    ioh = io.InputHarvester(registry)
    comptable = ioh.get_file_contents("ICA metrics tsv")
    xcomp = ioh.get_file_contents("ICA cross component metrics json")
    status_table = ioh.get_file_contents("ICA status table tsv")
    previous_tree_fname = ioh.get_file_path("ICA decision tree json")
    mmix = np.asarray(ioh.get_file_contents("ICA mixing tsv"))
    adaptive_mask = ioh.get_file_contents("adaptive mask img")
    # If global signal was removed in the previous run, we can assume that
    # the user wants to use that file again. If not, use the default of
    # optimally combined data.
    gskey = "removed gs combined img"
    if ioh.get_file_path(gskey):
        data_oc = ioh.get_file_contents(gskey)
        used_gs = True
    else:
        data_oc = ioh.get_file_contents("combined img")
        used_gs = False

    io_generator = io.OutputGenerator(
        data_oc,
        convention=convention,
        prefix=prefix,
        config=config,
        overwrite=overwrite,
        verbose=False,
        out_dir=out_dir,
        old_registry=ioh.registry,
    )

    # Make a new selector with the added files
    selector = selection.component_selector.ComponentSelector(
        previous_tree_fname,
        comptable,
        cross_component_metrics=xcomp,
        status_table=status_table,
    )

    if accept:
        selector.add_manual(accept, "accepted")

    if reject:
        selector.add_manual(reject, "rejected")

    selector.select()
    comptable = selector.component_table

    # NOTE: most of these will be identical to previous, but this makes
    # things easier for programs which will view the data after running.
    # First, make the output generator
    comp_names = comptable["Component"].values
    mixing_df = pd.DataFrame(data=mmix, columns=comp_names)
    to_copy = [
        "z-scored ICA components img",
        "ICA mixing tsv",
        "ICA decomposition json",
        "ICA metrics json",
    ]
    if used_gs:
        to_copy.append(gskey)
        to_copy.append("has gs combined img")

    for tc in to_copy:
        print(tc)
        io_generator.save_file(ioh.get_file_contents(tc), tc)

    # Save component selector and tree
    selector.to_files(io_generator)

    if selector.n_accepted_comps == 0:
        LGR.warning(
            "No accepted components remaining after manual classification! "
            "Please check data and results!"
        )

    mmix_orig = mmix.copy()
    # TODO: make this a function
    if tedort:
        comps_accepted = selector.accepted_comps
        comps_rejected = selector.rejected_comps
        acc_ts = mmix[:, comps_accepted]
        rej_ts = mmix[:, comps_rejected]
        betas = np.linalg.lstsq(acc_ts, rej_ts, rcond=None)[0]
        pred_rej_ts = np.dot(acc_ts, betas)
        resid = rej_ts - pred_rej_ts
        mmix[:, comps_rejected] = resid
        comp_names = [
            io.add_decomp_prefix(comp, prefix="ica", max_value=comptable.index.max())
            for comp in range(selector.n_comps)
        ]
        mixing_df = pd.DataFrame(data=mmix, columns=comp_names)
        io_generator.save_file(mixing_df, "ICA orthogonalized mixing tsv")
        RepLGR.info(
            "Rejected components' time series were then "
            "orthogonalized with respect to accepted components' time "
            "series."
        )

    # img_t_r = io_generator.reference_img.header.get_zooms()[-1]
    adaptive_mask = utils.reshape_niimg(adaptive_mask)
    mask_denoise = adaptive_mask >= 1
    data_oc = utils.reshape_niimg(data_oc)

    # TODO: make a better result-writing function
    # #############################################!!!!
    # TODO: make a better time series creation function
    #       - get_ts_fit_tag(include=[], exclude=[])
    #       - get_ts_regress/residual_tag(include=[], exclude=[])
    #       How to handle [acc/rej] + tag ?
    io.writeresults(
        data_oc,
        mask=mask_denoise,
        comptable=comptable,
        mmix=mmix,
        io_generator=io_generator,
    )

    if mir:
        io_generator.overwrite = True
        gsc.minimum_image_regression(data_oc, mmix, mask_denoise, comptable, io_generator)
        io_generator.overwrite = False

    # Write out BIDS-compatible description file
    derivative_metadata = {
        "Name": "tedana Outputs",
        "BIDSVersion": "1.5.0",
        "DatasetType": "derivative",
        "GeneratedBy": [
            {
                "Name": "ica_reclassify",
                "Version": __version__,
                "Description": (
                    "A denoising pipeline for the identification and removal "
                    "of non-BOLD noise from multi-echo fMRI data."
                ),
                "CodeURL": "https://github.com/ME-ICA/tedana",
                "Node": {
                    "Name": info_dict["Node"],
                    "System": info_dict["System"],
                    "Machine": info_dict["Machine"],
                    "Processor": info_dict["Processor"],
                    "Release": info_dict["Release"],
                    "Version": info_dict["Version"],
                },
                "Python": info_dict["Python"],
                "Command": info_dict["Command"],
            }
        ],
    }
    io_generator.save_file(derivative_metadata, "data description json")

    with open(repname) as fo:
        report = [line.rstrip() for line in fo.readlines()]
        report = " ".join(report)
    with open(repname, "w") as fo:
        fo.write(report)

    # Collect BibTeX entries for cited papers
    references = get_description_references(report)

    with open(bibtex_file, "w") as fo:
        fo.write(references)

    if not no_reports:
        LGR.info("Making figures folder with static component maps and timecourse plots.")

        dn_ts, hikts, lowkts = io.denoise_ts(data_oc, mmix, mask_denoise, comptable)

        # Figure out which control methods were used
        gscontrol = []
        if used_gs:
            gscontrol.append("gsr")
        if mir:
            gscontrol.append("mir")
        gscontrol = None if gscontrol is [] else gscontrol

        reporting.static_figures.carpet_plot(
            optcom_ts=data_oc,
            denoised_ts=dn_ts,
            hikts=hikts,
            lowkts=lowkts,
            mask=mask_denoise,
            io_generator=io_generator,
            gscontrol=gscontrol,
        )
        reporting.static_figures.comp_figures(
            data_oc,
            mask=mask_denoise,
            comptable=comptable,
            mmix=mmix_orig,
            io_generator=io_generator,
            png_cmap=png_cmap,
        )

        LGR.info("Generating dynamic report")
        reporting.generate_report(io_generator)

    io_generator.save_self()
    LGR.info("Workflow completed")
    utils.teardown_loggers()


if __name__ == "__main__":
    _main()<|MERGE_RESOLUTION|>--- conflicted
+++ resolved
@@ -250,15 +250,9 @@
     ----------
     registry : :obj:`str`
         The previously run registry as a JSON file.
-<<<<<<< HEAD
     accept: :obj:`list`
         A list of integer values of components to accept in this workflow.
     reject: :obj:`list`
-=======
-    accept : :obj: `list`
-        A list of integer values of components to accept in this workflow.
-    reject : :obj: `list`
->>>>>>> 1c3f93e9
         A list of integer values of components to reject in this workflow.
     out_dir : :obj:`str`, optional
         Output directory.
