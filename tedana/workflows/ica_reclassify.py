--- conflicted
+++ resolved
@@ -61,11 +61,7 @@
         nargs="+",
         help=(
             "Component indices to reject (zero-indexed)."
-<<<<<<< HEAD
-            "Supply as a comma-delimited liist with no spaces, "
-=======
             "Supply as a comma-delimited list with no spaces, "
->>>>>>> 405393e0
             "as a csv file, or as a text file with an allowed "
             f"delimiter {repr(ALLOWED_COMPONENT_DELIMITERS)}."
         ),
