--- conflicted
+++ resolved
@@ -20,11 +20,7 @@
 from scipy import stats
 
 from tedana.workflows.parser_utils import is_valid_file
-<<<<<<< HEAD
-from tedana.io import gen_fname
-=======
 from tedana import decay, combine, decomposition, io, model, selection, utils
->>>>>>> 16cfa720
 
 LGR = logging.getLogger(__name__)
 
@@ -266,14 +262,14 @@
     LGR.debug('Resulting data shape: {}'.format(catd.shape))
 
     if mixm is not None and op.isfile(mixm):
-        out_mixm_file = gen_fname(bf, '_mixing.tsv', desc='TEDICA')
+        out_mixm_file = io.gen_fname(bf, '_mixing.tsv', desc='TEDICA')
         shutil.copyfile(mixm, out_mixm_file)
         shutil.copyfile(mixm, op.join(out_dir, op.basename(mixm)))
     elif mixm is not None:
         raise IOError('Argument "mixm" must be an existing file.')
 
     if ctab is not None and op.isfile(ctab):
-        out_ctab_file = gen_fname(bf, '_comptable.tsv', desc='TEDICA')
+        out_ctab_file = io.gen_fname(bf, '_comptable.tsv', desc='TEDICA')
         shutil.copyfile(ctab, out_ctab_file)
         shutil.copyfile(ctab, op.basename(ctab))
     elif ctab is not None:
@@ -290,7 +286,7 @@
     LGR.debug('Retaining {}/{} samples'.format(mask.sum(), n_samp))
     if verbose:
         io.filewrite(masksum,
-                     gen_fname(bf, '_mask.nii.gz', desc='adaptiveGoodSignal'),
+                     io.gen_fname(bf, '_mask.nii.gz', desc='adaptiveGoodSignal'),
                      ref_img)
 
     LGR.info('Computing T2* map')
@@ -302,13 +298,13 @@
                                       interpolation_method='lower')
     LGR.debug('Setting cap on T2* map at {:.5f}'.format(cap_t2s * 10))
     t2s[t2s > cap_t2s * 10] = cap_t2s
-    io.filewrite(t2s, gen_fname(bf, '_t2s.nii.gz', desc='limited'), ref_img)
-    io.filewrite(s0, gen_fname(bf, '_s0.nii.gz', desc='limited'), ref_img)
+    io.filewrite(t2s, io.gen_fname(bf, '_t2s.nii.gz', desc='limited'), ref_img)
+    io.filewrite(s0, io.gen_fname(bf, '_s0.nii.gz', desc='limited'), ref_img)
     if verbose:
-        io.filewrite(t2ss, gen_fname(bf, '_t2s.nii.gz', desc='ascendingEstimates'), ref_img)
-        io.filewrite(s0s, gen_fname(bf, '_s0.nii.gz', desc='ascendingEstimates'), ref_img)
-        io.filewrite(t2sG, gen_fname(bf, '_t2s.nii.gz', desc='full'), ref_img)
-        io.filewrite(s0G, gen_fname(bf, '_s0.nii.gz', desc='full'), ref_img)
+        io.filewrite(t2ss, io.gen_fname(bf, '_t2s.nii.gz', desc='ascendingEstimates'), ref_img)
+        io.filewrite(s0s, io.gen_fname(bf, '_s0.nii.gz', desc='ascendingEstimates'), ref_img)
+        io.filewrite(t2sG, io.gen_fname(bf, '_t2s.nii.gz', desc='full'), ref_img)
+        io.filewrite(s0G, io.gen_fname(bf, '_s0.nii.gz', desc='full'), ref_img)
 
     # optimally combine data
     data_oc = combine.make_optcom(catd, tes, mask, t2s=t2sG, combmode=combmode)
@@ -328,7 +324,7 @@
         mmix_orig, fixed_seed = decomposition.tedica(n_components, dd, fixed_seed)
 
         if verbose:
-            np.savetxt(gen_fname(bf, '_mixing.tsv', desc='initialTEDICA'),
+            np.savetxt(io.gen_fname(bf, '_mixing.tsv', desc='initialTEDICA'),
                        mmix_orig, delimiter='\t')
             if ste == -1:
                 io.filewrite(utils.unmask(dd, mask),
@@ -342,14 +338,14 @@
                     catd, mmix_orig, mask, t2s, t2sG, tes, combmode,
                     ref_img, reindex=True, label='meica_', out_dir=out_dir,
                     verbose=verbose)
-        np.savetxt(gen_fname(bf, '_mixing.tsv', desc='TEDICA'), mmix,
+        np.savetxt(io.gen_fname(bf, '_mixing.tsv', desc='TEDICA'), mmix,
                    delimiter='\t')
 
         comptable = selection.selcomps(seldict, comptable, mmix, manacc,
                                        n_echos)
     else:
         LGR.info('Using supplied mixing matrix from ICA')
-        mmix_orig = np.loadtxt(gen_fname(bf, '_mixing.tsv', desc='TEDICA'))
+        mmix_orig = np.loadtxt(io.gen_fname(bf, '_mixing.tsv', desc='TEDICA'))
         seldict, comptable, betas, mmix = model.fitmodels_direct(
                     catd, mmix_orig, mask, t2s, t2sG, tes, combmode,
                     ref_img, reindex=False, label='meica_', out_dir=out_dir,
@@ -360,7 +356,7 @@
         else:
             comptable = pd.read_csv(ctab, sep='\t', index_col='component')
 
-    comptable.to_csv(gen_fname(bf, '_comptable.tsv', desc='TEDICA'),
+    comptable.to_csv(io.gen_fname(bf, '_comptable.tsv', desc='TEDICA'),
                      sep='\t', index=True, index_label='component',
                      float_format='%.6f')
     if 'component' not in comptable.columns:
