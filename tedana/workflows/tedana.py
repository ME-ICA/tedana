"""
Run the "canonical" TE-Dependent ANAlysis workflow.
"""
import os

os.environ['MKL_NUM_THREADS'] = '1'
os.environ['NUMEXPR_NUM_THREADS'] = '1'
os.environ['OMP_NUM_THREADS'] = '1'
os.environ['VECLIB_MAXIMUM_THREADS'] = '1'
os.environ['OPENBLAS_NUM_THREADS'] = '1'

import shutil
import logging
import os.path as op
from glob import glob
import datetime

import argparse
import numpy as np
import pandas as pd
from scipy import stats
from nilearn.masking import compute_epi_mask

from tedana import (decay, combine, decomposition, io, metrics, selection,
                    utils, viz)
import tedana.gscontrol as gsc
from tedana.stats import computefeats2
from tedana.workflows.parser_utils import is_valid_file, ContextFilter

LGR = logging.getLogger(__name__)
RepLGR = logging.getLogger('REPORT')
RefLGR = logging.getLogger('REFERENCES')


def _get_parser():
    """
    Parses command line inputs for tedana

    Returns
    -------
    parser.parse_args() : argparse dict
    """
    from ..info import __version__
    verstr = 'tedana v{}'.format(__version__)
    parser = argparse.ArgumentParser()
    # Argument parser follow templtate provided by RalphyZ
    # https://stackoverflow.com/a/43456577
    optional = parser._action_groups.pop()
    required = parser.add_argument_group('required arguments')
    required.add_argument('-d',
                          dest='data',
                          nargs='+',
                          metavar='FILE',
                          type=lambda x: is_valid_file(parser, x),
                          help=('Multi-echo dataset for analysis. May be a '
                                'single file with spatially concatenated data '
                                'or a set of echo-specific files, in the same '
                                'order as the TEs are listed in the -e '
                                'argument.'),
                          required=True)
    required.add_argument('-e',
                          dest='tes',
                          nargs='+',
                          metavar='TE',
                          type=float,
                          help='Echo times (in ms). E.g., 15.0 39.0 63.0',
                          required=True)
    optional.add_argument('--mask',
                          dest='mask',
                          metavar='FILE',
                          type=lambda x: is_valid_file(parser, x),
                          help=("Binary mask of voxels to include in TE "
                                "Dependent ANAlysis. Must be in the same "
                                "space as `data`. If an explicit mask is not "
                                "provided, then Nilearn's compute_epi_mask "
                                "function will be used to derive a mask "
                                "from the first echo's data."),
                          default=None)
<<<<<<< HEAD
    optional.add_argument('--out-dir',
                          dest='out_dir',
                          type=str,
                          help='Output directory.',
                          default='.')
    optional.add_argument('--sourceTEs',
                          dest='source_tes',
                          type=str,
                          help=('Source TEs for models. E.g., 0 for all, '
                                '-1 for opt. com., and 1,2 for just TEs 1 and '
                                '2. Default=-1.'),
                          default=-1)
    optional.add_argument('--fittype',
                          dest='fittype',
                          action='store',
                          choices=['loglin', 'curvefit'],
                          help='Desired Fitting Method '
                               '"loglin" means that a linear model is fit '
                               'to the log of the data, default '
                               '"curvefit" means that a more computationally '
                               'demanding monoexponential model is fit '
                               'to the raw data',
                          default='loglin')
=======
    optional.add_argument('--mix',
                          dest='mixm',
                          metavar='FILE',
                          type=lambda x: is_valid_file(parser, x),
                          help=('File containing mixing matrix. If not '
                                'provided, ME-PCA & ME-ICA is done.'),
                          default=None)
    optional.add_argument('--ctab',
                          dest='ctab',
                          metavar='FILE',
                          type=lambda x: is_valid_file(parser, x),
                          help=('File containing a component table from which '
                                'to extract pre-computed classifications.'),
                          default=None)
    optional.add_argument('--manacc',
                          dest='manacc',
                          help=('Comma separated list of manually '
                                'accepted components'),
                          default=None)
>>>>>>> 97a4ca48
    optional.add_argument('--combmode',
                          dest='combmode',
                          action='store',
                          choices=['t2s'],
                          help=('Combination scheme for TEs: '
                                't2s (Posse 1999, default)'),
                          default='t2s')
    optional.add_argument('--gscontrol',
                          dest='gscontrol',
                          required=False,
                          action='store',
                          nargs='+',
                          help=('Perform additional denoising to remove '
                                'spatially diffuse noise. Default is None. '
                                'This argument can be single value or a space '
                                'delimited list'),
                          choices=['t1c', 'gsr'],
                          default=None)
    optional.add_argument('--tedpca',
                          dest='tedpca',
<<<<<<< HEAD
                          help='Method with which to select components in TEDPCA',
                          choices=['mle', 'kundu', 'kundu-stabilize'],
                          default='mle')
=======
                          help=('Method with which to select components in TEDPCA. '
                                'PCA decomposition with the mdl, kic and aic options '
                                'is based on a Moving Average (stationary Gaussian) '
                                'process and are ordered from most to least aggresive. '
                                'Default=\'mdl\'.'),
                          choices=['kundu', 'kundu-stabilize', 'mdl', 'aic', 'kic'],
                          default='mdl')
    optional.add_argument('--out-dir',
                          dest='out_dir',
                          type=str,
                          help='Output directory.',
                          default='.')
>>>>>>> 97a4ca48
    optional.add_argument('--seed',
                          dest='fixed_seed',
                          metavar='INT',
                          type=int,
                          help=('Value used for random initialization of ICA algorithm. '
                                'Set to an integer value for reproducible ICA results. '
                                'Set to -1 for varying results across ICA calls. '
                                'Default=42.'),
                          default=42)
    optional.add_argument('--no-png',
                          dest='no_png',
                          action='store_true',
                          help=('Creates a figures folder with static component '
                                'maps, timecourse plots and other diagnostic '
                                'images'),
                          default=False)
    optional.add_argument('--png-cmap',
                          dest='png_cmap',
                          type=str,
                          help=('Colormap for figures'),
                          default='coolwarm')
    optional.add_argument('--maxit',
                          dest='maxit',
                          metavar='INT',
                          type=int,
                          help=('Maximum number of iterations for ICA.'),
                          default=500)
    optional.add_argument('--maxrestart',
                          dest='maxrestart',
                          metavar='INT',
                          type=int,
                          help=('Maximum number of attempts for ICA. If ICA '
                                'fails to converge, the fixed seed will be '
                                'updated and ICA will be run again. If '
                                'convergence is achieved before maxrestart '
                                'attempts, ICA will finish early.'),
                          default=10)
    optional.add_argument('--tedort',
                          dest='tedort',
                          action='store_true',
                          help=('Orthogonalize rejected components w.r.t. '
                                'accepted components prior to denoising.'),
                          default=False)
    optional.add_argument('--lowmem',
                          dest='low_mem',
                          action='store_true',
                          help=('Enables low-memory processing, including the '
                                'use of IncrementalPCA. May increase workflow '
                                'duration.'),
                          default=False)
    optional.add_argument('--verbose',
                          dest='verbose',
                          action='store_true',
                          help='Generate intermediate and additional files.',
                          default=False)
    optional.add_argument('--debug',
                          dest='debug',
                          action='store_true',
                          help=('Logs in the terminal will have increased '
                                'verbosity, and will also be written into '
                                'a .tsv file in the output directory.'),
                          default=False)
    optional.add_argument('--quiet',
                          dest='quiet',
                          help=argparse.SUPPRESS,
                          action='store_true',
                          default=False)
    optional.add_argument('-v', '--version', action='version', version=verstr)
    parser._action_groups.append(optional)

    rerungrp = parser.add_argument_group('arguments for rerunning the workflow')
    rerungrp.add_argument('--t2smap',
                          dest='t2smap',
                          metavar='FILE',
                          type=lambda x: is_valid_file(parser, x),
                          help=('Precalculated T2* map in the same space as '
                                'the input data.'),
                          default=None)
    rerungrp.add_argument('--mix',
                          dest='mixm',
                          metavar='FILE',
                          type=lambda x: is_valid_file(parser, x),
                          help=('File containing mixing matrix. If not '
                                'provided, ME-PCA & ME-ICA is done.'),
                          default=None)
    rerungrp.add_argument('--ctab',
                          dest='ctab',
                          metavar='FILE',
                          type=lambda x: is_valid_file(parser, x),
                          help=('File containing a component table from which '
                                'to extract pre-computed classifications.'),
                          default=None)
    rerungrp.add_argument('--manacc',
                          dest='manacc',
                          help=('Comma-separated list of manually '
                                'accepted components.'),
                          default=None)
    return parser


<<<<<<< HEAD
def tedana_workflow(data, tes, mask=None, out_dir='.',
                    fittype='loglin', combmode='t2s',
                    gscontrol=None, tedpca='mle',
                    source_tes=-1, tedort=False,
                    fixed_seed=42, maxit=500, maxrestart=10,
                    no_png=False, png_cmap='coolwarm',
                    low_mem=False,
                    debug=False, quiet=False, verbose=False,
                    t2smap=None, mixm=None, ctab=None, manacc=None):
=======
def tedana_workflow(data, tes, mask=None, mixm=None, ctab=None, manacc=None,
                    tedort=False, gscontrol=None, tedpca='mdl',
                    combmode='t2s', verbose=False, stabilize=False,
                    out_dir='.', fixed_seed=42, maxit=500, maxrestart=10,
                    debug=False, quiet=False, no_png=False,
                    png_cmap='coolwarm',
                    low_mem=False, fittype='loglin'):
>>>>>>> 97a4ca48
    """
    Run the "canonical" TE-Dependent ANAlysis workflow.

    Parameters
    ----------
    data : :obj:`str` or :obj:`list` of :obj:`str`
        Either a single z-concatenated file (single-entry list or str) or a
        list of echo-specific files, in ascending order.
    tes : :obj:`list`
        List of echo times associated with data in milliseconds.
    mask : :obj:`str`, optional
        Binary mask of voxels to include in TE Dependent ANAlysis. Must be
        spatially aligned with `data`. If an explicit mask is not provided,
        then Nilearn's compute_epi_mask function will be used to derive a mask
        from the first echo's data.
    out_dir : :obj:`str`, optional
        Output directory.
    tedort : :obj:`bool`, optional
        Orthogonalize rejected components w.r.t. accepted ones prior to
        denoising. Default is False.
    gscontrol : {None, 't1c', 'gsr'} or :obj:`list`, optional
        Perform additional denoising to remove spatially diffuse noise. Default
        is None.
    tedpca : {'kundu', 'kundu-stabilize', 'mdl', 'aic', 'kic'}, optional
        Method with which to select components in TEDPCA. Default is 'mdl'.
    combmode : {'t2s'}, optional
        Combination scheme for TEs: 't2s' (Posse 1999, default).
    fittype : {'loglin', 'curvefit'}, optional
        Monoexponential fitting method.
        'loglin' means to use the the default linear fit to the log of
        the data.
        'curvefit' means to use a monoexponential fit to the raw data,
        which is slightly slower but may be more accurate.
    verbose : :obj:`bool`, optional
        Generate intermediate and additional files. Default is False.
    no_png : obj:'bool', optional
        Do not generate .png plots and figures. Default is false.
    png_cmap : obj:'str', optional
        Name of a matplotlib colormap to be used when generating figures.
        Cannot be used with --no-png. Default 'coolwarm'
    t2smap : :obj:`str`, optional
        Precalculated T2* map in the same space as the input data.
    mixm : :obj:`str`, optional
        File containing mixing matrix. If not provided, ME-PCA and ME-ICA are
        done.
    ctab : :obj:`str`, optional
        File containing component table from which to extract pre-computed
        classifications.
    manacc : :obj:`list`, :obj:`str`, or None, optional
        List of manually accepted components. Can be a list of the components,
        a comma-separated string with component numbers, or None. Default is
        None.

    Other Parameters
    ----------------
    fixed_seed : :obj:`int`, optional
        Value passed to ``mdp.numx_rand.seed()``.
        Set to a positive integer value for reproducible ICA results;
        otherwise, set to -1 for varying results across calls.
    maxit : :obj:`int`, optional
        Maximum number of iterations for ICA. Default is 500.
    maxrestart : :obj:`int`, optional
        Maximum number of attempts for ICA. If ICA fails to converge, the
        fixed seed will be updated and ICA will be run again. If convergence
        is achieved before maxrestart attempts, ICA will finish early.
        Default is 10.
    low_mem : :obj:`bool`, optional
        Enables low-memory processing, including the use of IncrementalPCA.
        May increase workflow duration. Default is False.
    debug : :obj:`bool`, optional
        Whether to run in debugging mode or not. Default is False.
    quiet : :obj:`bool`, optional
        If True, suppresses logging/printing of messages. Default is False.

    Notes
    -----
    This workflow writes out several files. For a complete list of the files
    generated by this workflow, please visit
    https://tedana.readthedocs.io/en/latest/outputs.html
    """
    out_dir = op.abspath(out_dir)
    if not op.isdir(out_dir):
        os.mkdir(out_dir)

    # boilerplate
    basename = 'report'
    extension = 'txt'
    repname = op.join(out_dir, (basename + '.' + extension))
    repex = op.join(out_dir, (basename + '*'))
    previousreps = glob(repex)
    previousreps.sort(reverse=True)
    for f in previousreps:
        previousparts = op.splitext(f)
        newname = previousparts[0] + '_old' + previousparts[1]
        os.rename(f, newname)
    refname = op.join(out_dir, '_references.txt')

    # create logfile name
    basename = 'tedana_'
    extension = 'tsv'
    isotime = datetime.datetime.now().replace(microsecond=0).isoformat()
    logname = op.join(out_dir, (basename + isotime + '.' + extension))

    # set logging format
    log_formatter = logging.Formatter(
        '%(asctime)s\t%(name)-12s\t%(levelname)-8s\t%(message)s',
        datefmt='%Y-%m-%dT%H:%M:%S')
    text_formatter = logging.Formatter('%(message)s')

    # set up logging file and open it for writing
    log_handler = logging.FileHandler(logname)
    log_handler.setFormatter(log_formatter)
    # Removing handlers after basicConfig doesn't work, so we use filters
    # for the relevant handlers themselves.
    log_handler.addFilter(ContextFilter())
    sh = logging.StreamHandler()
    sh.addFilter(ContextFilter())

    if quiet:
        logging.basicConfig(level=logging.WARNING,
                            handlers=[log_handler, sh])
    elif debug:
        logging.basicConfig(level=logging.DEBUG,
                            handlers=[log_handler, sh])
    else:
        logging.basicConfig(level=logging.INFO,
                            handlers=[log_handler, sh])

    # Loggers for report and references
    rep_handler = logging.FileHandler(repname)
    rep_handler.setFormatter(text_formatter)
    ref_handler = logging.FileHandler(refname)
    ref_handler.setFormatter(text_formatter)
    RepLGR.setLevel(logging.INFO)
    RepLGR.addHandler(rep_handler)
    RepLGR.setLevel(logging.INFO)
    RefLGR.addHandler(ref_handler)

    LGR.info('Using output directory: {}'.format(out_dir))

    # ensure tes are in appropriate format
    tes = [float(te) for te in tes]
    n_echos = len(tes)

    # Coerce gscontrol to list
    if not isinstance(gscontrol, list):
        gscontrol = [gscontrol]

    # coerce data to samples x echos x time array
    if isinstance(data, str):
        if not op.exists(data):
            raise ValueError('Zcat file {} does not exist'.format(data))
        data = [data]

    LGR.info('Loading input data: {}'.format([f for f in data]))
    catd, ref_img = io.load_data(data, n_echos=n_echos)
    n_samp, n_echos, n_vols = catd.shape
    LGR.debug('Resulting data shape: {}'.format(catd.shape))

    if no_png and (png_cmap != 'coolwarm'):
        LGR.warning('Overriding --no-png since --png-cmap provided.')
        no_png = False

    # check if TR is 0
    img_t_r = ref_img.header.get_zooms()[-1]
    if img_t_r == 0 and not no_png:
        raise IOError('Dataset has a TR of 0. This indicates incorrect'
                      ' header information. To correct this, we recommend'
                      ' using this snippet:'
                      '\n'
                      'https://gist.github.com/jbteves/032c87aeb080dd8de8861cb151bff5d6'
                      '\n'
                      'to correct your TR to the value it should be.')

    if mixm is not None and op.isfile(mixm):
        mixm = op.abspath(mixm)
        # Allow users to re-run on same folder
        if mixm != op.join(out_dir, 'ica_mixing.tsv'):
            shutil.copyfile(mixm, op.join(out_dir, 'ica_mixing.tsv'))
            shutil.copyfile(mixm, op.join(out_dir, op.basename(mixm)))
    elif mixm is not None:
        raise IOError('Argument "mixm" must be an existing file.')

    if ctab is not None and op.isfile(ctab):
        ctab = op.abspath(ctab)
        # Allow users to re-run on same folder
        if ctab != op.join(out_dir, 'ica_decomposition.json'):
            shutil.copyfile(ctab, op.join(out_dir, 'ica_decomposition.json'))
            shutil.copyfile(ctab, op.join(out_dir, op.basename(ctab)))
    elif ctab is not None:
        raise IOError('Argument "ctab" must be an existing file.')

    if isinstance(manacc, str):
        manacc = [int(comp) for comp in manacc.split(',')]

    if ctab and not mixm:
        LGR.warning('Argument "ctab" requires argument "mixm".')
        ctab = None
    elif manacc is not None and not mixm:
        LGR.warning('Argument "manacc" requires argument "mixm".')
        manacc = None

    if t2smap is not None and op.isfile(t2smap):
        t2smap = op.abspath(t2smap)
        # Allow users to re-run on same folder
        if t2smap != op.join(out_dir, 't2sv.nii.gz'):
            shutil.copyfile(t2smap, op.join(out_dir, 't2sv.nii.gz'))
            shutil.copyfile(t2smap, op.join(out_dir, op.basename(t2smap)))
    elif t2smap is not None:
        raise IOError('Argument "t2smap" must be an existing file.')

    RepLGR.info("TE-dependence analysis was performed on input data.")
    if mask and not t2smap:
        # TODO: add affine check
        LGR.info('Using user-defined mask')
        RepLGR.info("A user-defined mask was applied to the data.")
    elif t2smap and not mask:
        LGR.info('Using user-defined T2* map to generate mask')
        t2s_limited = utils.load_image(t2smap)
        t2s_full = t2s_limited.copy()
        mask = (t2s_limited != 0).astype(int)
    elif t2smap and mask:
        LGR.info('Combining user-defined mask and T2* map to generate mask')
        t2s_limited = utils.load_image(t2smap)
        t2s_full = t2s_limited.copy()
        mask = utils.load_image(mask)
        mask[t2s_limited == 0] = 0  # reduce mask based on T2* map
    else:
        LGR.info('Computing EPI mask from first echo')
        first_echo_img = io.new_nii_like(ref_img, catd[:, 0, :])
        mask = compute_epi_mask(first_echo_img)
        RepLGR.info("An initial mask was generated from the first echo using "
                    "nilearn's compute_epi_mask function.")

    mask, masksum = utils.make_adaptive_mask(catd, mask=mask, getsum=True)
    LGR.debug('Retaining {}/{} samples'.format(mask.sum(), n_samp))
    io.filewrite(masksum, op.join(out_dir, 'adaptive_mask.nii'), ref_img)

    os.chdir(out_dir)

    if t2smap is None:
        LGR.info('Computing T2* map')
        t2s_limited, s0_limited, t2s_full, s0_full = decay.fit_decay(
            catd, tes, mask, masksum, fittype)

        # set a hard cap for the T2* map
        # anything that is 10x higher than the 99.5 %ile will be reset to 99.5 %ile
        cap_t2s = stats.scoreatpercentile(t2s_limited.flatten(), 99.5,
                                          interpolation_method='lower')
        LGR.debug('Setting cap on T2* map at {:.5f}'.format(cap_t2s * 10))
        t2s_limited[t2s_limited > cap_t2s * 10] = cap_t2s
        io.filewrite(t2s_limited, op.join(out_dir, 't2sv.nii'), ref_img)
        io.filewrite(s0_limited, op.join(out_dir, 's0v.nii'), ref_img)

        if verbose:
            io.filewrite(t2s_full, op.join(out_dir, 't2svG.nii'), ref_img)
            io.filewrite(s0_full, op.join(out_dir, 's0vG.nii'), ref_img)

    # optimally combine data
    data_oc = combine.make_optcom(catd, tes, mask, t2s=t2s_full, combmode=combmode)

    # regress out global signal unless explicitly not desired
    if 'gsr' in gscontrol:
        catd, data_oc = gsc.gscontrol_raw(catd, data_oc, n_echos, ref_img)

    if mixm is None:
        # Identify and remove thermal noise from data
        dd, n_components = decomposition.tedpca(catd, data_oc, combmode, mask,
                                                t2s_limited, t2s_full, ref_img,
                                                tes=tes, algorithm=tedpca,
                                                kdaw=10., rdaw=1.,
                                                out_dir=out_dir,
                                                verbose=verbose,
                                                low_mem=low_mem)
        mmix_orig = decomposition.tedica(dd, n_components, fixed_seed,
                                         maxit, maxrestart)

        if verbose:
            io.filewrite(utils.unmask(dd, mask),
                         op.join(out_dir, 'ts_OC_whitened.nii.gz'), ref_img)

        LGR.info('Making second component selection guess from ICA results')
        # Estimate betas and compute selection metrics for mixing matrix
        # generated from dimensionally reduced data using full data (i.e., data
        # with thermal noise)
        comptable, metric_maps, betas, mmix = metrics.dependence_metrics(
                    catd, data_oc, mmix_orig, t2s_limited, tes,
                    ref_img, reindex=True, label='meica_', out_dir=out_dir,
                    algorithm='kundu_v2', verbose=verbose)
        comp_names = [io.add_decomp_prefix(comp, prefix='ica', max_value=comptable.index.max())
                      for comp in comptable.index.values]
        mixing_df = pd.DataFrame(data=mmix, columns=comp_names)
        mixing_df.to_csv('ica_mixing.tsv', sep='\t', index=False)
        betas_oc = utils.unmask(computefeats2(data_oc, mmix, mask), mask)
        io.filewrite(betas_oc,
                     op.join(out_dir, 'ica_components.nii.gz'),
                     ref_img)

        comptable = metrics.kundu_metrics(comptable, metric_maps)
        comptable = selection.kundu_selection_v2(comptable, n_echos, n_vols)
    else:
        LGR.info('Using supplied mixing matrix from ICA')
        mmix_orig = pd.read_table(op.join(out_dir, 'ica_mixing.tsv')).values
        if ctab is None:
            comptable, metric_maps, betas, mmix = metrics.dependence_metrics(
                        catd, data_oc, mmix_orig, t2s_limited, tes,
                        ref_img, label='meica_', out_dir=out_dir,
                        algorithm='kundu_v2', verbose=verbose)
            comptable = metrics.kundu_metrics(comptable, metric_maps)
            comptable = selection.kundu_selection_v2(comptable, n_echos, n_vols)
        else:
            mmix = mmix_orig.copy()
            comptable = io.load_comptable(ctab)

            if manacc is not None:
                comptable = selection.manual_selection(comptable, acc=manacc)
        betas_oc = utils.unmask(computefeats2(data_oc, mmix, mask), mask)
        io.filewrite(betas_oc,
                     op.join(out_dir, 'ica_components.nii.gz'),
                     ref_img)

    # Save decomposition
    comptable['Description'] = 'ICA fit to dimensionally-reduced optimally combined data.'
    mmix_dict = {}
    mmix_dict['Method'] = ('Independent components analysis with FastICA '
                           'algorithm implemented by sklearn. Components '
                           'are sorted by Kappa in descending order. '
                           'Component signs are flipped to best match the '
                           'data.')
    io.save_comptable(comptable, op.join(out_dir, 'ica_decomposition.json'),
                      label='ica', metadata=mmix_dict)

    if comptable[comptable.classification == 'accepted'].shape[0] == 0:
        LGR.warning('No BOLD components detected! Please check data and '
                    'results!')

    mmix_orig = mmix.copy()
    if tedort:
        acc_idx = comptable.loc[~comptable.classification.str.
                                contains('rejected')].index.values
        rej_idx = comptable.loc[comptable.classification.str.contains(
            'rejected')].index.values
        acc_ts = mmix[:, acc_idx]
        rej_ts = mmix[:, rej_idx]
        betas = np.linalg.lstsq(acc_ts, rej_ts, rcond=None)[0]
        pred_rej_ts = np.dot(acc_ts, betas)
        resid = rej_ts - pred_rej_ts
        mmix[:, rej_idx] = resid
        comp_names = [io.add_decomp_prefix(comp, prefix='ica', max_value=comptable.index.max())
                      for comp in comptable.index.values]
        mixing_df = pd.DataFrame(data=mmix, columns=comp_names)
        mixing_df.to_csv('ica_orth_mixing.tsv', sep='\t', index=False)
        RepLGR.info("Rejected components' time series were then "
                    "orthogonalized with respect to accepted components' time "
                    "series.")

    io.writeresults(data_oc,
                    mask=mask,
                    comptable=comptable,
                    mmix=mmix,
                    n_vols=n_vols,
                    ref_img=ref_img)

    if 't1c' in gscontrol:
        gsc.gscontrol_mmix(data_oc, mmix, mask, comptable, ref_img)

    if verbose:
        io.writeresults_echoes(catd, mmix, mask, comptable, ref_img)

    if not no_png:
        LGR.info('Making figures folder with static component maps and '
                 'timecourse plots.')
        # make figure folder first
        if not op.isdir(op.join(out_dir, 'figures')):
            os.mkdir(op.join(out_dir, 'figures'))

        viz.write_comp_figs(data_oc,
                            mask=mask,
                            comptable=comptable,
                            mmix=mmix_orig,
                            ref_img=ref_img,
                            out_dir=op.join(out_dir, 'figures'),
                            png_cmap=png_cmap)

        LGR.info('Making Kappa vs Rho scatter plot')
        viz.write_kappa_scatter(comptable=comptable,
                                out_dir=op.join(out_dir, 'figures'))

        LGR.info('Making Kappa/Rho scree plot')
        viz.write_kappa_scree(comptable=comptable,
                              out_dir=op.join(out_dir, 'figures'))

        LGR.info('Making overall summary figure')
        viz.write_summary_fig(comptable=comptable,
                              out_dir=op.join(out_dir, 'figures'))

    LGR.info('Workflow completed')

    RepLGR.info("This workflow used numpy (Van Der Walt, Colbert, & "
                "Varoquaux, 2011), scipy (Jones et al., 2001), pandas "
                "(McKinney, 2010), scikit-learn (Pedregosa et al., 2011), "
                "nilearn, and nibabel (Brett et al., 2019).")
    RefLGR.info("Van Der Walt, S., Colbert, S. C., & Varoquaux, G. (2011). The "
                "NumPy array: a structure for efficient numerical computation. "
                "Computing in Science & Engineering, 13(2), 22.")
    RefLGR.info("Jones E, Oliphant E, Peterson P, et al. SciPy: Open Source "
                "Scientific Tools for Python, 2001-, http://www.scipy.org/")
    RefLGR.info("McKinney, W. (2010, June). Data structures for statistical "
                "computing in python. In Proceedings of the 9th Python in "
                "Science Conference (Vol. 445, pp. 51-56).")
    RefLGR.info("Pedregosa, F., Varoquaux, G., Gramfort, A., Michel, V., "
                "Thirion, B., Grisel, O., ... & Vanderplas, J. (2011). "
                "Scikit-learn: Machine learning in Python. Journal of machine "
                "learning research, 12(Oct), 2825-2830.")
    RefLGR.info("Brett, M., Markiewicz, C. J., Hanke, M., Côté, M.-A., "
                "Cipollini, B., McCarthy, P., … freec84. (2019, May 28). "
                "nipy/nibabel. Zenodo. http://doi.org/10.5281/zenodo.3233118")

    RepLGR.info("This workflow also used the Dice similarity index "
                "(Dice, 1945; Sørensen, 1948).")
    RefLGR.info("Dice, L. R. (1945). Measures of the amount of ecologic "
                "association between species. Ecology, 26(3), 297-302.")
    RefLGR.info("Sørensen, T. J. (1948). A method of establishing groups of "
                "equal amplitude in plant sociology based on similarity of "
                "species content and its application to analyses of the "
                "vegetation on Danish commons. I kommission hos E. Munksgaard.")

    with open(repname, 'r') as fo:
        report = [line.rstrip() for line in fo.readlines()]
        report = ' '.join(report)
    with open(refname, 'r') as fo:
        reference_list = sorted(list(set(fo.readlines())))
        references = '\n'.join(reference_list)
    report += '\n\nReferences\n' + references
    with open(repname, 'w') as fo:
        fo.write(report)
    os.remove(refname)

    for handler in logging.root.handlers[:]:
        logging.root.removeHandler(handler)


def _main(argv=None):
    """Tedana entry point"""
    options = _get_parser().parse_args(argv)
    tedana_workflow(**vars(options))


if __name__ == '__main__':
    _main()<|MERGE_RESOLUTION|>--- conflicted
+++ resolved
@@ -76,51 +76,6 @@
                                 "function will be used to derive a mask "
                                 "from the first echo's data."),
                           default=None)
-<<<<<<< HEAD
-    optional.add_argument('--out-dir',
-                          dest='out_dir',
-                          type=str,
-                          help='Output directory.',
-                          default='.')
-    optional.add_argument('--sourceTEs',
-                          dest='source_tes',
-                          type=str,
-                          help=('Source TEs for models. E.g., 0 for all, '
-                                '-1 for opt. com., and 1,2 for just TEs 1 and '
-                                '2. Default=-1.'),
-                          default=-1)
-    optional.add_argument('--fittype',
-                          dest='fittype',
-                          action='store',
-                          choices=['loglin', 'curvefit'],
-                          help='Desired Fitting Method '
-                               '"loglin" means that a linear model is fit '
-                               'to the log of the data, default '
-                               '"curvefit" means that a more computationally '
-                               'demanding monoexponential model is fit '
-                               'to the raw data',
-                          default='loglin')
-=======
-    optional.add_argument('--mix',
-                          dest='mixm',
-                          metavar='FILE',
-                          type=lambda x: is_valid_file(parser, x),
-                          help=('File containing mixing matrix. If not '
-                                'provided, ME-PCA & ME-ICA is done.'),
-                          default=None)
-    optional.add_argument('--ctab',
-                          dest='ctab',
-                          metavar='FILE',
-                          type=lambda x: is_valid_file(parser, x),
-                          help=('File containing a component table from which '
-                                'to extract pre-computed classifications.'),
-                          default=None)
-    optional.add_argument('--manacc',
-                          dest='manacc',
-                          help=('Comma separated list of manually '
-                                'accepted components'),
-                          default=None)
->>>>>>> 97a4ca48
     optional.add_argument('--combmode',
                           dest='combmode',
                           action='store',
@@ -141,11 +96,6 @@
                           default=None)
     optional.add_argument('--tedpca',
                           dest='tedpca',
-<<<<<<< HEAD
-                          help='Method with which to select components in TEDPCA',
-                          choices=['mle', 'kundu', 'kundu-stabilize'],
-                          default='mle')
-=======
                           help=('Method with which to select components in TEDPCA. '
                                 'PCA decomposition with the mdl, kic and aic options '
                                 'is based on a Moving Average (stationary Gaussian) '
@@ -158,7 +108,6 @@
                           type=str,
                           help='Output directory.',
                           default='.')
->>>>>>> 97a4ca48
     optional.add_argument('--seed',
                           dest='fixed_seed',
                           metavar='INT',
@@ -259,25 +208,13 @@
     return parser
 
 
-<<<<<<< HEAD
-def tedana_workflow(data, tes, mask=None, out_dir='.',
-                    fittype='loglin', combmode='t2s',
-                    gscontrol=None, tedpca='mle',
-                    source_tes=-1, tedort=False,
-                    fixed_seed=42, maxit=500, maxrestart=10,
-                    no_png=False, png_cmap='coolwarm',
-                    low_mem=False,
-                    debug=False, quiet=False, verbose=False,
-                    t2smap=None, mixm=None, ctab=None, manacc=None):
-=======
 def tedana_workflow(data, tes, mask=None, mixm=None, ctab=None, manacc=None,
                     tedort=False, gscontrol=None, tedpca='mdl',
                     combmode='t2s', verbose=False, stabilize=False,
                     out_dir='.', fixed_seed=42, maxit=500, maxrestart=10,
                     debug=False, quiet=False, no_png=False,
-                    png_cmap='coolwarm',
+                    png_cmap='coolwarm', t2smap=None,
                     low_mem=False, fittype='loglin'):
->>>>>>> 97a4ca48
     """
     Run the "canonical" TE-Dependent ANAlysis workflow.
 
