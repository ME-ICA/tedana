--- conflicted
+++ resolved
@@ -186,7 +186,18 @@
         default="tedana_orig",
     )
     optional.add_argument(
-<<<<<<< HEAD
+        "--external",
+        dest="external_regressors",
+        type=lambda x: is_valid_file(parser, x),
+        help=(
+            "File containing external regressors to compare to ICA component be used in the "
+            "decision tree. For example, to identify components fit head motion time series."
+            "The file must be a TSV file with the same number of rows as the number of volumes in "
+            "the input data. Column labels and statistical tests are defined with external_labels."
+        ),
+        default=None,
+    )
+    optional.add_argument(
         "--ica_method",
         dest="ica_method",
         help=(
@@ -200,18 +211,6 @@
         choices=["robustica", "fastica"],
         type=str.lower,
         default=DEFAULT_ICA_METHOD,
-=======
-        "--external",
-        dest="external_regressors",
-        type=lambda x: is_valid_file(parser, x),
-        help=(
-            "File containing external regressors to compare to ICA component be used in the "
-            "decision tree. For example, to identify components fit head motion time series."
-            "The file must be a TSV file with the same number of rows as the number of volumes in "
-            "the input data. Column labels and statistical tests are defined with external_labels."
-        ),
-        default=None,
->>>>>>> b215083e
     )
     optional.add_argument(
         "--seed",
@@ -385,12 +384,9 @@
     fittype="loglin",
     combmode="t2s",
     tree="tedana_orig",
-<<<<<<< HEAD
+    external_regressors=None,
     ica_method=DEFAULT_ICA_METHOD,
     n_robust_runs=DEFAULT_N_ROBUST_RUNS,
-=======
-    external_regressors=None,
->>>>>>> b215083e
     tedpca="aic",
     fixed_seed=DEFAULT_SEED,
     maxit=DEFAULT_N_MAX_ITER,
@@ -456,7 +452,11 @@
         to be a simpler process, but it accepts and rejects some distinct components
         compared to the others. Testing to better understand the effects of the
         differences is ongoing. Default is 'tedana_orig'.
-<<<<<<< HEAD
+    external_regressors : :obj:`str` or None, optional
+        File containing external regressors to be used in the decision tree.
+        The file must be a TSV file with the same number of rows as the number of volumes in
+        the input data. Each column in the file will be treated as a separate regressor.
+        Default is None.
     ica_method : {'robustica', 'fastica'}, optional
         The applied ICA method. fastica runs FastICA from sklearn
         once with the seed value. 'robustica' will run
@@ -468,13 +468,6 @@
     n_robust_runs : :obj:`int`, optional
         The number of times robustica will run. This is only effective when 'ica_method' is
         set to 'robustica'.
-=======
-    external_regressors : :obj:`str` or None, optional
-        File containing external regressors to be used in the decision tree.
-        The file must be a TSV file with the same number of rows as the number of volumes in
-        the input data. Each column in the file will be treated as a separate regressor.
-        Default is None.
->>>>>>> b215083e
     tedpca : {'mdl', 'aic', 'kic', 'kundu', 'kundu-stabilize', float, int}, optional
         Method with which to select components in TEDPCA.
         If a float is provided, then it is assumed to represent percentage of variance
