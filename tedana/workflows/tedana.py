--- conflicted
+++ resolved
@@ -127,11 +127,7 @@
                         help='Perform PCA on wavelet-transformed data',
                         action='store_true',
                         default=False)
-<<<<<<< HEAD
-    parser.add_argument('--out',
-=======
     parser.add_argument('--out-dir',
->>>>>>> 5e259ec9
                         dest='out_dir',
                         type=str,
                         help='Output directory.',
@@ -269,19 +265,9 @@
 
     kdaw, rdaw = float(kdaw), float(rdaw)
 
-<<<<<<< HEAD
     # Base file from which to extract prefix for output files
     bf = op.basename(data[0])
 
-    out_dir = op.abspath(out_dir)
-    if not op.isdir(out_dir):
-        LGR.info('Creating output directory: {}'.format(out_dir))
-        os.mkdir(out_dir)
-    else:
-        LGR.info('Using output directory: {}'.format(out_dir))
-
-=======
->>>>>>> 5e259ec9
     if mixm is not None and op.isfile(mixm):
         out_mixm_file = gen_fname(bf, '_mixing.tsv', desc='TEDICA')
         shutil.copyfile(mixm, op.join(out_dir, out_mixm_file))
