--- conflicted
+++ resolved
@@ -403,13 +403,8 @@
         # Estimate betas and compute selection metrics for mixing matrix
         # generated from dimensionally reduced data using full data (i.e., data
         # with thermal noise)
-<<<<<<< HEAD
-        comptable, metric_maps, betas, mmix = model.dependence_metrics(
+        comptable, metric_maps, betas, mmix = metrics.dependence_metrics(
                     catd, data_oc, mmix_orig, t2s, tes,
-=======
-        comptable, metric_maps, betas, mmix = metrics.dependence_metrics(
-                    catd, data_oc, mmix_orig, mask, t2s, tes,
->>>>>>> 93a8e4e5
                     ref_img, reindex=True, label='meica_', out_dir=out_dir,
                     algorithm='kundu_v2', verbose=verbose)
         np.savetxt(op.join(out_dir, 'meica_mix.1D'), mmix)
@@ -419,13 +414,8 @@
     else:
         LGR.info('Using supplied mixing matrix from ICA')
         mmix_orig = np.loadtxt(op.join(out_dir, 'meica_mix.1D'))
-<<<<<<< HEAD
-        comptable, metric_maps, betas, mmix = model.dependence_metrics(
+        comptable, metric_maps, betas, mmix = metrics.dependence_metrics(
                     catd, data_oc, mmix_orig, t2s, tes,
-=======
-        comptable, metric_maps, betas, mmix = metrics.dependence_metrics(
-                    catd, data_oc, mmix_orig, mask, t2s, tes,
->>>>>>> 93a8e4e5
                     ref_img, label='meica_', out_dir=out_dir,
                     algorithm='kundu_v2', verbose=verbose)
         if ctab is None:
