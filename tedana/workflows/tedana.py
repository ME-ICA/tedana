"""
Run the "canonical" TE-Dependent ANAlysis workflow.
"""
import os
import os.path as op
import shutil
import logging
from datetime import datetime

import argparse
import numpy as np
import pandas as pd
from scipy import stats

from tedana import (decay, combine, decomposition,
                    io, model, selection, utils)
from tedana.workflows.parser_utils import is_valid_file

LGR = logging.getLogger(__name__)


def _get_parser():
    """
    Parses command line inputs for tedana

    Returns
    -------
    parser.parse_args() : argparse dict
    """
    parser = argparse.ArgumentParser()
    parser.add_argument('-d',
                        dest='data',
                        nargs='+',
                        metavar='FILE',
                        type=lambda x: is_valid_file(parser, x),
                        help=('Multi-echo dataset for analysis. May be a '
                              'single file with spatially concatenated data '
                              'or a set of echo-specific files, in the same '
                              'order as the TEs are listed in the -e '
                              'argument.'),
                        required=True)
    parser.add_argument('-e',
                        dest='tes',
                        nargs='+',
                        metavar='TE',
                        type=float,
                        help='Echo times (in ms). E.g., 15.0 39.0 63.0',
                        required=True)
    parser.add_argument('--mask',
                        dest='mask',
                        metavar='FILE',
                        type=lambda x: is_valid_file(parser, x),
                        help=('Binary mask of voxels to include in TE '
                              'Dependent ANAlysis. Must be in the same '
                              'space as `data`.'),
                        default=None)
    parser.add_argument('--mix',
                        dest='mixm',
                        metavar='FILE',
                        type=lambda x: is_valid_file(parser, x),
                        help=('File containing mixing matrix. If not '
                              'provided, ME-PCA & ME-ICA is done.'),
                        default=None)
    parser.add_argument('--ctab',
                        dest='ctab',
                        metavar='FILE',
                        type=lambda x: is_valid_file(parser, x),
                        help=('File containing a component table from which '
                              'to extract pre-computed classifications.'),
                        default=None)
    parser.add_argument('--manacc',
                        dest='manacc',
                        help=('Comma separated list of manually '
                              'accepted components'),
                        default=None)
    parser.add_argument('--sourceTEs',
                        dest='ste',
                        type=str,
                        help=('Source TEs for models. E.g., 0 for all, '
                              '-1 for opt. com., and 1,2 for just TEs 1 and '
                              '2. Default=-1.'),
                        default=-1)
    parser.add_argument('--combmode',
                        dest='combmode',
                        action='store',
                        choices=['t2s', 'ste'],
                        help=('Combination scheme for TEs: '
                              't2s (Posse 1999, default), ste (Poser)'),
                        default='t2s')
    parser.add_argument('--verbose',
                        dest='verbose',
                        action='store_true',
                        help='Generate intermediate and additional files.',
                        default=False)
    parser.add_argument('--gscontrol',
                        dest='gscontrol',
                        required=False,
                        action='store',
                        nargs='+',
                        help=('Perform additional denoising to remove '
                              'spatially diffuse noise. Default is None. '
                              'This argument can be single value or a space '
                              'delimited list'),
                        choices=['t1c', 'gsr'],
                        default=None)
    parser.add_argument('--wvpca',
                        dest='wvpca',
                        help='Perform PCA on wavelet-transformed data',
                        action='store_true',
                        default=False)
<<<<<<< HEAD
    parser.add_argument('--tedpca',
                        dest='tedpca',
                        help='Method with which to select components in TEDPCA',
                        choices=['mle', 'kundu', 'kundu-stabilize'],
                        default='mle')
    parser.add_argument('--label',
                        dest='label',
=======
    parser.add_argument('--out-dir',
                        dest='out_dir',
>>>>>>> 5e259ec9
                        type=str,
                        help='Output directory.',
                        default='.')
    parser.add_argument('--seed',
                        dest='fixed_seed',
                        type=int,
                        help=('Value passed to repr(mdp.numx_rand.seed()) '
                              'Set to an integer value for reproducible ICA results; '
                              'otherwise, set to -1 for varying results across calls.'),
                        default=42)
    parser.add_argument('--debug',
                        dest='debug',
                        help=argparse.SUPPRESS,
                        action='store_true',
                        default=False)
    parser.add_argument('--quiet',
                        dest='quiet',
                        help=argparse.SUPPRESS,
                        action='store_true',
                        default=False)
    return parser


def tedana_workflow(data, tes, mask=None, mixm=None, ctab=None, manacc=None,
                    gscontrol=None, tedpca='mle',
                    ste=-1, combmode='t2s', verbose=False, stabilize=False,
                    wvpca=False, out_dir='.', fixed_seed=42, debug=False,
                    quiet=False):
    """
    Run the "canonical" TE-Dependent ANAlysis workflow.

    Parameters
    ----------
    data : :obj:`str` or :obj:`list` of :obj:`str`
        Either a single z-concatenated file (single-entry list or str) or a
        list of echo-specific files, in ascending order.
    tes : :obj:`list`
        List of echo times associated with data in milliseconds.
    mask : :obj:`str`, optional
        Binary mask of voxels to include in TE Dependent ANAlysis. Must be
        spatially aligned with `data`.
    mixm : :obj:`str`, optional
        File containing mixing matrix. If not provided, ME-PCA and ME-ICA are
        done.
    ctab : :obj:`str`, optional
        File containing component table from which to extract pre-computed
        classifications.
    manacc : :obj:`str`, optional
        Comma separated list of manually accepted components in string form.
        Default is None.
    gscontrol : {None, 't1c', 'gsr'} or :obj:`list`, optional
        Perform additional denoising to remove spatially diffuse noise. Default
        is None.
    ste : :obj:`int`, optional
        Source TEs for models. 0 for all, -1 for optimal combination.
        Default is -1.
    combmode : {'t2s', 'ste'}, optional
        Combination scheme for TEs: 't2s' (Posse 1999, default), 'ste' (Poser).
    verbose : :obj:`bool`, optional
        Generate intermediate and additional files. Default is False.
    wvpca : :obj:`bool`, optional
        Whether or not to perform PCA on wavelet-transformed data.
        Default is False.
<<<<<<< HEAD
    tedpca : {'mle', 'kundu', 'kundu-stabilize'}, optional
        Method with which to select components in TEDPCA. Default is 'mle'.
    label : :obj:`str` or :obj:`None`, optional
        Label for output directory. Default is None.
=======
    out_dir : :obj:`str`, optional
        Output directory.
>>>>>>> 5e259ec9

    Other Parameters
    ----------------
    fixed_seed : :obj:`int`, optional
        Value passed to ``mdp.numx_rand.seed()``.
        Set to a positive integer value for reproducible ICA results;
        otherwise, set to -1 for varying results across calls.
    debug : :obj:`bool`, optional
        Whether to run in debugging mode or not. Default is False.
    quiet : :obj:`bool`, optional
        If True, suppresses logging/printing of messages. Default is False.

    Notes
    -----
    This workflow writes out several files, which are written out to a folder
    named TED.[ref_label].[label] if ``label`` is provided and TED.[ref_label]
    if not. ``ref_label`` is determined based on the name of the first ``data``
    file. For a complete list of the files generated by this workflow, please
    visit https://tedana.readthedocs.io/en/latest/outputs.html
    """
    out_dir = op.abspath(out_dir)
    if not op.isdir(out_dir):
        os.mkdir(out_dir)

    if debug and not quiet:
        formatter = logging.Formatter(
                    '%(asctime)s\t%(name)-12s\t%(levelname)-8s\t%(message)s',
                    datefmt='%Y-%m-%dT%H:%M:%S')
        fh = logging.FileHandler(op.join(
            out_dir,
            'runlog-{0}.tsv'.format(datetime.now().isoformat().replace(':', '.'))))
        fh.setFormatter(formatter)
        logging.basicConfig(level=logging.DEBUG,
                            handlers=[fh, logging.StreamHandler()])
    elif quiet:
        logging.basicConfig(level=logging.WARNING)
    else:
        logging.basicConfig(level=logging.INFO)

    LGR.info('Using output directory: {}'.format(out_dir))

    # ensure tes are in appropriate format
    tes = [float(te) for te in tes]
    n_echos = len(tes)

    # Coerce gscontrol to list
    if not isinstance(gscontrol, list):
        gscontrol = [gscontrol]

    # coerce data to samples x echos x time array
    if isinstance(data, str):
        data = [data]

    LGR.info('Loading input data: {}'.format([f for f in data]))
    catd, ref_img = io.load_data(data, n_echos=n_echos)
    n_samp, n_echos, n_vols = catd.shape
    LGR.debug('Resulting data shape: {}'.format(catd.shape))

<<<<<<< HEAD
    try:
        ref_label = op.basename(ref_img).split('.')[0]
    except (TypeError, AttributeError):
        ref_label = op.basename(str(data[0])).split('.')[0]

    if label is not None:
        out_dir = 'TED.{0}.{1}'.format(ref_label, label)
    else:
        out_dir = 'TED.{0}'.format(ref_label)
    out_dir = op.abspath(out_dir)
    if not op.isdir(out_dir):
        LGR.info('Creating output directory: {}'.format(out_dir))
        os.mkdir(out_dir)
    else:
        LGR.info('Using output directory: {}'.format(out_dir))
=======
    kdaw, rdaw = float(kdaw), float(rdaw)
>>>>>>> 5e259ec9

    if mixm is not None and op.isfile(mixm):
        shutil.copyfile(mixm, op.join(out_dir, 'meica_mix.1D'))
        shutil.copyfile(mixm, op.join(out_dir, op.basename(mixm)))
    elif mixm is not None:
        raise IOError('Argument "mixm" must be an existing file.')

    if ctab is not None and op.isfile(ctab):
        shutil.copyfile(ctab, op.join(out_dir, 'comp_table_ica.txt'))
        shutil.copyfile(ctab, op.join(out_dir, op.basename(ctab)))
    elif ctab is not None:
        raise IOError('Argument "ctab" must be an existing file.')

    if mask is None:
        LGR.info('Computing adaptive mask')
    else:
        # TODO: add affine check
        LGR.info('Using user-defined mask')

    mask, masksum = utils.make_adaptive_mask(catd, mask=mask,
                                             minimum=False, getsum=True)
    LGR.debug('Retaining {}/{} samples'.format(mask.sum(), n_samp))

    os.chdir(out_dir)

    LGR.info('Computing T2* map')
    t2s, s0, t2ss, s0s, t2sG, s0G = decay.fit_decay(catd, tes, mask, masksum)

    # set a hard cap for the T2* map
    # anything that is 10x higher than the 99.5 %ile will be reset to 99.5 %ile
    cap_t2s = stats.scoreatpercentile(t2s.flatten(), 99.5,
                                      interpolation_method='lower')
    LGR.debug('Setting cap on T2* map at {:.5f}'.format(cap_t2s * 10))
    t2s[t2s > cap_t2s * 10] = cap_t2s
    io.filewrite(t2s, op.join(out_dir, 't2sv.nii'), ref_img)
    io.filewrite(s0, op.join(out_dir, 's0v.nii'), ref_img)

    if verbose:
        io.filewrite(t2ss, op.join(out_dir, 't2ss.nii'), ref_img)
        io.filewrite(s0s, op.join(out_dir, 's0vs.nii'), ref_img)
        io.filewrite(t2sG, op.join(out_dir, 't2svG.nii'), ref_img)
        io.filewrite(s0G, op.join(out_dir, 's0vG.nii'), ref_img)

    # optimally combine data
    data_oc = combine.make_optcom(catd, tes, mask, t2s=t2sG, combmode=combmode)

    # regress out global signal unless explicitly not desired
    if 'gsr' in gscontrol:
        catd, data_oc = model.gscontrol_raw(catd, data_oc, n_echos, ref_img)

    if mixm is None:
        # Identify and remove thermal noise from data
        n_components, dd = decomposition.tedpca(catd, data_oc, combmode, mask,
                                                t2s, t2sG, ref_img,
                                                tes=tes, method=tedpca, ste=ste,
                                                kdaw=10., rdaw=1., wvpca=wvpca)
        mmix_orig, fixed_seed = decomposition.tedica(n_components, dd,
                                                     fixed_seed)

        if verbose:
            np.savetxt(op.join(out_dir, '__meica_mix.1D'), mmix_orig)

        LGR.info('Making second component selection guess from ICA results')
        # Estimate betas and compute selection metrics for mixing matrix
        # generated from dimensionally reduced data using full data (i.e., data
        # with thermal noise)
        seldict, comptable, betas, mmix = model.fitmodels_direct(
                    catd, mmix_orig, mask, t2s, t2sG, tes, combmode,
                    ref_img, reindex=True)
        np.savetxt(op.join(out_dir, 'meica_mix.1D'), mmix)

        comptable = selection.selcomps(seldict, comptable, mmix, manacc,
                                       n_echos)
    else:
        LGR.info('Using supplied mixing matrix from ICA')
        mmix_orig = np.loadtxt(op.join(out_dir, 'meica_mix.1D'))
        seldict, comptable, betas, mmix = model.fitmodels_direct(
                    catd, mmix_orig, mask, t2s, t2sG, tes, combmode,
                    ref_img)
        if ctab is None:
            comptable = selection.selcomps(seldict, comptable, mmix, manacc,
                                           n_echos)
        else:
            comptable = pd.read_csv(ctab, sep='\t', index_col='component')

    comptable.to_csv(op.join(out_dir, 'comp_table_ica.txt'), sep='\t',
                     index=True, index_label='component', float_format='%.6f')
    if 'component' not in comptable.columns:
        comptable['component'] = comptable.index
    acc = comptable.loc[comptable['classification'] == 'accepted', 'component']
    rej = comptable.loc[comptable['classification'] == 'rejected', 'component']
    midk = comptable.loc[comptable['classification'] == 'midk', 'component']
    ign = comptable.loc[comptable['classification'] == 'ignored', 'component']
    if len(acc) == 0:
        LGR.warning('No BOLD components detected! Please check data and '
                    'results!')

    io.writeresults(data_oc, mask=mask, comptable=comptable, mmix=mmix,
                    n_vols=n_vols, fixed_seed=fixed_seed,
                    acc=acc, rej=rej, midk=midk, empty=ign,
                    ref_img=ref_img)

    if 't1c' in gscontrol:
        LGR.info('Performing T1c global signal regression to remove spatially '
                 'diffuse noise')
        io.gscontrol_mmix(data_oc, mmix, mask, comptable, ref_img)

    if verbose:
        io.writeresults_echoes(catd, mmix, mask, acc, rej, midk, ref_img)

    LGR.info('Workflow completed')
    for handler in logging.root.handlers[:]:
        logging.root.removeHandler(handler)


def _main(argv=None):
    """Tedana entry point"""
    options = _get_parser().parse_args(argv)
    tedana_workflow(**vars(options))


if __name__ == '__main__':
    _main()<|MERGE_RESOLUTION|>--- conflicted
+++ resolved
@@ -108,18 +108,13 @@
                         help='Perform PCA on wavelet-transformed data',
                         action='store_true',
                         default=False)
-<<<<<<< HEAD
     parser.add_argument('--tedpca',
                         dest='tedpca',
                         help='Method with which to select components in TEDPCA',
                         choices=['mle', 'kundu', 'kundu-stabilize'],
                         default='mle')
-    parser.add_argument('--label',
-                        dest='label',
-=======
     parser.add_argument('--out-dir',
                         dest='out_dir',
->>>>>>> 5e259ec9
                         type=str,
                         help='Output directory.',
                         default='.')
@@ -183,15 +178,10 @@
     wvpca : :obj:`bool`, optional
         Whether or not to perform PCA on wavelet-transformed data.
         Default is False.
-<<<<<<< HEAD
     tedpca : {'mle', 'kundu', 'kundu-stabilize'}, optional
         Method with which to select components in TEDPCA. Default is 'mle'.
-    label : :obj:`str` or :obj:`None`, optional
-        Label for output directory. Default is None.
-=======
     out_dir : :obj:`str`, optional
         Output directory.
->>>>>>> 5e259ec9
 
     Other Parameters
     ----------------
@@ -250,26 +240,6 @@
     n_samp, n_echos, n_vols = catd.shape
     LGR.debug('Resulting data shape: {}'.format(catd.shape))
 
-<<<<<<< HEAD
-    try:
-        ref_label = op.basename(ref_img).split('.')[0]
-    except (TypeError, AttributeError):
-        ref_label = op.basename(str(data[0])).split('.')[0]
-
-    if label is not None:
-        out_dir = 'TED.{0}.{1}'.format(ref_label, label)
-    else:
-        out_dir = 'TED.{0}'.format(ref_label)
-    out_dir = op.abspath(out_dir)
-    if not op.isdir(out_dir):
-        LGR.info('Creating output directory: {}'.format(out_dir))
-        os.mkdir(out_dir)
-    else:
-        LGR.info('Using output directory: {}'.format(out_dir))
-=======
-    kdaw, rdaw = float(kdaw), float(rdaw)
->>>>>>> 5e259ec9
-
     if mixm is not None and op.isfile(mixm):
         shutil.copyfile(mixm, op.join(out_dir, 'meica_mix.1D'))
         shutil.copyfile(mixm, op.join(out_dir, op.basename(mixm)))
