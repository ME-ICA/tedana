--- conflicted
+++ resolved
@@ -414,21 +414,10 @@
 
     comptable.to_csv(op.join(out_dir, 'comp_table_ica.txt'), sep='\t',
                      index=True, index_label='component', float_format='%.6f')
-<<<<<<< HEAD
-    if 'component' not in comptable.columns:
-        comptable['component'] = comptable.index
-    acc = comptable.loc[comptable['classification'] == 'accepted', 'component']
-    rej = comptable.loc[comptable['classification'] == 'rejected', 'component']
-    midk = comptable.loc[comptable['classification'] == 'midk', 'component']
-    ign = comptable.loc[comptable['classification'] == 'ignored', 'component']
-    if len(acc) == 0:
-        LGR.warning('No BOLD components detected! Please check data and results!')
-=======
 
     if comptable[comptable.classification == 'accepted'].shape[0] == 0:
         LGR.warning('No BOLD components detected! Please check data and '
                     'results!')
->>>>>>> 3c59b50a
 
     mmix_orig = mmix.copy()
     if tedort:
