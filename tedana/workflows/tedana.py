--- conflicted
+++ resolved
@@ -286,10 +286,6 @@
                                              minimum=False, getsum=True)
     LGR.debug('Retaining {}/{} samples'.format(mask.sum(), n_samp))
     if verbose:
-<<<<<<< HEAD
-        io.filewrite(mask.astype(int), op.join(out_dir, 'mask.nii'), ref_img)
-=======
->>>>>>> 1bc32e46
         io.filewrite(masksum, op.join(out_dir, 'adaptive_mask.nii'), ref_img)
 
     os.chdir(out_dir)
@@ -324,14 +320,10 @@
         n_components, dd = decomposition.tedpca(catd, data_oc, combmode, mask,
                                                 t2s, t2sG, stabilize, ref_img,
                                                 tes=tes, kdaw=kdaw, rdaw=rdaw,
-<<<<<<< HEAD
                                                 ste=ste, wvpca=wvpca,
                                                 verbose=verbose)
-=======
-                                                ste=ste, wvpca=wvpca)
 
         LGR.info('Computing ICA of dimensionally reduced data')
->>>>>>> 1bc32e46
         mmix_orig, fixed_seed = decomposition.tedica(n_components, dd,
                                                      fixed_seed)
 
