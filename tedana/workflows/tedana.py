"""
Run the "canonical" TE-Dependent ANAlysis workflow.
"""
import os
import os.path as op
import shutil
import logging
from datetime import datetime

import argparse
import numpy as np
import pandas as pd
from scipy import stats

from tedana import decay, combine, decomposition, io, model, selection, utils
from tedana.workflows.parser_utils import is_valid_file

LGR = logging.getLogger(__name__)


def _get_parser():
    """
    Parses command line inputs for tedana

    Returns
    -------
    parser.parse_args() : argparse dict
    """
    parser = argparse.ArgumentParser()
    parser.add_argument('-d',
                        dest='data',
                        nargs='+',
                        metavar='FILE',
                        type=lambda x: is_valid_file(parser, x),
                        help=('Multi-echo dataset for analysis. May be a '
                              'single file with spatially concatenated data '
                              'or a set of echo-specific files, in the same '
                              'order as the TEs are listed in the -e '
                              'argument.'),
                        required=True)
    parser.add_argument('-e',
                        dest='tes',
                        nargs='+',
                        metavar='TE',
                        type=float,
                        help='Echo times (in ms). E.g., 15.0 39.0 63.0',
                        required=True)
    parser.add_argument('--mask',
                        dest='mask',
                        metavar='FILE',
                        type=lambda x: is_valid_file(parser, x),
                        help=('Binary mask of voxels to include in TE '
                              'Dependent ANAlysis. Must be in the same '
                              'space as `data`.'),
                        default=None)
    parser.add_argument('--mix',
                        dest='mixm',
                        metavar='FILE',
                        type=lambda x: is_valid_file(parser, x),
                        help=('File containing mixing matrix. If not '
                              'provided, ME-PCA & ME-ICA is done.'),
                        default=None)
    parser.add_argument('--ctab',
                        dest='ctab',
                        metavar='FILE',
                        type=lambda x: is_valid_file(parser, x),
                        help=('File containing a component table from which '
                              'to extract pre-computed classifications.'),
                        default=None)
    parser.add_argument('--manacc',
                        dest='manacc',
                        help=('Comma separated list of manually '
                              'accepted components'),
                        default=None)
    parser.add_argument('--sourceTEs',
                        dest='ste',
                        type=str,
                        help=('Source TEs for models. E.g., 0 for all, '
                              '-1 for opt. com., and 1,2 for just TEs 1 and '
                              '2. Default=-1.'),
                        default=-1)
    parser.add_argument('--combmode',
                        dest='combmode',
                        action='store',
                        choices=['t2s', 'ste'],
                        help=('Combination scheme for TEs: '
                              't2s (Posse 1999, default), ste (Poser)'),
                        default='t2s')
    parser.add_argument('--verbose',
                        dest='verbose',
                        action='store_true',
                        help='Generate intermediate and additional files.',
                        default=False)
    parser.add_argument('--tedort',
                        dest='tedort',
                        action='store_true',
                        help=('Orthogonalize rejected components w.r.t. '
                              'accepted components prior to denoising.'),
                        default=False)
    parser.add_argument('--gscontrol',
                        dest='gscontrol',
                        required=False,
                        action='store',
                        nargs='+',
                        help=('Perform additional denoising to remove '
                              'spatially diffuse noise. Default is None. '
                              'This argument can be single value or a space '
                              'delimited list'),
                        choices=['t1c', 'gsr'],
                        default=None)
    parser.add_argument('--wvpca',
                        dest='wvpca',
                        help='Perform PCA on wavelet-transformed data',
                        action='store_true',
                        default=False)
    parser.add_argument('--tedpca',
                        dest='tedpca',
                        help='Method with which to select components in TEDPCA',
                        choices=['mle', 'kundu', 'kundu-stabilize'],
                        default='mle')
    parser.add_argument('--out-dir',
                        dest='out_dir',
                        type=str,
                        help='Output directory.',
                        default='.')
    parser.add_argument('--seed',
                        dest='fixed_seed',
                        type=int,
                        help=('Value passed to repr(mdp.numx_rand.seed()) '
                              'Set to an integer value for reproducible ICA results; '
                              'otherwise, set to -1 for varying results across calls.'),
                        default=42)
    parser.add_argument('--debug',
                        dest='debug',
                        help=argparse.SUPPRESS,
                        action='store_true',
                        default=False)
    parser.add_argument('--quiet',
                        dest='quiet',
                        help=argparse.SUPPRESS,
                        action='store_true',
                        default=False)
    return parser


def tedana_workflow(data, tes, mask=None, mixm=None, ctab=None, manacc=None,
<<<<<<< HEAD
                    gscontrol=None, tedpca='mle',
=======
                    tedort=False, gscontrol=None, kdaw=10., rdaw=1.,
>>>>>>> 21d87abd
                    ste=-1, combmode='t2s', verbose=False, stabilize=False,
                    wvpca=False, out_dir='.', fixed_seed=42, debug=False,
                    quiet=False):
    """
    Run the "canonical" TE-Dependent ANAlysis workflow.

    Parameters
    ----------
    data : :obj:`str` or :obj:`list` of :obj:`str`
        Either a single z-concatenated file (single-entry list or str) or a
        list of echo-specific files, in ascending order.
    tes : :obj:`list`
        List of echo times associated with data in milliseconds.
    mask : :obj:`str`, optional
        Binary mask of voxels to include in TE Dependent ANAlysis. Must be
        spatially aligned with `data`.
    mixm : :obj:`str`, optional
        File containing mixing matrix. If not provided, ME-PCA and ME-ICA are
        done.
    ctab : :obj:`str`, optional
        File containing component table from which to extract pre-computed
        classifications.
    manacc : :obj:`str`, optional
        Comma separated list of manually accepted components in string form.
        Default is None.
<<<<<<< HEAD
    gscontrol : {None, 't1c', 'gsr'} or :obj:`list`, optional
=======
    tedort : :obj:`bool`, optional
        Orthogonalize rejected components w.r.t. accepted ones prior to
        denoising. Default is False.
    gscontrol : :obj:`bool`, optional
        Control global signal using spatial approach. Default is False.
    global_denoise : {None, 't1c', 'gsr'} or :obj:`list`, optional
>>>>>>> 21d87abd
        Perform additional denoising to remove spatially diffuse noise. Default
        is None.
    ste : :obj:`int`, optional
        Source TEs for models. 0 for all, -1 for optimal combination.
        Default is -1.
    combmode : {'t2s', 'ste'}, optional
        Combination scheme for TEs: 't2s' (Posse 1999, default), 'ste' (Poser).
    verbose : :obj:`bool`, optional
        Generate intermediate and additional files. Default is False.
    wvpca : :obj:`bool`, optional
        Whether or not to perform PCA on wavelet-transformed data.
        Default is False.
    tedpca : {'mle', 'kundu', 'kundu-stabilize'}, optional
        Method with which to select components in TEDPCA. Default is 'mle'.
    out_dir : :obj:`str`, optional
        Output directory.

    Other Parameters
    ----------------
    fixed_seed : :obj:`int`, optional
        Value passed to ``mdp.numx_rand.seed()``.
        Set to a positive integer value for reproducible ICA results;
        otherwise, set to -1 for varying results across calls.
    debug : :obj:`bool`, optional
        Whether to run in debugging mode or not. Default is False.
    quiet : :obj:`bool`, optional
        If True, suppresses logging/printing of messages. Default is False.

    Notes
    -----
    This workflow writes out several files. For a complete list of the files
    generated by this workflow, please visit
    https://tedana.readthedocs.io/en/latest/outputs.html
    """
    out_dir = op.abspath(out_dir)
    if not op.isdir(out_dir):
        os.mkdir(out_dir)

    if debug and not quiet:
        formatter = logging.Formatter(
                    '%(asctime)s\t%(name)-12s\t%(levelname)-8s\t%(message)s',
                    datefmt='%Y-%m-%dT%H:%M:%S')
        fh = logging.FileHandler(op.join(
            out_dir,
            'runlog-{0}.tsv'.format(datetime.now().isoformat().replace(':', '.'))))
        fh.setFormatter(formatter)
        logging.basicConfig(level=logging.DEBUG,
                            handlers=[fh, logging.StreamHandler()])
    elif quiet:
        logging.basicConfig(level=logging.WARNING)
    else:
        logging.basicConfig(level=logging.INFO)

    LGR.info('Using output directory: {}'.format(out_dir))

    # ensure tes are in appropriate format
    tes = [float(te) for te in tes]
    n_echos = len(tes)

    # Coerce gscontrol to list
    if not isinstance(gscontrol, list):
        gscontrol = [gscontrol]

    # coerce data to samples x echos x time array
    if isinstance(data, str):
        data = [data]

    LGR.info('Loading input data: {}'.format([f for f in data]))
    catd, ref_img = io.load_data(data, n_echos=n_echos)
    n_samp, n_echos, n_vols = catd.shape
    LGR.debug('Resulting data shape: {}'.format(catd.shape))

    if mixm is not None and op.isfile(mixm):
        shutil.copyfile(mixm, op.join(out_dir, 'meica_mix.1D'))
        shutil.copyfile(mixm, op.join(out_dir, op.basename(mixm)))
    elif mixm is not None:
        raise IOError('Argument "mixm" must be an existing file.')

    if ctab is not None and op.isfile(ctab):
        shutil.copyfile(ctab, op.join(out_dir, 'comp_table_ica.txt'))
        shutil.copyfile(ctab, op.join(out_dir, op.basename(ctab)))
    elif ctab is not None:
        raise IOError('Argument "ctab" must be an existing file.')

    if mask is None:
        LGR.info('Computing adaptive mask')
    else:
        # TODO: add affine check
        LGR.info('Using user-defined mask')

    mask, masksum = utils.make_adaptive_mask(catd, mask=mask,
                                             minimum=False, getsum=True)
    LGR.debug('Retaining {}/{} samples'.format(mask.sum(), n_samp))
    if verbose:
        io.filewrite(masksum, op.join(out_dir, 'adaptive_mask.nii'), ref_img)

    os.chdir(out_dir)

    LGR.info('Computing T2* map')
    t2s, s0, t2ss, s0s, t2sG, s0G = decay.fit_decay(catd, tes, mask, masksum)

    # set a hard cap for the T2* map
    # anything that is 10x higher than the 99.5 %ile will be reset to 99.5 %ile
    cap_t2s = stats.scoreatpercentile(t2s.flatten(), 99.5,
                                      interpolation_method='lower')
    LGR.debug('Setting cap on T2* map at {:.5f}'.format(cap_t2s * 10))
    t2s[t2s > cap_t2s * 10] = cap_t2s
    io.filewrite(t2s, op.join(out_dir, 't2sv.nii'), ref_img)
    io.filewrite(s0, op.join(out_dir, 's0v.nii'), ref_img)

    if verbose:
        io.filewrite(t2ss, op.join(out_dir, 't2ss.nii'), ref_img)
        io.filewrite(s0s, op.join(out_dir, 's0vs.nii'), ref_img)
        io.filewrite(t2sG, op.join(out_dir, 't2svG.nii'), ref_img)
        io.filewrite(s0G, op.join(out_dir, 's0vG.nii'), ref_img)

    # optimally combine data
    data_oc = combine.make_optcom(catd, tes, mask, t2s=t2sG, combmode=combmode)

    # regress out global signal unless explicitly not desired
    if 'gsr' in gscontrol:
        catd, data_oc = model.gscontrol_raw(catd, data_oc, n_echos, ref_img)

    if mixm is None:
        # Identify and remove thermal noise from data
        n_components, dd = decomposition.tedpca(catd, data_oc, combmode, mask,
                                                t2s, t2sG, ref_img,
                                                tes=tes, method=tedpca, ste=ste,
                                                kdaw=10., rdaw=1., wvpca=wvpca)
        mmix_orig, fixed_seed = decomposition.tedica(n_components, dd,
                                                     fixed_seed)

        if verbose:
            np.savetxt(op.join(out_dir, '__meica_mix.1D'), mmix_orig)

        LGR.info('Making second component selection guess from ICA results')
        # Estimate betas and compute selection metrics for mixing matrix
        # generated from dimensionally reduced data using full data (i.e., data
        # with thermal noise)
        seldict, comptable, betas, mmix = model.fitmodels_direct(
                    catd, mmix_orig, mask, t2s, t2sG, tes, combmode,
                    ref_img, reindex=True)
        np.savetxt(op.join(out_dir, 'meica_mix.1D'), mmix)

        comptable = selection.selcomps(seldict, comptable, mmix, manacc,
                                       n_echos)
    else:
        LGR.info('Using supplied mixing matrix from ICA')
        mmix_orig = np.loadtxt(op.join(out_dir, 'meica_mix.1D'))
        seldict, comptable, betas, mmix = model.fitmodels_direct(
                    catd, mmix_orig, mask, t2s, t2sG, tes, combmode,
                    ref_img)
        if ctab is None:
            comptable = selection.selcomps(seldict, comptable, mmix, manacc,
                                           n_echos)
        else:
            comptable = pd.read_csv(ctab, sep='\t', index_col='component')

    comptable.to_csv(op.join(out_dir, 'comp_table_ica.txt'), sep='\t',
                     index=True, index_label='component', float_format='%.6f')
    if 'component' not in comptable.columns:
        comptable['component'] = comptable.index
    acc = comptable.loc[comptable['classification'] == 'accepted', 'component']
    rej = comptable.loc[comptable['classification'] == 'rejected', 'component']
    midk = comptable.loc[comptable['classification'] == 'midk', 'component']
    ign = comptable.loc[comptable['classification'] == 'ignored', 'component']
    if len(acc) == 0:
        LGR.warning('No BOLD components detected! Please check data and '
                    'results!')

    if tedort:
        acc_idx = comptable.loc[
            ~comptable['classification'].str.contains('rejected'),
            'component']
        rej_idx = comptable.loc[
            comptable['classification'].str.contains('rejected'),
            'component']
        acc_ts = mmix[:, acc_idx]
        rej_ts = mmix[:, rej_idx]
        betas = np.linalg.lstsq(acc_ts, rej_ts, rcond=None)[0]
        pred_rej_ts = np.dot(acc_ts, betas)
        resid = rej_ts - pred_rej_ts
        mmix[:, rej_idx] = resid
        np.savetxt(op.join(out_dir, 'meica_mix_orth.1D'), mmix)

    io.writeresults(data_oc, mask=mask, comptable=comptable, mmix=mmix,
                    n_vols=n_vols, fixed_seed=fixed_seed,
                    acc=acc, rej=rej, midk=midk, empty=ign,
                    ref_img=ref_img)

    if 't1c' in gscontrol:
        LGR.info('Performing T1c global signal regression to remove spatially '
                 'diffuse noise')
        io.gscontrol_mmix(data_oc, mmix, mask, comptable, ref_img)

    if verbose:
        io.writeresults_echoes(catd, mmix, mask, acc, rej, midk, ref_img)

    LGR.info('Workflow completed')
    for handler in logging.root.handlers[:]:
        logging.root.removeHandler(handler)


def _main(argv=None):
    """Tedana entry point"""
    options = _get_parser().parse_args(argv)
    tedana_workflow(**vars(options))


if __name__ == '__main__':
    _main()<|MERGE_RESOLUTION|>--- conflicted
+++ resolved
@@ -144,11 +144,7 @@
 
 
 def tedana_workflow(data, tes, mask=None, mixm=None, ctab=None, manacc=None,
-<<<<<<< HEAD
-                    gscontrol=None, tedpca='mle',
-=======
-                    tedort=False, gscontrol=None, kdaw=10., rdaw=1.,
->>>>>>> 21d87abd
+                    tedort=False, gscontrol=None, tedpca='mle',
                     ste=-1, combmode='t2s', verbose=False, stabilize=False,
                     wvpca=False, out_dir='.', fixed_seed=42, debug=False,
                     quiet=False):
@@ -174,18 +170,14 @@
     manacc : :obj:`str`, optional
         Comma separated list of manually accepted components in string form.
         Default is None.
-<<<<<<< HEAD
-    gscontrol : {None, 't1c', 'gsr'} or :obj:`list`, optional
-=======
     tedort : :obj:`bool`, optional
         Orthogonalize rejected components w.r.t. accepted ones prior to
         denoising. Default is False.
-    gscontrol : :obj:`bool`, optional
-        Control global signal using spatial approach. Default is False.
-    global_denoise : {None, 't1c', 'gsr'} or :obj:`list`, optional
->>>>>>> 21d87abd
+    gscontrol : {None, 't1c', 'gsr'} or :obj:`list`, optional
         Perform additional denoising to remove spatially diffuse noise. Default
         is None.
+    tedpca : {'mle', 'kundu', 'kundu-stabilize'}, optional
+        Method with which to select components in TEDPCA. Default is 'mle'.
     ste : :obj:`int`, optional
         Source TEs for models. 0 for all, -1 for optimal combination.
         Default is -1.
@@ -196,8 +188,6 @@
     wvpca : :obj:`bool`, optional
         Whether or not to perform PCA on wavelet-transformed data.
         Default is False.
-    tedpca : {'mle', 'kundu', 'kundu-stabilize'}, optional
-        Method with which to select components in TEDPCA. Default is 'mle'.
     out_dir : :obj:`str`, optional
         Output directory.
 
