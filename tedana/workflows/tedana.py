--- conflicted
+++ resolved
@@ -607,16 +607,12 @@
         )
 
     # Create an adaptive mask with at least 1 good echo, for denoising
-<<<<<<< HEAD
-    mask_denoise, masksum_denoise = utils.make_adaptive_mask(catd, mask=mask, threshold=1)
-=======
     mask_denoise, masksum_denoise = utils.make_adaptive_mask(
         catd,
         mask=mask,
         threshold=1,
         methods=masktype,
     )
->>>>>>> 6abcfd16
     LGR.debug(f"Retaining {mask_denoise.sum()}/{n_samp} samples for denoising")
     io_generator.save_file(masksum_denoise, "adaptive mask img")
 
