"""
Run the "canonical" TE-Dependent ANAlysis workflow.
"""
import os

os.environ["MKL_NUM_THREADS"] = "1"
os.environ["NUMEXPR_NUM_THREADS"] = "1"
os.environ["OMP_NUM_THREADS"] = "1"
os.environ["VECLIB_MAXIMUM_THREADS"] = "1"
os.environ["OPENBLAS_NUM_THREADS"] = "1"

import os.path as op
import shutil
import logging
from datetime import datetime

import argparse
import numpy as np
import pandas as pd
from scipy import stats

from tedana.workflows.parser_utils import is_valid_file
from tedana import decay, combine, decomposition, io, model, selection, utils

LGR = logging.getLogger(__name__)


def _get_parser():
    """
    Parses command line inputs for tedana

    Returns
    -------
    parser.parse_args() : argparse dict
    """
    parser = argparse.ArgumentParser()
    # Argument parser follow templtate provided by RalphyZ
    # https://stackoverflow.com/a/43456577
    optional = parser._action_groups.pop()
<<<<<<< HEAD
    required = parser.add_argument_group("required arguments")
    required.add_argument(
        "-d",
        dest="data",
        nargs="+",
        metavar="FILE",
        type=lambda x: is_valid_file(parser, x),
        help=(
            "Multi-echo dataset for analysis. May be a "
            "single file with spatially concatenated data "
            "or a set of echo-specific files, in the same "
            "order as the TEs are listed in the -e "
            "argument."
        ),
        required=True,
    )
    required.add_argument(
        "-e",
        dest="tes",
        nargs="+",
        metavar="TE",
        type=float,
        help="Echo times (in ms). E.g., 15.0 39.0 63.0",
        required=True,
    )
    optional.add_argument(
        "--mask",
        dest="mask",
        metavar="FILE",
        type=lambda x: is_valid_file(parser, x),
        help=(
            "Binary mask of voxels to include in TE "
            "Dependent ANAlysis. Must be in the same "
            "space as `data`."
        ),
        default=None,
    )
    optional.add_argument(
        "--mix",
        dest="mixm",
        metavar="FILE",
        type=lambda x: is_valid_file(parser, x),
        help=(
            "File containing mixing matrix. If not "
            "provided, ME-PCA & ME-ICA is done."
        ),
        default=None,
    )
    optional.add_argument(
        "--ctab",
        dest="ctab",
        metavar="FILE",
        type=lambda x: is_valid_file(parser, x),
        help=(
            "File containing a component table from which "
            "to extract pre-computed classifications."
        ),
        default=None,
    )
    optional.add_argument(
        "--manacc",
        dest="manacc",
        help="Comma separated list of manually accepted components",
        default=None,
    )
    optional.add_argument(
        "--sourceTEs",
        dest="ste",
        type=str,
        help=(
            "Source TEs for models. E.g., 0 for all, "
            "-1 for opt. com., and 1,2 for just TEs 1 and "
            "2. Default=-1."
        ),
        default=-1,
    )
    optional.add_argument(
        "--combmode",
        dest="combmode",
        action="store",
        choices=["t2s", "ste"],
        help="Combination scheme for TEs: t2s (Posse 1999, default), ste (Poser)",
        default="t2s",
    )
    optional.add_argument(
        "--verbose",
        dest="verbose",
        action="store_true",
        help="Generate intermediate and additional files.",
        default=False,
    )
    optional.add_argument(
        "--tedort",
        dest="tedort",
        action="store_true",
        help=(
            "Orthogonalize rejected components w.r.t. "
            "accepted components prior to denoising."
        ),
        default=False,
    )
    optional.add_argument(
        "--gscontrol",
        dest="gscontrol",
        required=False,
        action="store",
        nargs="+",
        help=(
            "Perform additional denoising to remove "
            "spatially diffuse noise. Default is None. "
            "This argument can be single value or a space "
            "delimited list"
        ),
        choices=["t1c", "gsr"],
        default=None,
    )
    optional.add_argument(
        "--wvpca",
        dest="wvpca",
        help="Perform PCA on wavelet-transformed data",
        action="store_true",
        default=False,
    )
    optional.add_argument(
        "--tedpca",
        dest="tedpca",
        help="Method with which to select components in TEDPCA",
        choices=["mle", "kundu", "kundu-stabilize"],
        default="mle",
    )
    optional.add_argument(
        "--out-dir", dest="out_dir", type=str, help="Output directory.", default="."
    )
    optional.add_argument(
        "--seed",
        dest="fixed_seed",
        type=int,
        help=(
            "Value passed to repr(mdp.numx_rand.seed()) "
            "Set to an integer value for reproducible ICA results; "
            "otherwise, set to -1 for varying results across calls."
        ),
        default=42,
    )
    optional.add_argument(
        "--debug",
        dest="debug",
        help=argparse.SUPPRESS,
        action="store_true",
        default=False,
    )
    optional.add_argument(
        "--quiet",
        dest="quiet",
        help=argparse.SUPPRESS,
        action="store_true",
        default=False,
    )
=======
    required = parser.add_argument_group('required arguments')
    required.add_argument('-d',
                          dest='data',
                          nargs='+',
                          metavar='FILE',
                          type=lambda x: is_valid_file(parser, x),
                          help=('Multi-echo dataset for analysis. May be a '
                                'single file with spatially concatenated data '
                                'or a set of echo-specific files, in the same '
                                'order as the TEs are listed in the -e '
                                'argument.'),
                          required=True)
    required.add_argument('-e',
                          dest='tes',
                          nargs='+',
                          metavar='TE',
                          type=float,
                          help='Echo times (in ms). E.g., 15.0 39.0 63.0',
                          required=True)
    optional.add_argument('--mask',
                          dest='mask',
                          metavar='FILE',
                          type=lambda x: is_valid_file(parser, x),
                          help=('Binary mask of voxels to include in TE '
                                'Dependent ANAlysis. Must be in the same '
                                'space as `data`.'),
                          default=None)
    optional.add_argument('--mix',
                          dest='mixm',
                          metavar='FILE',
                          type=lambda x: is_valid_file(parser, x),
                          help=('File containing mixing matrix. If not '
                                'provided, ME-PCA & ME-ICA is done.'),
                          default=None)
    optional.add_argument('--ctab',
                          dest='ctab',
                          metavar='FILE',
                          type=lambda x: is_valid_file(parser, x),
                          help=('File containing a component table from which '
                                'to extract pre-computed classifications.'),
                          default=None)
    optional.add_argument('--manacc',
                          dest='manacc',
                          help=('Comma separated list of manually '
                                'accepted components'),
                          default=None)
    optional.add_argument('--sourceTEs',
                          dest='ste',
                          type=str,
                          help=('Source TEs for models. E.g., 0 for all, '
                                '-1 for opt. com., and 1,2 for just TEs 1 and '
                                '2. Default=-1.'),
                          default=-1)
    optional.add_argument('--combmode',
                          dest='combmode',
                          action='store',
                          choices=['t2s', 'ste'],
                          help=('Combination scheme for TEs: '
                                't2s (Posse 1999, default), ste (Poser)'),
                          default='t2s')
    optional.add_argument('--verbose',
                          dest='verbose',
                          action='store_true',
                          help='Generate intermediate and additional files.',
                          default=False)
    optional.add_argument('--tedort',
                          dest='tedort',
                          action='store_true',
                          help=('Orthogonalize rejected components w.r.t. '
                                'accepted components prior to denoising.'),
                          default=False)
    optional.add_argument('--gscontrol',
                          dest='gscontrol',
                          required=False,
                          action='store',
                          nargs='+',
                          help=('Perform additional denoising to remove '
                                'spatially diffuse noise. Default is None. '
                                'This argument can be single value or a space '
                                'delimited list'),
                          choices=['t1c', 'gsr'],
                          default=None)
    optional.add_argument('--wvpca',
                          dest='wvpca',
                          help='Perform PCA on wavelet-transformed data',
                          action='store_true',
                          default=False)
    optional.add_argument('--tedpca',
                          dest='tedpca',
                          help='Method with which to select components in TEDPCA',
                          choices=['mle', 'kundu', 'kundu-stabilize'],
                          default='mle')
    optional.add_argument('--out-dir',
                          dest='out_dir',
                          type=str,
                          help='Output directory.',
                          default='.')
    optional.add_argument('--seed',
                          dest='fixed_seed',
                          type=int,
                          help=('Value passed to repr(mdp.numx_rand.seed()) '
                                'Set to an integer value for reproducible ICA results; '
                                'otherwise, set to -1 for varying results across calls.'),
                          default=42)
    optional.add_argument('--maxit',
                          dest='maxit',
                          type=int,
                          help=('Maximum number of iterations for ICA.'),
                          default=500)
    optional.add_argument('--maxrestart',
                          dest='maxrestart',
                          type=int,
                          help=('Maximum number of attempts for ICA. If ICA '
                                'fails to converge, the fixed seed will be '
                                'updated and ICA will be run again. If '
                                'convergence is achieved before maxrestart '
                                'attempts, ICA will finish early.'),
                          default=10)
    optional.add_argument('--debug',
                          dest='debug',
                          help=argparse.SUPPRESS,
                          action='store_true',
                          default=False)
    optional.add_argument('--quiet',
                          dest='quiet',
                          help=argparse.SUPPRESS,
                          action='store_true',
                          default=False)
>>>>>>> 98c77dad
    parser._action_groups.append(optional)
    return parser


<<<<<<< HEAD
def tedana_workflow(
    data,
    tes,
    mask=None,
    mixm=None,
    ctab=None,
    manacc=None,
    tedort=False,
    gscontrol=None,
    tedpca="mle",
    ste=-1,
    combmode="t2s",
    verbose=False,
    stabilize=False,
    wvpca=False,
    out_dir=".",
    fixed_seed=42,
    debug=False,
    quiet=False,
):
=======
def tedana_workflow(data, tes, mask=None, mixm=None, ctab=None, manacc=None,
                    tedort=False, gscontrol=None, tedpca='mle',
                    ste=-1, combmode='t2s', verbose=False, stabilize=False,
                    wvpca=False, out_dir='.',
                    fixed_seed=42, maxit=500, maxrestart=10,
                    debug=False, quiet=False):
>>>>>>> 98c77dad
    """
    Run the "canonical" TE-Dependent ANAlysis workflow.

    Parameters
    ----------
    data : :obj:`str` or :obj:`list` of :obj:`str`
        Either a single z-concatenated file (single-entry list or str) or a
        list of echo-specific files, in ascending order.
    tes : :obj:`list`
        List of echo times associated with data in milliseconds.
    mask : :obj:`str`, optional
        Binary mask of voxels to include in TE Dependent ANAlysis. Must be
        spatially aligned with `data`.
    mixm : :obj:`str`, optional
        File containing mixing matrix. If not provided, ME-PCA and ME-ICA are
        done.
    ctab : :obj:`str`, optional
        File containing component table from which to extract pre-computed
        classifications.
    manacc : :obj:`str`, optional
        Comma separated list of manually accepted components in string form.
        Default is None.
    tedort : :obj:`bool`, optional
        Orthogonalize rejected components w.r.t. accepted ones prior to
        denoising. Default is False.
    gscontrol : {None, 't1c', 'gsr'} or :obj:`list`, optional
        Perform additional denoising to remove spatially diffuse noise. Default
        is None.
    tedpca : {'mle', 'kundu', 'kundu-stabilize'}, optional
        Method with which to select components in TEDPCA. Default is 'mle'.
    ste : :obj:`int`, optional
        Source TEs for models. 0 for all, -1 for optimal combination.
        Default is -1.
    combmode : {'t2s', 'ste'}, optional
        Combination scheme for TEs: 't2s' (Posse 1999, default), 'ste' (Poser).
    verbose : :obj:`bool`, optional
        Generate intermediate and additional files. Default is False.
    wvpca : :obj:`bool`, optional
        Whether or not to perform PCA on wavelet-transformed data.
        Default is False.
    out_dir : :obj:`str`, optional
        Output directory.

    Other Parameters
    ----------------
    fixed_seed : :obj:`int`, optional
        Value passed to ``mdp.numx_rand.seed()``.
        Set to a positive integer value for reproducible ICA results;
        otherwise, set to -1 for varying results across calls.
    maxit : :obj:`int`, optional
        Maximum number of iterations for ICA. Default is 500.
    maxrestart : :obj:`int`, optional
        Maximum number of attempts for ICA. If ICA fails to converge, the
        fixed seed will be updated and ICA will be run again. If convergence
        is achieved before maxrestart attempts, ICA will finish early.
        Default is 10.
    debug : :obj:`bool`, optional
        Whether to run in debugging mode or not. Default is False.
    quiet : :obj:`bool`, optional
        If True, suppresses logging/printing of messages. Default is False.

    Notes
    -----
    This workflow writes out several files. For a complete list of the files
    generated by this workflow, please visit
    https://tedana.readthedocs.io/en/latest/outputs.html
    """
    out_dir = op.abspath(out_dir)
    if not op.isdir(out_dir):
        os.mkdir(out_dir)

    if debug and not quiet:
        formatter = logging.Formatter(
            "%(asctime)s\t%(name)-12s\t%(levelname)-8s\t%(message)s",
            datefmt="%Y-%m-%dT%H:%M:%S",
        )
        fh = logging.FileHandler(
            op.join(
                out_dir,
                "runlog-{0}.tsv".format(datetime.now().isoformat().replace(":", ".")),
            )
        )
        fh.setFormatter(formatter)
        logging.basicConfig(level=logging.DEBUG, handlers=[fh, logging.StreamHandler()])
    elif quiet:
        logging.basicConfig(level=logging.WARNING)
    else:
        logging.basicConfig(level=logging.INFO)

    LGR.info("Using output directory: {}".format(out_dir))

    # ensure tes are in appropriate format
    tes = [float(te) for te in tes]
    n_echos = len(tes)

    # Coerce gscontrol to list
    if not isinstance(gscontrol, list):
        gscontrol = [gscontrol]

    # coerce data to samples x echos x time array
    if isinstance(data, str):
        data = [data]

    LGR.info("Loading input data: {}".format([f for f in data]))
    catd, ref_img = io.load_data(data, n_echos=n_echos)
    n_samp, n_echos, n_vols = catd.shape
    LGR.debug("Resulting data shape: {}".format(catd.shape))

    if mixm is not None and op.isfile(mixm):
        shutil.copyfile(mixm, op.join(out_dir, "meica_mix.1D"))
        shutil.copyfile(mixm, op.join(out_dir, op.basename(mixm)))
    elif mixm is not None:
        raise IOError('Argument "mixm" must be an existing file.')

    if ctab is not None and op.isfile(ctab):
        shutil.copyfile(ctab, op.join(out_dir, "comp_table_ica.txt"))
        shutil.copyfile(ctab, op.join(out_dir, op.basename(ctab)))
    elif ctab is not None:
        raise IOError('Argument "ctab" must be an existing file.')

    if mask is None:
        LGR.info("Computing adaptive mask")
    else:
        # TODO: add affine check
        LGR.info("Using user-defined mask")

    mask, masksum = utils.make_adaptive_mask(
        catd, mask=mask, minimum=False, getsum=True
    )
    LGR.debug("Retaining {}/{} samples".format(mask.sum(), n_samp))
    if verbose:
        io.filewrite(masksum, op.join(out_dir, "adaptive_mask.nii"), ref_img)

    os.chdir(out_dir)

    LGR.info("Computing T2* map")
    t2s, s0, t2ss, s0s, t2sG, s0G = decay.fit_decay(catd, tes, mask, masksum)

    # set a hard cap for the T2* map
    # anything that is 10x higher than the 99.5 %ile will be reset to 99.5 %ile
    cap_t2s = stats.scoreatpercentile(t2s.flatten(), 99.5, interpolation_method="lower")
    LGR.debug("Setting cap on T2* map at {:.5f}".format(cap_t2s * 10))
    t2s[t2s > cap_t2s * 10] = cap_t2s
    io.filewrite(t2s, op.join(out_dir, "t2sv.nii"), ref_img)
    io.filewrite(s0, op.join(out_dir, "s0v.nii"), ref_img)

    if verbose:
        io.filewrite(t2ss, op.join(out_dir, "t2ss.nii"), ref_img)
        io.filewrite(s0s, op.join(out_dir, "s0vs.nii"), ref_img)
        io.filewrite(t2sG, op.join(out_dir, "t2svG.nii"), ref_img)
        io.filewrite(s0G, op.join(out_dir, "s0vG.nii"), ref_img)

    # optimally combine data
    data_oc = combine.make_optcom(catd, tes, mask, t2s=t2sG, combmode=combmode)

    # regress out global signal unless explicitly not desired
    if "gsr" in gscontrol:
        catd, data_oc = model.gscontrol_raw(catd, data_oc, n_echos, ref_img)

    if mixm is None:
        # Identify and remove thermal noise from data
<<<<<<< HEAD
        n_components, dd = decomposition.tedpca(
            catd,
            data_oc,
            combmode,
            mask,
            t2s,
            t2sG,
            ref_img,
            tes=tes,
            method=tedpca,
            ste=ste,
            kdaw=10.0,
            rdaw=1.0,
            wvpca=wvpca,
            verbose=verbose,
        )
        mmix_orig, fixed_seed = decomposition.tedica(n_components, dd, fixed_seed)
=======
        n_components, dd = decomposition.tedpca(catd, data_oc, combmode, mask,
                                                t2s, t2sG, ref_img,
                                                tes=tes, method=tedpca, ste=ste,
                                                kdaw=10., rdaw=1., wvpca=wvpca,
                                                verbose=verbose)
        mmix_orig = decomposition.tedica(n_components, dd, fixed_seed,
                                         maxit, maxrestart)
>>>>>>> 98c77dad

        if verbose:
            np.savetxt(op.join(out_dir, "__meica_mix.1D"), mmix_orig)
            if ste == -1:
                io.filewrite(
                    utils.unmask(dd, mask),
                    op.join(out_dir, "ts_OC_whitened.nii"),
                    ref_img,
                )

        LGR.info("Making second component selection guess from ICA results")
        # Estimate betas and compute selection metrics for mixing matrix
        # generated from dimensionally reduced data using full data (i.e., data
        # with thermal noise)
        seldict, comptable, betas, mmix = model.fitmodels_direct(
            catd,
            mmix_orig,
            mask,
            t2s,
            t2sG,
            tes,
            combmode,
            ref_img,
            reindex=True,
            label="meica_",
            out_dir=out_dir,
            verbose=verbose,
        )
        np.savetxt(op.join(out_dir, "meica_mix.1D"), mmix)

        comptable = selection.selcomps(seldict, comptable, mmix, manacc, n_echos)
    else:
        LGR.info("Using supplied mixing matrix from ICA")
        mmix_orig = np.loadtxt(op.join(out_dir, "meica_mix.1D"))
        seldict, comptable, betas, mmix = model.fitmodels_direct(
            catd,
            mmix_orig,
            mask,
            t2s,
            t2sG,
            tes,
            combmode,
            ref_img,
            label="meica_",
            out_dir=out_dir,
            verbose=verbose,
        )
        if ctab is None:
            comptable = selection.selcomps(seldict, comptable, mmix, manacc, n_echos)
        else:
            comptable = pd.read_csv(ctab, sep="\t", index_col="component")

    comptable.to_csv(
        op.join(out_dir, "comp_table_ica.txt"),
        sep="\t",
        index=True,
        index_label="component",
        float_format="%.6f",
    )
    if "component" not in comptable.columns:
        comptable["component"] = comptable.index
    acc = comptable.loc[comptable["classification"] == "accepted", "component"]
    rej = comptable.loc[comptable["classification"] == "rejected", "component"]
    midk = comptable.loc[comptable["classification"] == "midk", "component"]
    ign = comptable.loc[comptable["classification"] == "ignored", "component"]
    if len(acc) == 0:
        LGR.warning("No BOLD components detected! Please check data and results!")

    if tedort:
        acc_idx = comptable.loc[
            ~comptable["classification"].str.contains("rejected"), "component"
        ]
        rej_idx = comptable.loc[
            comptable["classification"].str.contains("rejected"), "component"
        ]
        acc_ts = mmix[:, acc_idx]
        rej_ts = mmix[:, rej_idx]
        betas = np.linalg.lstsq(acc_ts, rej_ts, rcond=None)[0]
        pred_rej_ts = np.dot(acc_ts, betas)
        resid = rej_ts - pred_rej_ts
        mmix[:, rej_idx] = resid
<<<<<<< HEAD
        np.savetxt(op.join(out_dir, "meica_mix_orth.1D"), mmix)

    io.writeresults(
        data_oc,
        mask=mask,
        comptable=comptable,
        mmix=mmix,
        n_vols=n_vols,
        fixed_seed=fixed_seed,
        acc=acc,
        rej=rej,
        midk=midk,
        empty=ign,
        ref_img=ref_img,
    )

    if "t1c" in gscontrol:
        LGR.info(
            "Performing T1c global signal regression to remove spatially "
            "diffuse noise"
        )
=======
        np.savetxt(op.join(out_dir, 'meica_mix_orth.1D'), mmix)

    io.writeresults(data_oc, mask=mask, comptable=comptable, mmix=mmix,
                    n_vols=n_vols,
                    acc=acc, rej=rej, midk=midk, empty=ign,
                    ref_img=ref_img)

    if 't1c' in gscontrol:
        LGR.info('Performing T1c global signal regression to remove spatially '
                 'diffuse noise')
>>>>>>> 98c77dad
        io.gscontrol_mmix(data_oc, mmix, mask, comptable, ref_img)

    if verbose:
        io.writeresults_echoes(catd, mmix, mask, acc, rej, midk, ref_img)

    LGR.info("Workflow completed")
    for handler in logging.root.handlers[:]:
        logging.root.removeHandler(handler)


def _main(argv=None):
    """Tedana entry point"""
    options = _get_parser().parse_args(argv)
    tedana_workflow(**vars(options))


if __name__ == "__main__":
    _main()<|MERGE_RESOLUTION|>--- conflicted
+++ resolved
@@ -37,7 +37,6 @@
     # Argument parser follow templtate provided by RalphyZ
     # https://stackoverflow.com/a/43456577
     optional = parser._action_groups.pop()
-<<<<<<< HEAD
     required = parser.add_argument_group("required arguments")
     required.add_argument(
         "-d",
@@ -100,7 +99,7 @@
     optional.add_argument(
         "--manacc",
         dest="manacc",
-        help="Comma separated list of manually accepted components",
+        help=("Comma separated list of manually " "accepted components"),
         default=None,
     )
     optional.add_argument(
@@ -119,7 +118,7 @@
         dest="combmode",
         action="store",
         choices=["t2s", "ste"],
-        help="Combination scheme for TEs: t2s (Posse 1999, default), ste (Poser)",
+        help=("Combination scheme for TEs: " "t2s (Posse 1999, default), ste (Poser)"),
         default="t2s",
     )
     optional.add_argument(
@@ -183,6 +182,26 @@
         default=42,
     )
     optional.add_argument(
+        "--maxit",
+        dest="maxit",
+        type=int,
+        help=("Maximum number of iterations for ICA."),
+        default=500,
+    )
+    optional.add_argument(
+        "--maxrestart",
+        dest="maxrestart",
+        type=int,
+        help=(
+            "Maximum number of attempts for ICA. If ICA "
+            "fails to converge, the fixed seed will be "
+            "updated and ICA will be run again. If "
+            "convergence is achieved before maxrestart "
+            "attempts, ICA will finish early."
+        ),
+        default=10,
+    )
+    optional.add_argument(
         "--debug",
         dest="debug",
         help=argparse.SUPPRESS,
@@ -196,141 +215,10 @@
         action="store_true",
         default=False,
     )
-=======
-    required = parser.add_argument_group('required arguments')
-    required.add_argument('-d',
-                          dest='data',
-                          nargs='+',
-                          metavar='FILE',
-                          type=lambda x: is_valid_file(parser, x),
-                          help=('Multi-echo dataset for analysis. May be a '
-                                'single file with spatially concatenated data '
-                                'or a set of echo-specific files, in the same '
-                                'order as the TEs are listed in the -e '
-                                'argument.'),
-                          required=True)
-    required.add_argument('-e',
-                          dest='tes',
-                          nargs='+',
-                          metavar='TE',
-                          type=float,
-                          help='Echo times (in ms). E.g., 15.0 39.0 63.0',
-                          required=True)
-    optional.add_argument('--mask',
-                          dest='mask',
-                          metavar='FILE',
-                          type=lambda x: is_valid_file(parser, x),
-                          help=('Binary mask of voxels to include in TE '
-                                'Dependent ANAlysis. Must be in the same '
-                                'space as `data`.'),
-                          default=None)
-    optional.add_argument('--mix',
-                          dest='mixm',
-                          metavar='FILE',
-                          type=lambda x: is_valid_file(parser, x),
-                          help=('File containing mixing matrix. If not '
-                                'provided, ME-PCA & ME-ICA is done.'),
-                          default=None)
-    optional.add_argument('--ctab',
-                          dest='ctab',
-                          metavar='FILE',
-                          type=lambda x: is_valid_file(parser, x),
-                          help=('File containing a component table from which '
-                                'to extract pre-computed classifications.'),
-                          default=None)
-    optional.add_argument('--manacc',
-                          dest='manacc',
-                          help=('Comma separated list of manually '
-                                'accepted components'),
-                          default=None)
-    optional.add_argument('--sourceTEs',
-                          dest='ste',
-                          type=str,
-                          help=('Source TEs for models. E.g., 0 for all, '
-                                '-1 for opt. com., and 1,2 for just TEs 1 and '
-                                '2. Default=-1.'),
-                          default=-1)
-    optional.add_argument('--combmode',
-                          dest='combmode',
-                          action='store',
-                          choices=['t2s', 'ste'],
-                          help=('Combination scheme for TEs: '
-                                't2s (Posse 1999, default), ste (Poser)'),
-                          default='t2s')
-    optional.add_argument('--verbose',
-                          dest='verbose',
-                          action='store_true',
-                          help='Generate intermediate and additional files.',
-                          default=False)
-    optional.add_argument('--tedort',
-                          dest='tedort',
-                          action='store_true',
-                          help=('Orthogonalize rejected components w.r.t. '
-                                'accepted components prior to denoising.'),
-                          default=False)
-    optional.add_argument('--gscontrol',
-                          dest='gscontrol',
-                          required=False,
-                          action='store',
-                          nargs='+',
-                          help=('Perform additional denoising to remove '
-                                'spatially diffuse noise. Default is None. '
-                                'This argument can be single value or a space '
-                                'delimited list'),
-                          choices=['t1c', 'gsr'],
-                          default=None)
-    optional.add_argument('--wvpca',
-                          dest='wvpca',
-                          help='Perform PCA on wavelet-transformed data',
-                          action='store_true',
-                          default=False)
-    optional.add_argument('--tedpca',
-                          dest='tedpca',
-                          help='Method with which to select components in TEDPCA',
-                          choices=['mle', 'kundu', 'kundu-stabilize'],
-                          default='mle')
-    optional.add_argument('--out-dir',
-                          dest='out_dir',
-                          type=str,
-                          help='Output directory.',
-                          default='.')
-    optional.add_argument('--seed',
-                          dest='fixed_seed',
-                          type=int,
-                          help=('Value passed to repr(mdp.numx_rand.seed()) '
-                                'Set to an integer value for reproducible ICA results; '
-                                'otherwise, set to -1 for varying results across calls.'),
-                          default=42)
-    optional.add_argument('--maxit',
-                          dest='maxit',
-                          type=int,
-                          help=('Maximum number of iterations for ICA.'),
-                          default=500)
-    optional.add_argument('--maxrestart',
-                          dest='maxrestart',
-                          type=int,
-                          help=('Maximum number of attempts for ICA. If ICA '
-                                'fails to converge, the fixed seed will be '
-                                'updated and ICA will be run again. If '
-                                'convergence is achieved before maxrestart '
-                                'attempts, ICA will finish early.'),
-                          default=10)
-    optional.add_argument('--debug',
-                          dest='debug',
-                          help=argparse.SUPPRESS,
-                          action='store_true',
-                          default=False)
-    optional.add_argument('--quiet',
-                          dest='quiet',
-                          help=argparse.SUPPRESS,
-                          action='store_true',
-                          default=False)
->>>>>>> 98c77dad
     parser._action_groups.append(optional)
     return parser
 
 
-<<<<<<< HEAD
 def tedana_workflow(
     data,
     tes,
@@ -348,17 +236,11 @@
     wvpca=False,
     out_dir=".",
     fixed_seed=42,
+    maxit=500,
+    maxrestart=10,
     debug=False,
     quiet=False,
 ):
-=======
-def tedana_workflow(data, tes, mask=None, mixm=None, ctab=None, manacc=None,
-                    tedort=False, gscontrol=None, tedpca='mle',
-                    ste=-1, combmode='t2s', verbose=False, stabilize=False,
-                    wvpca=False, out_dir='.',
-                    fixed_seed=42, maxit=500, maxrestart=10,
-                    debug=False, quiet=False):
->>>>>>> 98c77dad
     """
     Run the "canonical" TE-Dependent ANAlysis workflow.
 
@@ -520,7 +402,6 @@
 
     if mixm is None:
         # Identify and remove thermal noise from data
-<<<<<<< HEAD
         n_components, dd = decomposition.tedpca(
             catd,
             data_oc,
@@ -537,16 +418,9 @@
             wvpca=wvpca,
             verbose=verbose,
         )
-        mmix_orig, fixed_seed = decomposition.tedica(n_components, dd, fixed_seed)
-=======
-        n_components, dd = decomposition.tedpca(catd, data_oc, combmode, mask,
-                                                t2s, t2sG, ref_img,
-                                                tes=tes, method=tedpca, ste=ste,
-                                                kdaw=10., rdaw=1., wvpca=wvpca,
-                                                verbose=verbose)
-        mmix_orig = decomposition.tedica(n_components, dd, fixed_seed,
-                                         maxit, maxrestart)
->>>>>>> 98c77dad
+        mmix_orig = decomposition.tedica(
+            n_components, dd, fixed_seed, maxit, maxrestart
+        )
 
         if verbose:
             np.savetxt(op.join(out_dir, "__meica_mix.1D"), mmix_orig)
@@ -628,7 +502,6 @@
         pred_rej_ts = np.dot(acc_ts, betas)
         resid = rej_ts - pred_rej_ts
         mmix[:, rej_idx] = resid
-<<<<<<< HEAD
         np.savetxt(op.join(out_dir, "meica_mix_orth.1D"), mmix)
 
     io.writeresults(
@@ -637,7 +510,6 @@
         comptable=comptable,
         mmix=mmix,
         n_vols=n_vols,
-        fixed_seed=fixed_seed,
         acc=acc,
         rej=rej,
         midk=midk,
@@ -650,18 +522,6 @@
             "Performing T1c global signal regression to remove spatially "
             "diffuse noise"
         )
-=======
-        np.savetxt(op.join(out_dir, 'meica_mix_orth.1D'), mmix)
-
-    io.writeresults(data_oc, mask=mask, comptable=comptable, mmix=mmix,
-                    n_vols=n_vols,
-                    acc=acc, rej=rej, midk=midk, empty=ign,
-                    ref_img=ref_img)
-
-    if 't1c' in gscontrol:
-        LGR.info('Performing T1c global signal regression to remove spatially '
-                 'diffuse noise')
->>>>>>> 98c77dad
         io.gscontrol_mmix(data_oc, mmix, mask, comptable, ref_img)
 
     if verbose:
