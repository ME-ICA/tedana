"""
Run the "canonical" TE-Dependent ANAlysis workflow.
"""
import os

os.environ['MKL_NUM_THREADS'] = '1'
os.environ['NUMEXPR_NUM_THREADS'] = '1'
os.environ['OMP_NUM_THREADS'] = '1'
os.environ['VECLIB_MAXIMUM_THREADS'] = '1'
os.environ['OPENBLAS_NUM_THREADS'] = '1'

import shutil
import logging
import os.path as op
from glob import glob
import datetime

import argparse
import numpy as np
import pandas as pd
from scipy import stats
from nilearn.masking import compute_epi_mask

from tedana import (decay, combine, decomposition, io, metrics, selection, utils,
                    viz)
import tedana.gscontrol as gsc
from tedana.workflows.parser_utils import is_valid_file, ContextFilter

LGR = logging.getLogger(__name__)
RepLGR = logging.getLogger('REPORT')
RefLGR = logging.getLogger('REFERENCES')


def _get_parser():
    """
    Parses command line inputs for tedana

    Returns
    -------
    parser.parse_args() : argparse dict
    """
    from ..info import __version__
    verstr = 'tedana v{}'.format(__version__)
    parser = argparse.ArgumentParser()
    # Argument parser follow templtate provided by RalphyZ
    # https://stackoverflow.com/a/43456577
    optional = parser._action_groups.pop()
    required = parser.add_argument_group('required arguments')
    required.add_argument('-d',
                          dest='data',
                          nargs='+',
                          metavar='FILE',
                          type=lambda x: is_valid_file(parser, x),
                          help=('Multi-echo dataset for analysis. May be a '
                                'single file with spatially concatenated data '
                                'or a set of echo-specific files, in the same '
                                'order as the TEs are listed in the -e '
                                'argument.'),
                          required=True)
    required.add_argument('-e',
                          dest='tes',
                          nargs='+',
                          metavar='TE',
                          type=float,
                          help='Echo times (in ms). E.g., 15.0 39.0 63.0',
                          required=True)
    optional.add_argument('--mask',
                          dest='mask',
                          metavar='FILE',
                          type=lambda x: is_valid_file(parser, x),
                          help=("Binary mask of voxels to include in TE "
                                "Dependent ANAlysis. Must be in the same "
                                "space as `data`. If an explicit mask is not "
                                "provided, then Nilearn's compute_epi_mask "
                                "function will be used to derive a mask "
                                "from the first echo's data."),
                          default=None)
    optional.add_argument('--out-dir',
                          dest='out_dir',
                          type=str,
                          help='Output directory.',
                          default='.')
    optional.add_argument('--sourceTEs',
                          dest='source_tes',
                          type=str,
                          help=('Source TEs for models. E.g., 0 for all, '
                                '-1 for opt. com., and 1,2 for just TEs 1 and '
                                '2. Default=-1.'),
                          default=-1)
    optional.add_argument('--fittype',
                          dest='fittype',
                          action='store',
                          choices=['loglin', 'curvefit'],
                          help='Desired Fitting Method '
                               '"loglin" means that a linear model is fit '
                               'to the log of the data, default '
                               '"curvefit" means that a more computationally '
                               'demanding monoexponential model is fit '
                               'to the raw data',
                          default='loglin')
    optional.add_argument('--combmode',
                          dest='combmode',
                          action='store',
                          choices=['t2s'],
                          help=('Combination scheme for TEs: '
                                't2s (Posse 1999, default)'),
                          default='t2s')
    optional.add_argument('--gscontrol',
                          dest='gscontrol',
                          required=False,
                          action='store',
                          nargs='+',
                          help=('Perform additional denoising to remove '
                                'spatially diffuse noise. Default is None. '
                                'This argument can be single value or a space '
                                'delimited list'),
                          choices=['t1c', 'gsr'],
                          default=None)
    optional.add_argument('--tedpca',
                          dest='tedpca',
                          help='Method with which to select components in TEDPCA',
                          choices=['mle', 'kundu', 'kundu-stabilize'],
                          default='mle')
    optional.add_argument('--seed',
                          dest='fixed_seed',
                          metavar='INT',
                          type=int,
                          help=('Value used for random initialization of ICA algorithm. '
                                'Set to an integer value for reproducible ICA results. '
                                'Set to -1 for varying results across ICA calls. '
                                'Default=42.'),
                          default=42)
    optional.add_argument('--maxit',
                          dest='maxit',
                          metavar='INT',
                          type=int,
                          help=('Maximum number of iterations for ICA.'),
                          default=500)
    optional.add_argument('--maxrestart',
                          dest='maxrestart',
                          metavar='INT',
                          type=int,
                          help=('Maximum number of attempts for ICA. If ICA '
                                'fails to converge, the fixed seed will be '
                                'updated and ICA will be run again. If '
                                'convergence is achieved before maxrestart '
                                'attempts, ICA will finish early.'),
                          default=10)
    optional.add_argument('--tedort',
                          dest='tedort',
                          action='store_true',
                          help=('Orthogonalize rejected components w.r.t. '
                                'accepted components prior to denoising.'),
                          default=False)
    optional.add_argument('--png',
                          dest='png',
                          action='store_true',
                          help=('Creates a figures folder with static component '
                                'maps, timecourse plots and other diagnostic '
                                'images'),
                          default=False)
    optional.add_argument('--png-cmap',
                          dest='png_cmap',
                          metavar='CMAP',
                          type=str,
                          help=('Colormap for figures'),
                          default='coolwarm')
    optional.add_argument('--lowmem',
                          dest='low_mem',
                          action='store_true',
                          help=('Enables low-memory processing, including the '
                                'use of IncrementalPCA. May increase workflow '
                                'duration.'),
                          default=False)
    optional.add_argument('--verbose',
                          dest='verbose',
                          action='store_true',
                          help='Generate intermediate and additional files.',
                          default=False)
    optional.add_argument('--debug',
                          dest='debug',
                          action='store_true',
                          help=('Logs in the terminal will have increased '
                                'verbosity, and will also be written into '
                                'a .tsv file in the output directory.'),
                          default=False)
    optional.add_argument('--quiet',
                          dest='quiet',
                          help=argparse.SUPPRESS,
                          action='store_true',
                          default=False)
    optional.add_argument('-v', '--version', action='version', version=verstr)
    parser._action_groups.append(optional)

    rerungrp = parser.add_argument_group('arguments for rerunning the workflow')
    rerungrp.add_argument('--t2smap',
                          dest='t2smap',
                          metavar='FILE',
                          type=lambda x: is_valid_file(parser, x),
                          help=('Precalculated T2* map in the same space as '
                                'the input data.'),
                          default=None)
    rerungrp.add_argument('--mix',
                          dest='mixm',
                          metavar='FILE',
                          type=lambda x: is_valid_file(parser, x),
                          help=('File containing mixing matrix. If not '
                                'provided, ME-PCA & ME-ICA is done.'),
                          default=None)
    rerungrp.add_argument('--ctab',
                          dest='ctab',
                          metavar='FILE',
                          type=lambda x: is_valid_file(parser, x),
                          help=('File containing a component table from which '
                                'to extract pre-computed classifications.'),
                          default=None)
    rerungrp.add_argument('--manacc',
                          dest='manacc',
                          help=('Comma-separated list of manually '
                                'accepted components.'),
                          default=None)
    return parser


def tedana_workflow(data, tes, mask=None, out_dir='.',
                    fittype='loglin', combmode='t2s',
                    gscontrol=None, tedpca='mle',
                    source_tes=-1, tedort=False,
                    fixed_seed=42, maxit=500, maxrestart=10,
                    png=False, png_cmap='coolwarm',
                    low_mem=False,
                    debug=False, quiet=False, verbose=False,
                    t2smap=None, mixm=None, ctab=None, manacc=None):
    """
    Run the "canonical" TE-Dependent ANAlysis workflow.

    Parameters
    ----------
    data : :obj:`str` or :obj:`list` of :obj:`str`
        Either a single z-concatenated file (single-entry list or str) or a
        list of echo-specific files, in ascending order.
    tes : :obj:`list`
        List of echo times associated with data in milliseconds.
    mask : :obj:`str`, optional
        Binary mask of voxels to include in TE Dependent ANAlysis. Must be
        spatially aligned with `data`. If an explicit mask is not provided,
        then Nilearn's compute_epi_mask function will be used to derive a mask
        from the first echo's data.
    out_dir : :obj:`str`, optional
        Output directory.
    tedort : :obj:`bool`, optional
        Orthogonalize rejected components w.r.t. accepted ones prior to
        denoising. Default is False.
    gscontrol : {None, 't1c', 'gsr'} or :obj:`list`, optional
        Perform additional denoising to remove spatially diffuse noise. Default
        is None.
    tedpca : {'mle', 'kundu', 'kundu-stabilize'}, optional
        Method with which to select components in TEDPCA. Default is 'mle'.
    source_tes : :obj:`int`, optional
        Source TEs for models. 0 for all, -1 for optimal combination.
        Default is -1.
    combmode : {'t2s'}, optional
        Combination scheme for TEs: 't2s' (Posse 1999, default).
    fittype : {'loglin', 'curvefit'}, optional
        Monoexponential fitting method.
        'loglin' means to use the the default linear fit to the log of
        the data.
        'curvefit' means to use a monoexponential fit to the raw data,
        which is slightly slower but may be more accurate.
    verbose : :obj:`bool`, optional
        Generate intermediate and additional files. Default is False.
    png : obj:'bool', optional
        Generate simple plots and figures. Default is false.
    png_cmap : obj:'str', optional
        Name of a matplotlib colormap to be used when generating figures.
        --png must still be used to request figures. Default is 'coolwarm'.
    t2smap : :obj:`str`, optional
        Precalculated T2* map in the same space as the input data.
    mixm : :obj:`str`, optional
        File containing mixing matrix. If not provided, ME-PCA and ME-ICA are
        done.
    ctab : :obj:`str`, optional
        File containing component table from which to extract pre-computed
        classifications.
    manacc : :obj:`list`, :obj:`str`, or None, optional
        List of manually accepted components. Can be a list of the components,
        a comma-separated string with component numbers, or None. Default is
        None.

    Other Parameters
    ----------------
    fixed_seed : :obj:`int`, optional
        Value passed to ``mdp.numx_rand.seed()``.
        Set to a positive integer value for reproducible ICA results;
        otherwise, set to -1 for varying results across calls.
    maxit : :obj:`int`, optional
        Maximum number of iterations for ICA. Default is 500.
    maxrestart : :obj:`int`, optional
        Maximum number of attempts for ICA. If ICA fails to converge, the
        fixed seed will be updated and ICA will be run again. If convergence
        is achieved before maxrestart attempts, ICA will finish early.
        Default is 10.
    low_mem : :obj:`bool`, optional
        Enables low-memory processing, including the use of IncrementalPCA.
        May increase workflow duration. Default is False.
    debug : :obj:`bool`, optional
        Whether to run in debugging mode or not. Default is False.
    quiet : :obj:`bool`, optional
        If True, suppresses logging/printing of messages. Default is False.

    Notes
    -----
    This workflow writes out several files. For a complete list of the files
    generated by this workflow, please visit
    https://tedana.readthedocs.io/en/latest/outputs.html
    """
    out_dir = op.abspath(out_dir)
    if not op.isdir(out_dir):
        os.mkdir(out_dir)

    # boilerplate
    basename = 'report'
    extension = 'txt'
    repname = op.join(out_dir, (basename + '.' + extension))
    repex = op.join(out_dir, (basename + '*'))
    previousreps = glob(repex)
    previousreps.sort(reverse=True)
    for f in previousreps:
        previousparts = op.splitext(f)
        newname = previousparts[0] + '_old' + previousparts[1]
        os.rename(f, newname)
    refname = op.join(out_dir, '_references.txt')

    # create logfile name
    basename = 'tedana_'
    extension = 'tsv'
    isotime = datetime.datetime.now().replace(microsecond=0).isoformat()
    logname = op.join(out_dir, (basename + isotime + '.' + extension))

    # set logging format
    log_formatter = logging.Formatter(
        '%(asctime)s\t%(name)-12s\t%(levelname)-8s\t%(message)s',
        datefmt='%Y-%m-%dT%H:%M:%S')
    text_formatter = logging.Formatter('%(message)s')

    # set up logging file and open it for writing
    log_handler = logging.FileHandler(logname)
    log_handler.setFormatter(log_formatter)
    # Removing handlers after basicConfig doesn't work, so we use filters
    # for the relevant handlers themselves.
    log_handler.addFilter(ContextFilter())
    sh = logging.StreamHandler()
    sh.addFilter(ContextFilter())

    if quiet:
        logging.basicConfig(level=logging.WARNING,
                            handlers=[log_handler, sh])
    elif debug:
        logging.basicConfig(level=logging.DEBUG,
                            handlers=[log_handler, sh])
    else:
        logging.basicConfig(level=logging.INFO,
                            handlers=[log_handler, sh])

    # Loggers for report and references
    rep_handler = logging.FileHandler(repname)
    rep_handler.setFormatter(text_formatter)
    ref_handler = logging.FileHandler(refname)
    ref_handler.setFormatter(text_formatter)
    RepLGR.setLevel(logging.INFO)
    RepLGR.addHandler(rep_handler)
    RepLGR.setLevel(logging.INFO)
    RefLGR.addHandler(ref_handler)

    LGR.info('Using output directory: {}'.format(out_dir))

    # ensure tes are in appropriate format
    tes = [float(te) for te in tes]
    n_echos = len(tes)

    # Coerce gscontrol to list
    if not isinstance(gscontrol, list):
        gscontrol = [gscontrol]

    # coerce data to samples x echos x time array
    if isinstance(data, str):
        if not op.exists(data):
            raise ValueError('Zcat file {} does not exist'.format(data))
        data = [data]

    LGR.info('Loading input data: {}'.format([f for f in data]))
    catd, ref_img = io.load_data(data, n_echos=n_echos)
    n_samp, n_echos, n_vols = catd.shape
    LGR.debug('Resulting data shape: {}'.format(catd.shape))

    # check if TR is 0
    img_t_r = ref_img.header.get_zooms()[-1]
    if img_t_r == 0 and png:
        raise IOError('Dataset has a TR of 0. This indicates incorrect'
                      ' header information. To correct this, we recommend'
                      ' using this snippet:'
                      '\n'
                      'https://gist.github.com/jbteves/032c87aeb080dd8de8861cb151bff5d6'
                      '\n'
                      'to correct your TR to the value it should be.')

    if mixm is not None and op.isfile(mixm):
        mixm = op.abspath(mixm)
        # Allow users to re-run on same folder
        if mixm != op.join(out_dir, 'meica_mix.1D'):
            shutil.copyfile(mixm, op.join(out_dir, 'meica_mix.1D'))
            shutil.copyfile(mixm, op.join(out_dir, op.basename(mixm)))
    elif mixm is not None:
        raise IOError('Argument "mixm" must be an existing file.')

    if ctab is not None and op.isfile(ctab):
        ctab = op.abspath(ctab)
        # Allow users to re-run on same folder
        if ctab != op.join(out_dir, 'comp_table_ica.tsv'):
            shutil.copyfile(ctab, op.join(out_dir, 'comp_table_ica.tsv'))
            shutil.copyfile(ctab, op.join(out_dir, op.basename(ctab)))
    elif ctab is not None:
        raise IOError('Argument "ctab" must be an existing file.')

    if isinstance(manacc, str):
        manacc = [int(comp) for comp in manacc.split(',')]

    if ctab and not mixm:
        LGR.warning('Argument "ctab" requires argument "mixm".')
        ctab = None
    elif manacc is not None and not mixm:
        LGR.warning('Argument "manacc" requires argument "mixm".')
        manacc = None

<<<<<<< HEAD
    if t2smap is not None and op.isfile(t2smap):
        t2smap = op.abspath(t2smap)
        # Allow users to re-run on same folder
        if t2smap != op.join(out_dir, 't2sv.nii'):
            shutil.copyfile(t2smap, op.join(out_dir, 't2sv.nii'))
            shutil.copyfile(t2smap, op.join(out_dir, op.basename(t2smap)))
    elif t2smap is not None:
        raise IOError('Argument "t2smap" must be an existing file.')

    bp_str = ("TE-dependence analysis was performed on input data.")
    if mask and not t2smap:
        # TODO: add affine check
        LGR.info('Using user-defined mask')
        bp_str += (" A user-defined mask was applied to the data.")
    elif t2smap and not mask:
        LGR.info('Using user-defined T2* map to generate mask')
        t2s = utils.load_image(t2smap)
        t2sG = t2s.copy()
        mask = (t2s != 0).astype(int)
    elif t2smap and mask:
        LGR.info('Using user-defined mask and T2* map to generate mask')
        t2s = utils.load_image(t2smap)
        t2sG = t2s.copy()
        mask = utils.load_image(mask)
        mask[t2s == 0] = 0  # reduce mask based on T2* map
    else:
        LGR.info('Computing EPI mask from first echo')
        first_echo_img = io.new_nii_like(ref_img, catd[:, 0, :])
        mask = compute_epi_mask(first_echo_img)
        bp_str += (" An initial mask was generated from the first echo using "
                   "nilearn's compute_epi_mask function.")
=======
    RepLGR.info("TE-dependence analysis was performed on input data.")
    if mask is None:
        LGR.info('Computing EPI mask from first echo')
        first_echo_img = io.new_nii_like(ref_img, catd[:, 0, :])
        mask = compute_epi_mask(first_echo_img)
        RepLGR.info("An initial mask was generated from the first echo using "
                    "nilearn's compute_epi_mask function.")
    else:
        # TODO: add affine check
        LGR.info('Using user-defined mask')
        RepLGR.info("A user-defined mask was applied to the data.")
>>>>>>> d2e1fc62

    mask, masksum = utils.make_adaptive_mask(catd, mask=mask, getsum=True)
    LGR.debug('Retaining {}/{} samples'.format(mask.sum(), n_samp))

    if verbose:
        io.filewrite(masksum, op.join(out_dir, 'adaptive_mask.nii'), ref_img)

    os.chdir(out_dir)

<<<<<<< HEAD
    if t2smap is None:
        LGR.info('Computing T2* map')
        t2s, s0, t2ss, s0s, t2sG, s0G = decay.fit_decay(catd, tes, mask, masksum, fittype)
        bp_str += (" A monoexponential model was fit to the data at each voxel "
                   "using log-linear regression in order to estimate T2* and S0 "
                   "maps. For each voxel, the value from the adaptive mask was "
                   "used to determine which echoes would be used to estimate T2* "
                   "and S0.")

        # set a hard cap for the T2* map
        # anything that is 10x higher than the 99.5 %ile will be reset to 99.5 %ile
        cap_t2s = stats.scoreatpercentile(t2s.flatten(), 99.5,
                                          interpolation_method='lower')
        LGR.debug('Setting cap on T2* map at {:.5f}'.format(cap_t2s * 10))
        t2s[t2s > cap_t2s * 10] = cap_t2s
        io.filewrite(t2s, op.join(out_dir, 't2sv.nii'), ref_img)
        io.filewrite(s0, op.join(out_dir, 's0v.nii'), ref_img)
=======
    LGR.info('Computing T2* map')
    t2s, s0, t2ss, s0s, t2sG, s0G = decay.fit_decay(catd, tes, mask, masksum, fittype)

    # set a hard cap for the T2* map
    # anything that is 10x higher than the 99.5 %ile will be reset to 99.5 %ile
    cap_t2s = stats.scoreatpercentile(t2s.flatten(), 99.5,
                                      interpolation_method='lower')
    LGR.debug('Setting cap on T2* map at {:.5f}'.format(cap_t2s * 10))
    t2s[t2s > cap_t2s * 10] = cap_t2s
    io.filewrite(t2s, op.join(out_dir, 't2sv.nii'), ref_img)
    io.filewrite(s0, op.join(out_dir, 's0v.nii'), ref_img)
>>>>>>> d2e1fc62

        if verbose:
            io.filewrite(t2ss, op.join(out_dir, 't2ss.nii'), ref_img)
            io.filewrite(s0s, op.join(out_dir, 's0vs.nii'), ref_img)
            io.filewrite(t2sG, op.join(out_dir, 't2svG.nii'), ref_img)
            io.filewrite(s0G, op.join(out_dir, 's0vG.nii'), ref_img)

    # optimally combine data
    data_oc = combine.make_optcom(catd, tes, mask, t2s=t2sG, combmode=combmode)

    # regress out global signal unless explicitly not desired
    if 'gsr' in gscontrol:
        catd, data_oc = gsc.gscontrol_raw(catd, data_oc, n_echos, ref_img)

    if mixm is None:
        # Identify and remove thermal noise from data
        dd, n_components = decomposition.tedpca(catd, data_oc, combmode, mask,
                                                t2s, t2sG, ref_img,
                                                tes=tes, algorithm=tedpca,
                                                source_tes=source_tes,
                                                kdaw=10., rdaw=1.,
                                                out_dir=out_dir,
                                                verbose=verbose,
                                                low_mem=low_mem)
        mmix_orig = decomposition.tedica(dd, n_components, fixed_seed,
                                         maxit, maxrestart)

        if verbose and (source_tes == -1):
            io.filewrite(utils.unmask(dd, mask),
                         op.join(out_dir, 'ts_OC_whitened.nii'), ref_img)

        LGR.info('Making second component selection guess from ICA results')
        # Estimate betas and compute selection metrics for mixing matrix
        # generated from dimensionally reduced data using full data (i.e., data
        # with thermal noise)
        comptable, metric_maps, betas, mmix = metrics.dependence_metrics(
                    catd, data_oc, mmix_orig, t2s, tes,
                    ref_img, reindex=True, label='meica_', out_dir=out_dir,
                    algorithm='kundu_v2', verbose=verbose)
        np.savetxt(op.join(out_dir, 'meica_mix.1D'), mmix)

        comptable = metrics.kundu_metrics(comptable, metric_maps)
        comptable = selection.kundu_selection_v2(comptable, n_echos, n_vols)
    else:
        LGR.info('Using supplied mixing matrix from ICA')
        mmix_orig = np.loadtxt(op.join(out_dir, 'meica_mix.1D'))
        if ctab is None:
            comptable, metric_maps, betas, mmix = metrics.dependence_metrics(
                        catd, data_oc, mmix_orig, t2s, tes,
                        ref_img, label='meica_', out_dir=out_dir,
                        algorithm='kundu_v2', verbose=verbose)
            comptable = metrics.kundu_metrics(comptable, metric_maps)
            comptable = selection.kundu_selection_v2(comptable, n_echos, n_vols)
        else:
            mmix = mmix_orig.copy()
            comptable = pd.read_csv(ctab, sep='\t', index_col='component')
<<<<<<< HEAD
            if manacc is not None:
                comptable = selection.manual_selection(comptable, acc=manacc)
            bp_str += (" Next, components were manually classified as "
                       "BOLD (TE-dependent), non-BOLD (TE-independent), or "
                       "uncertain (low-variance).")
=======
            comptable = selection.manual_selection(comptable, acc=manacc)
>>>>>>> d2e1fc62

    comptable.to_csv(op.join(out_dir, 'comp_table_ica.tsv'), sep='\t',
                     index=True, index_label='component', float_format='%.6f')

    if comptable[comptable.classification == 'accepted'].shape[0] == 0:
        LGR.warning('No BOLD components detected! Please check data and '
                    'results!')

    mmix_orig = mmix.copy()
    if tedort:
        acc_idx = comptable.loc[
            ~comptable.classification.str.contains('rejected')].index.values
        rej_idx = comptable.loc[
            comptable.classification.str.contains('rejected')].index.values
        acc_ts = mmix[:, acc_idx]
        rej_ts = mmix[:, rej_idx]
        betas = np.linalg.lstsq(acc_ts, rej_ts, rcond=None)[0]
        pred_rej_ts = np.dot(acc_ts, betas)
        resid = rej_ts - pred_rej_ts
        mmix[:, rej_idx] = resid
        np.savetxt(op.join(out_dir, 'meica_mix_orth.1D'), mmix)
        RepLGR.info("Rejected components' time series were then "
                    "orthogonalized with respect to accepted components' time "
                    "series.")

    io.writeresults(data_oc, mask=mask, comptable=comptable, mmix=mmix,
                    n_vols=n_vols, ref_img=ref_img)

    if 't1c' in gscontrol:
        gsc.gscontrol_mmix(data_oc, mmix, mask, comptable, ref_img)

    if verbose:
        io.writeresults_echoes(catd, mmix, mask, comptable, ref_img)

    if png:
        LGR.info('Making figures folder with static component maps and '
                 'timecourse plots.')
        # make figure folder first
        if not op.isdir(op.join(out_dir, 'figures')):
            os.mkdir(op.join(out_dir, 'figures'))

        viz.write_comp_figs(data_oc, mask=mask, comptable=comptable,
                            mmix=mmix_orig, ref_img=ref_img,
                            out_dir=op.join(out_dir, 'figures'),
                            png_cmap=png_cmap)

        LGR.info('Making Kappa vs Rho scatter plot')
        viz.write_kappa_scatter(comptable=comptable,
                                out_dir=op.join(out_dir, 'figures'))

        LGR.info('Making overall summary figure')
        viz.write_summary_fig(comptable=comptable,
                              out_dir=op.join(out_dir, 'figures'))

    LGR.info('Workflow completed')

    RepLGR.info("This workflow used numpy (Van Der Walt, Colbert, & "
                "Varoquaux, 2011), scipy (Jones et al., 2001), pandas "
                "(McKinney, 2010), scikit-learn (Pedregosa et al., 2011), "
                "nilearn, and nibabel (Brett et al., 2019).")
    RefLGR.info("Van Der Walt, S., Colbert, S. C., & Varoquaux, G. (2011). The "
                "NumPy array: a structure for efficient numerical computation. "
                "Computing in Science & Engineering, 13(2), 22.")
    RefLGR.info("Jones E, Oliphant E, Peterson P, et al. SciPy: Open Source "
                "Scientific Tools for Python, 2001-, http://www.scipy.org/")
    RefLGR.info("McKinney, W. (2010, June). Data structures for statistical "
                "computing in python. In Proceedings of the 9th Python in "
                "Science Conference (Vol. 445, pp. 51-56).")
    RefLGR.info("Pedregosa, F., Varoquaux, G., Gramfort, A., Michel, V., "
                "Thirion, B., Grisel, O., ... & Vanderplas, J. (2011). "
                "Scikit-learn: Machine learning in Python. Journal of machine "
                "learning research, 12(Oct), 2825-2830.")
    RefLGR.info("Brett, M., Markiewicz, C. J., Hanke, M., Côté, M.-A., "
                "Cipollini, B., McCarthy, P., … freec84. (2019, May 28). "
                "nipy/nibabel. Zenodo. http://doi.org/10.5281/zenodo.3233118")

    RepLGR.info("This workflow also used the Dice similarity index "
                "(Dice, 1945; Sørensen, 1948).")
    RefLGR.info("Dice, L. R. (1945). Measures of the amount of ecologic "
                "association between species. Ecology, 26(3), 297-302.")
    RefLGR.info("Sørensen, T. J. (1948). A method of establishing groups of "
                "equal amplitude in plant sociology based on similarity of "
                "species content and its application to analyses of the "
                "vegetation on Danish commons. I kommission hos E. Munksgaard.")

    with open(repname, 'r') as fo:
        report = [line.rstrip() for line in fo.readlines()]
        report = ' '.join(report)
    with open(refname, 'r') as fo:
        reference_list = sorted(list(set(fo.readlines())))
        references = '\n'.join(reference_list)
    report += '\n\nReferences\n' + references
    with open(repname, 'w') as fo:
        fo.write(report)
    os.remove(refname)

    for handler in logging.root.handlers[:]:
        logging.root.removeHandler(handler)


def _main(argv=None):
    """Tedana entry point"""
    options = _get_parser().parse_args(argv)
    tedana_workflow(**vars(options))


if __name__ == '__main__':
    _main()<|MERGE_RESOLUTION|>--- conflicted
+++ resolved
@@ -432,7 +432,6 @@
         LGR.warning('Argument "manacc" requires argument "mixm".')
         manacc = None
 
-<<<<<<< HEAD
     if t2smap is not None and op.isfile(t2smap):
         t2smap = op.abspath(t2smap)
         # Allow users to re-run on same folder
@@ -442,11 +441,11 @@
     elif t2smap is not None:
         raise IOError('Argument "t2smap" must be an existing file.')
 
-    bp_str = ("TE-dependence analysis was performed on input data.")
+    RepLGR.info("TE-dependence analysis was performed on input data.")
     if mask and not t2smap:
         # TODO: add affine check
         LGR.info('Using user-defined mask')
-        bp_str += (" A user-defined mask was applied to the data.")
+        RepLGR.info("A user-defined mask was applied to the data.")
     elif t2smap and not mask:
         LGR.info('Using user-defined T2* map to generate mask')
         t2s = utils.load_image(t2smap)
@@ -462,21 +461,8 @@
         LGR.info('Computing EPI mask from first echo')
         first_echo_img = io.new_nii_like(ref_img, catd[:, 0, :])
         mask = compute_epi_mask(first_echo_img)
-        bp_str += (" An initial mask was generated from the first echo using "
-                   "nilearn's compute_epi_mask function.")
-=======
-    RepLGR.info("TE-dependence analysis was performed on input data.")
-    if mask is None:
-        LGR.info('Computing EPI mask from first echo')
-        first_echo_img = io.new_nii_like(ref_img, catd[:, 0, :])
-        mask = compute_epi_mask(first_echo_img)
         RepLGR.info("An initial mask was generated from the first echo using "
                     "nilearn's compute_epi_mask function.")
-    else:
-        # TODO: add affine check
-        LGR.info('Using user-defined mask')
-        RepLGR.info("A user-defined mask was applied to the data.")
->>>>>>> d2e1fc62
 
     mask, masksum = utils.make_adaptive_mask(catd, mask=mask, getsum=True)
     LGR.debug('Retaining {}/{} samples'.format(mask.sum(), n_samp))
@@ -486,15 +472,9 @@
 
     os.chdir(out_dir)
 
-<<<<<<< HEAD
     if t2smap is None:
         LGR.info('Computing T2* map')
         t2s, s0, t2ss, s0s, t2sG, s0G = decay.fit_decay(catd, tes, mask, masksum, fittype)
-        bp_str += (" A monoexponential model was fit to the data at each voxel "
-                   "using log-linear regression in order to estimate T2* and S0 "
-                   "maps. For each voxel, the value from the adaptive mask was "
-                   "used to determine which echoes would be used to estimate T2* "
-                   "and S0.")
 
         # set a hard cap for the T2* map
         # anything that is 10x higher than the 99.5 %ile will be reset to 99.5 %ile
@@ -504,19 +484,6 @@
         t2s[t2s > cap_t2s * 10] = cap_t2s
         io.filewrite(t2s, op.join(out_dir, 't2sv.nii'), ref_img)
         io.filewrite(s0, op.join(out_dir, 's0v.nii'), ref_img)
-=======
-    LGR.info('Computing T2* map')
-    t2s, s0, t2ss, s0s, t2sG, s0G = decay.fit_decay(catd, tes, mask, masksum, fittype)
-
-    # set a hard cap for the T2* map
-    # anything that is 10x higher than the 99.5 %ile will be reset to 99.5 %ile
-    cap_t2s = stats.scoreatpercentile(t2s.flatten(), 99.5,
-                                      interpolation_method='lower')
-    LGR.debug('Setting cap on T2* map at {:.5f}'.format(cap_t2s * 10))
-    t2s[t2s > cap_t2s * 10] = cap_t2s
-    io.filewrite(t2s, op.join(out_dir, 't2sv.nii'), ref_img)
-    io.filewrite(s0, op.join(out_dir, 's0v.nii'), ref_img)
->>>>>>> d2e1fc62
 
         if verbose:
             io.filewrite(t2ss, op.join(out_dir, 't2ss.nii'), ref_img)
@@ -573,15 +540,8 @@
         else:
             mmix = mmix_orig.copy()
             comptable = pd.read_csv(ctab, sep='\t', index_col='component')
-<<<<<<< HEAD
             if manacc is not None:
                 comptable = selection.manual_selection(comptable, acc=manacc)
-            bp_str += (" Next, components were manually classified as "
-                       "BOLD (TE-dependent), non-BOLD (TE-independent), or "
-                       "uncertain (low-variance).")
-=======
-            comptable = selection.manual_selection(comptable, acc=manacc)
->>>>>>> d2e1fc62
 
     comptable.to_csv(op.join(out_dir, 'comp_table_ica.tsv'), sep='\t',
                      index=True, index_label='component', float_format='%.6f')
