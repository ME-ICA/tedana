--- conflicted
+++ resolved
@@ -708,7 +708,6 @@
             extra_metrics = ["variance explained", "normalized variance explained", "kappa", "rho"]
             necessary_metrics = sorted(list(set(necessary_metrics + extra_metrics)))
 
-<<<<<<< HEAD
             comptable, _ = metrics.collect.generate_metrics(
                 data_cat=catd,
                 data_optcom=data_oc,
@@ -728,17 +727,7 @@
                 n_echos=n_echos,
                 n_vols=n_vols,
             )
-=======
-            comptable = metrics.collect.generate_metrics(
-                catd,
-                data_oc,
-                mmix,
-                masksum_clf,
-                tes,
-                io_generator,
-                "ICA",
-                metrics=necessary_metrics,
-            )
+            n_likely_bold_comps = selector.n_likely_bold_comps_
             LGR.info("Selecting components from ICA results")
             selector = selection.automatic_selection(
                 comptable,
@@ -746,7 +735,6 @@
                 n_echos=n_echos,
                 n_vols=n_vols,
             )
->>>>>>> 9cbd484f
             n_likely_bold_comps = selector.n_likely_bold_comps_
             if (n_restarts < maxrestart) and (n_likely_bold_comps == 0):
                 LGR.warning("No BOLD components found. Re-attempting ICA.")
@@ -776,7 +764,6 @@
         extra_metrics = ["variance explained", "normalized variance explained", "kappa", "rho"]
         necessary_metrics = sorted(list(set(necessary_metrics + extra_metrics)))
 
-<<<<<<< HEAD
         comptable, _ = metrics.collect.generate_metrics(
             data_cat=catd,
             data_optcom=data_oc,
@@ -788,23 +775,9 @@
             metrics=necessary_metrics,
             external_regressors=external_regressors,
             external_regressor_config=selector.tree["external_regressor_config"],
-=======
-        comptable = metrics.collect.generate_metrics(
-            catd,
-            data_oc,
-            mmix,
-            masksum_clf,
-            tes,
-            io_generator,
-            "ICA",
-            metrics=necessary_metrics,
->>>>>>> 9cbd484f
         )
         selector = selection.automatic_selection(
-            comptable,
-            selector,
-            n_echos=n_echos,
-            n_vols=n_vols,
+            comptable, selector, n_echos=n_echos, n_vols=n_vols
         )
 
     # TODO The ICA mixing matrix should be written out after it is created
