"""Run the "canonical" TE-Dependent ANAlysis workflow."""

import argparse
import datetime
import json
import logging
import os
import os.path as op
import shutil
import sys
from glob import glob

import numpy as np
import pandas as pd
from nilearn.masking import compute_epi_mask
from scipy import stats
from threadpoolctl import threadpool_limits

import tedana.gscontrol as gsc
from tedana import (
    __version__,
    combine,
    decay,
    decomposition,
    io,
    metrics,
    reporting,
    selection,
    utils,
)
from tedana.bibtex import get_description_references
from tedana.config import (
    DEFAULT_ICA_METHOD,
    DEFAULT_N_MAX_ITER,
    DEFAULT_N_MAX_RESTART,
    DEFAULT_N_ROBUST_RUNS,
    DEFAULT_SEED,
)
from tedana.selection.component_selector import ComponentSelector
from tedana.stats import computefeats2
from tedana.workflows.parser_utils import (
    check_n_robust_runs_value,
    check_tedpca_value,
    is_valid_file,
)

LGR = logging.getLogger("GENERAL")
RepLGR = logging.getLogger("REPORT")


def _get_parser():
    """Parse command line inputs for tedana.

    Returns
    -------
    parser.parse_args() : argparse dict
    """
    from tedana import __version__

    verstr = f"tedana v{__version__}"
    parser = argparse.ArgumentParser(formatter_class=argparse.ArgumentDefaultsHelpFormatter)
    # Argument parser follow template provided by RalphyZ
    # https://stackoverflow.com/a/43456577
    optional = parser._action_groups.pop()
    required = parser.add_argument_group("Required Arguments")
    required.add_argument(
        "-d",
        dest="data",
        nargs="+",
        metavar="FILE",
        type=lambda x: is_valid_file(parser, x),
        help=(
            "Multi-echo dataset for analysis. May be a "
            "single file with spatially concatenated data "
            "or a set of echo-specific files, in the same "
            "order as the TEs are listed in the -e "
            "argument."
        ),
        required=True,
    )
    required.add_argument(
        "-e",
        dest="tes",
        nargs="+",
        metavar="TE",
        type=float,
        help="Echo times (in ms). E.g., 15.0 39.0 63.0",
        required=True,
    )
    optional.add_argument(
        "--out-dir",
        dest="out_dir",
        type=str,
        metavar="PATH",
        help="Output directory.",
        default=".",
    )
    optional.add_argument(
        "--mask",
        dest="mask",
        metavar="FILE",
        type=lambda x: is_valid_file(parser, x),
        help=(
            "Binary mask of voxels to include in TE "
            "Dependent ANAlysis. Must be in the same "
            "space as `data`. If an explicit mask is not "
            "provided, then Nilearn's compute_epi_mask "
            "function will be used to derive a mask "
            "from the first echo's data."
        ),
        default=None,
    )
    optional.add_argument(
        "--prefix", dest="prefix", type=str, help="Prefix for filenames generated.", default=""
    )
    optional.add_argument(
        "--convention",
        dest="convention",
        action="store",
        choices=["orig", "bids"],
        help=("Filenaming convention. bids will use the latest BIDS derivatives version."),
        default="bids",
    )
    optional.add_argument(
        "--masktype",
        dest="masktype",
        required=False,
        action="store",
        nargs="+",
        help="Method(s) by which to define the adaptive mask.",
        choices=["dropout", "decay", "none"],
        default=["dropout"],
    )
    optional.add_argument(
        "--fittype",
        dest="fittype",
        action="store",
        choices=["loglin", "curvefit"],
        help=(
            "Desired T2*/S0 fitting method. "
            '"loglin" means that a linear model is fit '
            "to the log of the data. "
            '"curvefit" means that a more computationally '
            "demanding monoexponential model is fit "
            "to the raw data. "
        ),
        default="loglin",
    )
    optional.add_argument(
        "--combmode",
        dest="combmode",
        action="store",
        choices=["t2s"],
        help=("Combination scheme for TEs: t2s (Posse 1999)"),
        default="t2s",
    )
    optional.add_argument(
        "--tedpca",
        dest="tedpca",
        type=check_tedpca_value,
        help=(
            "Method by which to select number of components in TEDPCA. "
            "This can be one of the following: "
            "String ('mdl', 'kic', 'aic', 'kundu', or 'kundu-stabilize'); "
            "floating-point value in the range (0.0, 1.0); "
            "positive integer value. "
            "PCA decomposition with the mdl, kic and aic options "
<<<<<<< HEAD
            "are based on a Moving Average (stationary Gaussian) process, "
            "and are ordered from most to least aggressive. "
            "'kundu' or 'kundu-stabilize' are legacy selection methods "
            "that were distributed with MEICA. "
            "Floating-point inputs select components based on the "
            "cumulative variance explained. "
            "Integer inputs select the specificed number of components. "
            "Default: 'aic'."
=======
            "is based on a Moving Average (stationary Gaussian) "
            "process and are ordered from most to least aggressive. "
            "'kundu' or 'kundu-stabilize' are selection methods that "
            "were distributed with MEICA. "
            "Users may also provide a float from 0 to 1, "
            "in which case components will be selected based on the "
            "cumulative variance explained or an integer greater than 1 "
            "in which case the specificed number of components will be "
            "selected."
>>>>>>> 213eead2
        ),
        default="aic",
    )
    optional.add_argument(
        "--tree",
        dest="tree",
        help=(
            "Decision tree to use. You may use a "
            "packaged tree (tedana_orig, meica, minimal) or supply a JSON "
            "file which matches the decision tree file "
            "specification. Minimal still being tested with more "
            "details in docs"
        ),
        default="tedana_orig",
    )
    optional.add_argument(
        "--external",
        dest="external_regressors",
        type=lambda x: is_valid_file(parser, x),
        help=(
            "File containing external regressors to compare to ICA component be used in the "
            "decision tree. For example, to identify components fit head motion time series. "
            "The file must be a TSV file with the same number of rows as the number of volumes in "
            "the input data. Column labels and statistical tests are defined with external_labels."
        ),
        default=None,
    )
    optional.add_argument(
        "--ica-method",
        "--ica_method",
        dest="ica_method",
        help=(
            "The applied ICA method. "
            "fastica runs FastICA from sklearn once with the seed value. "
            "robustica will run FastICA n_robust_runs times and uses "
            "clustering methods to overcome the randomness of the FastICA algorithm. "
            "robustica will be slower."
        ),
        choices=["robustica", "fastica"],
        type=str.lower,
        default=DEFAULT_ICA_METHOD,
    )
    optional.add_argument(
        "--seed",
        dest="fixed_seed",
        metavar="INT",
        type=int,
        help=(
            "Value used for random initialization of ICA "
            "algorithm. Set to an integer value for "
            "reproducible ICA results. Set to -1 for "
            "varying results across ICA calls. This "
            "applies to both fastica and robustica methods."
        ),
        default=DEFAULT_SEED,
    )
    optional.add_argument(
        "--n-robust-runs",
        "--n_robust_runs",
        dest="n_robust_runs",
        metavar="[5-500]",
        type=check_n_robust_runs_value,
        help=(
            "The number of times robustica will run. "
            "This is only effective when ica_method is "
            "set to robustica."
        ),
        default=DEFAULT_N_ROBUST_RUNS,
    )
    optional.add_argument(
        "--maxit",
        dest="maxit",
        metavar="INT",
        type=int,
        help=("Maximum number of iterations for ICA."),
        default=DEFAULT_N_MAX_ITER,
    )
    optional.add_argument(
        "--maxrestart",
        dest="maxrestart",
        metavar="INT",
        type=int,
        help=(
            "Maximum number of attempts for ICA. If ICA "
            "fails to converge, the fixed seed will be "
            "updated and ICA will be run again. If "
            "convergence is achieved before maxrestart "
            "attempts, ICA will finish early."
        ),
        default=DEFAULT_N_MAX_RESTART,
    )
    optional.add_argument(
        "--tedort",
        dest="tedort",
        action="store_true",
        help=("Orthogonalize rejected components w.r.t. accepted components prior to denoising."),
        default=False,
    )
    optional.add_argument(
        "--gscontrol",
        dest="gscontrol",
        required=False,
        action="store",
        nargs="+",
        help=(
            "Perform additional denoising to remove "
            "spatially diffuse noise. "
            "This argument can be single value or a space "
            "delimited list."
        ),
        choices=["mir", "gsr"],
        default="",
    )
    optional.add_argument(
        "--no-reports",
        dest="no_reports",
        action="store_true",
        help=(
            "Creates a figures folder with static component "
            "maps, timecourse plots and other diagnostic "
            "images and displays these in an interactive "
            "reporting framework"
        ),
        default=False,
    )
    optional.add_argument(
        "--png-cmap", dest="png_cmap", type=str, help="Colormap for figures", default="coolwarm"
    )
    optional.add_argument(
        "--verbose",
        dest="verbose",
        action="store_true",
        help="Generate intermediate and additional files.",
        default=False,
    )
    optional.add_argument(
        "--lowmem",
        dest="low_mem",
        action="store_true",
        help=(
            "Enables low-memory processing, including the "
            "use of IncrementalPCA. May increase workflow "
            "duration."
        ),
        default=False,
    )
    optional.add_argument(
        "--n-threads",
        dest="n_threads",
        type=int,
        action="store",
        help=(
            "Number of threads to use. Used by "
            "threadpoolctl to set the parameter outside "
            "of the workflow function. Higher numbers of "
            "threads tend to slow down performance on "
            "typical datasets."
        ),
        default=1,
    )
    optional.add_argument(
        "--debug",
        dest="debug",
        action="store_true",
        help=(
            "Logs in the terminal will have increased "
            "verbosity, and will also be written into "
            "a .tsv file in the output directory."
        ),
        default=False,
    )
    optional.add_argument(
        "--t2smap",
        dest="t2smap",
        metavar="FILE",
        type=lambda x: is_valid_file(parser, x),
        help=("Precalculated T2* map in the same space as the input data."),
        default=None,
    )
    optional.add_argument(
        "--mix",
        dest="mixing_file",
        metavar="FILE",
        type=lambda x: is_valid_file(parser, x),
        help=("File containing mixing matrix. If not provided, ME-PCA & ME-ICA is done."),
        default=None,
    )

    optional.add_argument(
        "--quiet", dest="quiet", help=argparse.SUPPRESS, action="store_true", default=False
    )
    optional.add_argument(
        "--overwrite",
        "-f",
        dest="overwrite",
        action="store_true",
        help="Force overwriting of files.",
        default=False,
    )
    optional.add_argument("-v", "--version", action="version", version=verstr)
    parser._action_groups.append(optional)

    return parser


def tedana_workflow(
    data,
    tes,
    out_dir=".",
    mask=None,
    convention="bids",
    prefix="",
    masktype=["dropout"],
    fittype="loglin",
    combmode="t2s",
    tree="tedana_orig",
    external_regressors=None,
    ica_method=DEFAULT_ICA_METHOD,
    n_robust_runs=DEFAULT_N_ROBUST_RUNS,
    tedpca="aic",
    fixed_seed=DEFAULT_SEED,
    maxit=DEFAULT_N_MAX_ITER,
    maxrestart=DEFAULT_N_MAX_RESTART,
    tedort=False,
    gscontrol=None,
    no_reports=False,
    png_cmap="coolwarm",
    verbose=False,
    low_mem=False,
    debug=False,
    quiet=False,
    overwrite=False,
    t2smap=None,
    mixing_file=None,
    tedana_command=None,
):
    """Run the "canonical" TE-Dependent ANAlysis workflow.

    Please remember to cite :footcite:t:`dupre2021te`.

    Parameters
    ----------
    data : :obj:`str` or :obj:`list` of :obj:`str`
        Either a single z-concatenated file (single-entry list or str) or a
        list of echo-specific files, in ascending order.
    tes : :obj:`list`
        List of echo times associated with data in milliseconds.

    Other Parameters
    ----------------
    out_dir : :obj:`str`, optional
        Output directory.
    mask : :obj:`str` or None, optional
        Binary mask of voxels to include in TE Dependent ANAlysis. Must be
        spatially aligned with `data`. If an explicit mask is not provided,
        then Nilearn's compute_epi_mask function will be used to derive a mask
        from the first echo's data.
    convention : {'bids', 'orig'}, optional
        Filenaming convention. bids uses the latest BIDS derivatives version (1.5.0).
        Default is 'bids'.
    prefix : :obj:`str` or None, optional
        Prefix for filenames generated.
        Default is ""
    masktype : :obj:`list` with 'dropout' and/or 'decay' or None, optional
        Method(s) by which to define the adaptive mask. Default is ["dropout"].
    fittype : {'loglin', 'curvefit'}, optional
        Monoexponential fitting method. 'loglin' uses the the default linear
        fit to the log of the data. 'curvefit' uses a monoexponential fit to
        the raw data, which is slightly slower but may be more accurate.
        Default is 'loglin'.
    combmode : {'t2s'}, optional
        Combination scheme for TEs: 't2s' (Posse 1999, default).
    tree : {'tedana_orig', 'meica', 'minimal', 'json file'}, optional
        Decision tree to use for component selection. Can be a
        packaged tree (tedana_orig, meica, minimal) or a user-supplied JSON file that
        matches the decision tree file specification. tedana_orig is the tree that has
        been distributed with tedana from the beginning and was designed to match the
        process in MEICA. A difference between that tree and the older MEICA was
        identified so the original meica tree is also included. meica will always
        accept the same or more components, but those accepted components are sometimes
        high variance so the differences can be non-trivial. Minimal is intended
        to be a simpler process, but it accepts and rejects some distinct components
        compared to the others. Testing to better understand the effects of the
        differences is ongoing. Default is 'tedana_orig'.
    external_regressors : :obj:`str` or None, optional
        File containing external regressors to be used in the decision tree.
        The file must be a TSV file with the same number of rows as the number of volumes in
        the input data. Each column in the file will be treated as a separate regressor.
        Default is None.
    ica_method : {'fastica', 'robustica'}, optional
        The applied ICA method. fastica runs FastICA from sklearn
        once with the seed value. 'robustica' will run
        'FastICA' n_robust_runs times and uses clustering methods to overcome
        the randomness of the FastICA algorithm.
        robustica will be slower.
        Default is 'fastica'
    n_robust_runs : :obj:`int`, optional
        The number of times robustica will run. This is only effective when 'ica_method' is
        set to 'robustica'.
    tedpca : {'mdl', 'aic', 'kic', 'kundu', 'kundu-stabilize', float, int}, optional
        Method with which to select components in TEDPCA.
        If a float is provided, then it is assumed to represent percentage of variance
        explained (0.0-1.0) to retain from PCA. If an int is provided, it will output
        a fixed number of components defined by the integer; must be between 1 and the
        number of time points.
        Default is 'aic'.
    fixed_seed : :obj:`int`, optional
        Value passed to ``mdp.numx_rand.seed()``.
        Set to a positive integer value for reproducible ICA results (fastica/robustica);
        otherwise, set to -1 for varying results across ICA (fastica/robustica) calls.
    maxit : :obj:`int`, optional
        Maximum number of iterations for ICA. Default is 500.
    maxrestart : :obj:`int`, optional
        Maximum number of attempts for ICA. If ICA fails to converge, the
        fixed seed will be updated and ICA will be run again. If convergence
        is achieved before maxrestart attempts, ICA will finish early.
        Default is 10.
    tedort : :obj:`bool`, optional
        Orthogonalize rejected components w.r.t. accepted ones prior to
        denoising. Default is False.
    gscontrol : {None, 'mir', 'gsr'} or :obj:`list`, optional
        Perform additional denoising to remove spatially diffuse noise. Default
        is None.
    no_reports : obj:'bool', optional
        Do not generate .html reports and .png plots. Default is false such
        that reports are generated.
    png_cmap : obj:'str', optional
        Name of a matplotlib colormap to be used when generating figures.
        Cannot be used with --no-png. Default is 'coolwarm'.
    verbose : :obj:`bool`, optional
        Generate intermediate and additional files. Default is False.
    low_mem : :obj:`bool`, optional
        Enables low-memory processing, including the use of IncrementalPCA.
        May increase workflow duration. Default is False.
    debug : :obj:`bool`, optional
        Whether to run in debugging mode or not. Default is False.
    t2smap : :obj:`str`, optional
        Precalculated T2* map in the same space as the input data. Values in
        the map must be in seconds.
    mixing_file : :obj:`str` or None, optional
        File containing mixing matrix, to be used when re-running the workflow.
        If not provided, ME-PCA and ME-ICA are done. Default is None.
    quiet : :obj:`bool`, optional
        If True, suppresses logging/printing of messages. Default is False.
    overwrite : :obj:`bool`, optional
        If True, force overwriting of files. Default is False.
    tedana_command : :obj:`str`, optional
        If the command-line interface was used, this is the command that was
        run. Default is None.

    Notes
    -----
    This workflow writes out several files. For a complete list of the files
    generated by this workflow, please visit
    https://tedana.readthedocs.io/en/latest/outputs.html

    References
    ----------
    .. footbibliography::
    """
    out_dir = op.abspath(out_dir)
    if not op.isdir(out_dir):
        os.mkdir(out_dir)

    # boilerplate
    prefix = io._infer_prefix(prefix)
    basename = f"{prefix}report"
    extension = "txt"
    repname = op.join(out_dir, (basename + "." + extension))
    bibtex_file = op.join(out_dir, f"{prefix}references.bib")
    repex = op.join(out_dir, (basename + "*"))
    previousreps = glob(repex)
    previousreps.sort(reverse=True)
    for f in previousreps:
        previousparts = op.splitext(f)
        newname = previousparts[0] + "_old" + previousparts[1]
        os.rename(f, newname)

    # create logfile name
    basename = "tedana_"
    extension = "tsv"
    start_time = datetime.datetime.now().strftime("%Y-%m-%dT%H%M%S")
    logname = op.join(out_dir, (basename + start_time + "." + extension))
    utils.setup_loggers(logname, repname, quiet=quiet, debug=debug)

    # Save command into sh file, if the command-line interface was used
    # TODO: use io_generator to save command
    if tedana_command is not None:
        command_file = open(os.path.join(out_dir, "tedana_call.sh"), "w")
        command_file.write(tedana_command)
        command_file.close()
    else:
        # Get variables passed to function if the tedana command is None
        variables = ", ".join(f"{name}={value}" for name, value in locals().items())
        # From variables, remove everything after ", tedana_command"
        variables = variables.split(", tedana_command")[0]
        tedana_command = f"tedana_workflow({variables})"

    LGR.info(f"Using output directory: {out_dir}")

    # ensure tes are in appropriate format
    tes = [float(te) for te in tes]
    tes = utils.check_te_values(tes)
    n_echos = len(tes)

    # Coerce gscontrol to list
    if not isinstance(gscontrol, list):
        gscontrol = [gscontrol]

    # Check value of tedpca *if* it is a predefined string,
    # a float in (0.0, 1.0) or an int >= 1
    tedpca = check_tedpca_value(tedpca, is_parser=False)

    # For z-catted files, make sure it's a list of size 1
    if isinstance(data, str):
        data = [data]

    LGR.info("Initializing and validating component selection tree")
    selector = ComponentSelector(tree)

    LGR.info(f"Loading input data: {[f for f in data]}")
    data_cat, ref_img = io.load_data(data, n_echos=n_echos)

    # Load external regressors if provided
    # Decided to do the validation here so that, if there are issues, an error
    #  will be raised before PCA/ICA
    if (
        "external_regressor_config" in set(selector.tree.keys())
        and selector.tree["external_regressor_config"] is not None
    ):
        external_regressors, selector.tree["external_regressor_config"] = (
            metrics.external.load_validate_external_regressors(
                external_regressors, selector.tree["external_regressor_config"], data_cat.shape[2]
            )
        )

    io_generator = io.OutputGenerator(
        ref_img,
        convention=convention,
        out_dir=out_dir,
        prefix=prefix,
        config="auto",
        overwrite=overwrite,
        verbose=verbose,
    )

    # Record inputs to OutputGenerator
    # TODO: turn this into an IOManager since this isn't really output
    io_generator.register_input(data)

    # Save system info to json
    info_dict = utils.get_system_version_info()
    info_dict["Command"] = tedana_command

    n_samp, n_echos, n_vols = data_cat.shape
    LGR.debug(f"Resulting data shape: {data_cat.shape}")

    # check if TR is 0
    img_t_r = io_generator.reference_img.header.get_zooms()[-1]
    if img_t_r == 0:
        raise OSError(
            "Dataset has a TR of 0. This indicates incorrect"
            " header information. To correct this, we recommend"
            " using this snippet:"
            "\n"
            "https://gist.github.com/jbteves/032c87aeb080dd8de8861cb151bff5d6"
            "\n"
            "to correct your TR to the value it should be."
        )

    if mixing_file is not None and op.isfile(mixing_file):
        mixing_file = op.abspath(mixing_file)
        # Allow users to re-run on same folder
        mixing_name = io_generator.get_name("ICA mixing tsv")
        if mixing_file != mixing_name:
            shutil.copyfile(mixing_file, mixing_name)
            shutil.copyfile(mixing_file, op.join(io_generator.out_dir, op.basename(mixing_file)))
    elif mixing_file is not None:
        raise OSError("Argument '--mix' must be an existing file.")

    if t2smap is not None and op.isfile(t2smap):
        t2smap_file = io_generator.get_name("t2star img")
        t2smap = op.abspath(t2smap)
        # Allow users to re-run on same folder
        if t2smap != t2smap_file:
            shutil.copyfile(t2smap, t2smap_file)
    elif t2smap is not None:
        raise OSError("Argument 't2smap' must be an existing file.")

    RepLGR.info(
        "TE-dependence analysis was performed on input data using the tedana workflow "
        "\\citep{dupre2021te}."
    )

    if mask and not t2smap:
        # TODO: add affine check
        LGR.info("Using user-defined mask")
        RepLGR.info("A user-defined mask was applied to the data.")
        mask = utils.reshape_niimg(mask).astype(int)
    elif t2smap and not mask:
        LGR.info("Using user-defined T2* map to generate mask")
        t2s_limited_sec = utils.reshape_niimg(t2smap)
        t2s_limited = utils.sec2millisec(t2s_limited_sec)
        t2s_full = t2s_limited.copy()
        mask = (t2s_limited != 0).astype(int)
    elif t2smap and mask:
        LGR.info("Combining user-defined mask and T2* map to generate mask")
        t2s_limited_sec = utils.reshape_niimg(t2smap)
        t2s_limited = utils.sec2millisec(t2s_limited_sec)
        t2s_full = t2s_limited.copy()
        mask = utils.reshape_niimg(mask).astype(int)
        mask[t2s_limited == 0] = 0  # reduce mask based on T2* map
    else:
        LGR.info("Computing EPI mask from first echo")
        first_echo_img = io.new_nii_like(io_generator.reference_img, data_cat[:, 0, :])
        mask = compute_epi_mask(first_echo_img).get_fdata()
        mask = utils.reshape_niimg(mask).astype(int)
        RepLGR.info(
            "An initial mask was generated from the first echo using "
            "nilearn's compute_epi_mask function."
        )

    # Create an adaptive mask with at least 1 good echo, for denoising
    mask_denoise, masksum_denoise = utils.make_adaptive_mask(
        data_cat,
        mask=mask,
        threshold=1,
        methods=masktype,
    )
    LGR.debug(f"Retaining {mask_denoise.sum()}/{n_samp} samples for denoising")
    io_generator.save_file(masksum_denoise, "adaptive mask img")

    # Create an adaptive mask with at least 3 good echoes, for classification
    masksum_clf = masksum_denoise.copy()
    masksum_clf[masksum_clf < 3] = 0
    mask_clf = masksum_clf.astype(bool)
    RepLGR.info(
        "A two-stage masking procedure was applied, in which a liberal mask "
        "(including voxels with good data in at least the first echo) was used for "
        "optimal combination, T2*/S0 estimation, and denoising, while a more conservative mask "
        "(restricted to voxels with good data in at least the first three echoes) was used for "
        "the component classification procedure."
    )
    LGR.debug(f"Retaining {mask_clf.sum()}/{n_samp} samples for classification")

    if t2smap is None:
        LGR.info("Computing T2* map")
        t2s_limited, s0_limited, t2s_full, s0_full = decay.fit_decay(
            data_cat, tes, mask_denoise, masksum_denoise, fittype
        )

        # set a hard cap for the T2* map
        # anything that is 10x higher than the 99.5 %ile will be reset to 99.5 %ile
        cap_t2s = stats.scoreatpercentile(t2s_full.flatten(), 99.5, interpolation_method="lower")
        LGR.debug(f"Setting cap on T2* map at {utils.millisec2sec(cap_t2s):.5f}s")
        t2s_full[t2s_full > cap_t2s * 10] = cap_t2s
        io_generator.save_file(utils.millisec2sec(t2s_full), "t2star img")
        io_generator.save_file(s0_full, "s0 img")

        if verbose:
            io_generator.save_file(utils.millisec2sec(t2s_limited), "limited t2star img")
            io_generator.save_file(s0_limited, "limited s0 img")

        # Calculate RMSE if S0 and T2* are fit
        rmse_map, rmse_df = decay.rmse_of_fit_decay_ts(
            data=data_cat,
            tes=tes,
            adaptive_mask=masksum_denoise,
            t2s=t2s_limited,
            s0=s0_limited,
            fitmode="all",
        )
        io_generator.save_file(rmse_map, "rmse img")
        io_generator.add_df_to_file(rmse_df, "confounds tsv")

    # optimally combine data
    data_optcom = combine.make_optcom(
        data_cat,
        tes,
        masksum_denoise,
        t2s=t2s_full,
        combmode=combmode,
    )

    if "gsr" in gscontrol:
        # regress out global signal
        data_cat, data_optcom = gsc.gscontrol_raw(
            data_cat=data_cat,
            data_optcom=data_optcom,
            n_echos=n_echos,
            io_generator=io_generator,
        )

    fout = io_generator.save_file(data_optcom, "combined img")
    LGR.info(f"Writing optimally combined data set: {fout}")

    if mixing_file is None:
        # Identify and remove thermal noise from data
        data_reduced, n_components = decomposition.tedpca(
            data_cat,
            data_optcom,
            mask_clf,
            masksum_clf,
            io_generator,
            tes=tes,
            algorithm=tedpca,
            kdaw=10.0,
            rdaw=1.0,
            low_mem=low_mem,
        )
        if verbose:
            io_generator.save_file(utils.unmask(data_reduced, mask_clf), "whitened img")

        # Perform ICA, calculate metrics, and apply decision tree
        # Restart when ICA fails to converge or too few BOLD components found
        keep_restarting = True
        n_restarts = 0
        seed = fixed_seed
        while keep_restarting:
            mixing, seed = decomposition.tedica(
                data_reduced,
                n_components,
                seed,
                ica_method,
                n_robust_runs,
                maxit,
                maxrestart=(maxrestart - n_restarts),
            )
            seed += 1
            n_restarts = seed - fixed_seed

            # Estimate betas and compute selection metrics for mixing matrix
            # generated from dimensionally reduced data using full data (i.e., data
            # with thermal noise)
            necessary_metrics = selector.necessary_metrics
            # The figures require some metrics that might not be used by the decision tree.
            extra_metrics = ["variance explained", "normalized variance explained", "kappa", "rho"]
            necessary_metrics = sorted(list(set(necessary_metrics + extra_metrics)))

            component_table, _ = metrics.collect.generate_metrics(
                data_cat=data_cat,
                data_optcom=data_optcom,
                mixing=mixing,
                adaptive_mask=masksum_clf,
                tes=tes,
                io_generator=io_generator,
                label="ICA",
                metrics=necessary_metrics,
                external_regressors=external_regressors,
                external_regressor_config=selector.tree["external_regressor_config"],
            )
            LGR.info("Selecting components from ICA results")
            selector = selection.automatic_selection(
                component_table,
                selector,
                n_echos=n_echos,
                n_vols=n_vols,
            )
            n_likely_bold_comps = selector.n_likely_bold_comps_
            LGR.info("Selecting components from ICA results")
            selector = selection.automatic_selection(
                component_table,
                selector,
                n_echos=n_echos,
                n_vols=n_vols,
            )
            n_likely_bold_comps = selector.n_likely_bold_comps_
            if (n_restarts < maxrestart) and (n_likely_bold_comps == 0):
                LGR.warning("No BOLD components found. Re-attempting ICA.")
            elif n_likely_bold_comps == 0:
                LGR.warning("No BOLD components found, but maximum number of restarts reached.")
                keep_restarting = False
            else:
                keep_restarting = False

            # If we're going to restart, temporarily allow force overwrite
            if keep_restarting:
                io_generator.overwrite = True
                # Create a re-initialized selector object if rerunning
                # Since external_regressor_config might have been expanded to remove
                # regular expressions immediately after initialization,
                # store and copy this key
                tmp_external_regressor_config = selector.tree["external_regressor_config"]
                selector = ComponentSelector(tree)
                selector.tree["external_regressor_config"] = tmp_external_regressor_config

            RepLGR.disabled = True  # Disable the report to avoid duplicate text
        RepLGR.disabled = False  # Re-enable the report after the while loop is escaped
        io_generator.overwrite = overwrite  # Re-enable original overwrite behavior
    else:
        LGR.info("Using supplied mixing matrix from ICA")
        mixing_file = io_generator.get_name("ICA mixing tsv")
        mixing = pd.read_table(mixing_file).values

        # selector = ComponentSelector(tree)
        necessary_metrics = selector.necessary_metrics
        # The figures require some metrics that might not be used by the decision tree.
        extra_metrics = ["variance explained", "normalized variance explained", "kappa", "rho"]
        necessary_metrics = sorted(list(set(necessary_metrics + extra_metrics)))

        component_table, _ = metrics.collect.generate_metrics(
            data_cat=data_cat,
            data_optcom=data_optcom,
            mixing=mixing,
            adaptive_mask=masksum_clf,
            tes=tes,
            io_generator=io_generator,
            label="ICA",
            metrics=necessary_metrics,
            external_regressors=external_regressors,
            external_regressor_config=selector.tree["external_regressor_config"],
        )
        selector = selection.automatic_selection(
            component_table, selector, n_echos=n_echos, n_vols=n_vols
        )

    # TODO The ICA mixing matrix should be written out after it is created
    #     It is currently being written after component selection is done
    #     and rewritten if an existing mixing matrix is given as an input
    comp_names = component_table["Component"].values
    mixing_df = pd.DataFrame(data=mixing, columns=comp_names)
    if not op.exists(io_generator.get_name("ICA mixing tsv")):
        io_generator.save_file(mixing_df, "ICA mixing tsv")
    else:  # Make sure the relative path to the supplied mixing matrix is saved in the registry
        io_generator.registry["ICA mixing tsv"] = op.basename(
            io_generator.get_name("ICA mixing tsv")
        )
    betas_oc = utils.unmask(computefeats2(data_optcom, mixing, mask_denoise), mask_denoise)
    io_generator.save_file(betas_oc, "z-scored ICA components img")

    # Save component selector and tree
    selector.to_files(io_generator)
    # Save metrics and metadata
    metric_metadata = metrics.collect.get_metadata(component_table)
    io_generator.save_file(metric_metadata, "ICA metrics json")

    decomp_metadata = {
        "Method": (
            "Independent components analysis with FastICA algorithm implemented by sklearn. "
        ),
    }
    for comp_name in comp_names:
        decomp_metadata[comp_name] = {
            "Description": "ICA fit to dimensionally-reduced optimally combined data.",
            "Method": "tedana",
        }
    io_generator.save_file(decomp_metadata, "ICA decomposition json")

    if selector.n_likely_bold_comps_ == 0:
        LGR.warning("No BOLD components detected! Please check data and results!")

    # TODO: un-hack separate component_table
    component_table = selector.component_table_

    mixing_orig = mixing.copy()
    if tedort:
        comps_accepted = selector.accepted_comps_
        comps_rejected = selector.rejected_comps_
        acc_ts = mixing[:, comps_accepted]
        rej_ts = mixing[:, comps_rejected]
        betas = np.linalg.lstsq(acc_ts, rej_ts, rcond=None)[0]
        pred_rej_ts = np.dot(acc_ts, betas)
        resid = rej_ts - pred_rej_ts
        mixing[:, comps_rejected] = resid
        comp_names = [
            io.add_decomp_prefix(comp, prefix="ICA", max_value=component_table.index.max())
            for comp in range(selector.n_comps_)
        ]

        mixing_df = pd.DataFrame(data=mixing, columns=comp_names)
        io_generator.save_file(mixing_df, "ICA orthogonalized mixing tsv")
        RepLGR.info(
            "Rejected components' time series were then "
            "orthogonalized with respect to accepted components' time "
            "series."
        )

    io.writeresults(
        data_optcom,
        mask=mask_denoise,
        component_table=component_table,
        mixing=mixing,
        io_generator=io_generator,
    )

    if "mir" in gscontrol:
        gsc.minimum_image_regression(
            data_optcom=data_optcom,
            mixing=mixing,
            mask=mask_denoise,
            component_table=component_table,
            classification_tags=selector.classification_tags,
            io_generator=io_generator,
        )

    if verbose:
        io.writeresults_echoes(data_cat, mixing, mask_denoise, component_table, io_generator)

    # Write out registry of outputs
    io_generator.save_self()

    # Write out BIDS-compatible description file
    derivative_metadata = {
        "Name": "tedana Outputs",
        "BIDSVersion": "1.5.0",
        "DatasetType": "derivative",
        "GeneratedBy": [
            {
                "Name": "tedana",
                "Version": __version__,
                "Description": (
                    "A denoising pipeline for the identification and removal "
                    "of non-BOLD noise from multi-echo fMRI data."
                ),
                "CodeURL": "https://github.com/ME-ICA/tedana",
                "Node": {
                    "Name": info_dict["Node"],
                    "System": info_dict["System"],
                    "Machine": info_dict["Machine"],
                    "Processor": info_dict["Processor"],
                    "Release": info_dict["Release"],
                    "Version": info_dict["Version"],
                },
                "Python": info_dict["Python"],
                "Python_Libraries": info_dict["Python_Libraries"],
                "Command": info_dict["Command"],
            }
        ],
    }
    with open(io_generator.get_name("data description json"), "w") as fo:
        json.dump(derivative_metadata, fo, sort_keys=True, indent=4)

    RepLGR.info(
        "\n\nThis workflow used numpy \\citep{van2011numpy}, scipy \\citep{virtanen2020scipy}, "
        "pandas \\citep{mckinney2010data,reback2020pandas}, "
        "scikit-learn \\citep{pedregosa2011scikit}, "
        "nilearn, bokeh \\citep{bokehmanual}, matplotlib \\citep{Hunter2007}, "
        "and nibabel \\citep{brett_matthew_2019_3233118}."
    )

    RepLGR.info(
        "This workflow also used the Dice similarity index "
        "\\citep{dice1945measures,sorensen1948method}."
    )

    with open(repname) as fo:
        report = [line.rstrip() for line in fo.readlines()]
        report = " ".join(report)
        # Double-spaces reflect new paragraphs
        report = report.replace("  ", "\n\n")

    with open(repname, "w") as fo:
        fo.write(report)

    # Collect BibTeX entries for cited papers
    references = get_description_references(report)

    with open(bibtex_file, "w") as fo:
        fo.write(references)

    if not no_reports:
        LGR.info("Making figures folder with static component maps and timecourse plots.")

        data_denoised, data_accepted, data_rejected = io.denoise_ts(
            data_optcom,
            mixing,
            mask_denoise,
            component_table,
        )

        reporting.static_figures.plot_adaptive_mask(
            optcom=data_optcom,
            base_mask=mask,
            io_generator=io_generator,
        )
        reporting.static_figures.carpet_plot(
            optcom_ts=data_optcom,
            denoised_ts=data_denoised,
            hikts=data_accepted,
            lowkts=data_rejected,
            mask=mask_denoise,
            io_generator=io_generator,
            gscontrol=gscontrol,
        )
        reporting.static_figures.comp_figures(
            data_optcom,
            mask=mask_denoise,
            component_table=component_table,
            mixing=mixing_orig,
            io_generator=io_generator,
            png_cmap=png_cmap,
        )
        reporting.static_figures.plot_t2star_and_s0(io_generator=io_generator, mask=mask_denoise)
        if t2smap is None:
            reporting.static_figures.plot_rmse(
                io_generator=io_generator,
                adaptive_mask=masksum_denoise,
            )

        LGR.info("Generating dynamic report")
        reporting.generate_report(io_generator)

    LGR.info("Workflow completed")
    utils.teardown_loggers()


def _main(argv=None):
    """Run the tedana workflow."""
    if argv:
        # relevant for tests when CLI called with tedana_cli._main(args)
        tedana_command = "tedana " + " ".join(argv)
    else:
        tedana_command = "tedana " + " ".join(sys.argv[1:])
    options = _get_parser().parse_args(argv)
    kwargs = vars(options)
    n_threads = kwargs.pop("n_threads")
    n_threads = None if n_threads == -1 else n_threads
    with threadpool_limits(limits=n_threads, user_api=None):
        tedana_workflow(**kwargs, tedana_command=tedana_command)


if __name__ == "__main__":
    _main()<|MERGE_RESOLUTION|>--- conflicted
+++ resolved
@@ -165,7 +165,6 @@
             "floating-point value in the range (0.0, 1.0); "
             "positive integer value. "
             "PCA decomposition with the mdl, kic and aic options "
-<<<<<<< HEAD
             "are based on a Moving Average (stationary Gaussian) process, "
             "and are ordered from most to least aggressive. "
             "'kundu' or 'kundu-stabilize' are legacy selection methods "
@@ -174,17 +173,6 @@
             "cumulative variance explained. "
             "Integer inputs select the specificed number of components. "
             "Default: 'aic'."
-=======
-            "is based on a Moving Average (stationary Gaussian) "
-            "process and are ordered from most to least aggressive. "
-            "'kundu' or 'kundu-stabilize' are selection methods that "
-            "were distributed with MEICA. "
-            "Users may also provide a float from 0 to 1, "
-            "in which case components will be selected based on the "
-            "cumulative variance explained or an integer greater than 1 "
-            "in which case the specificed number of components will be "
-            "selected."
->>>>>>> 213eead2
         ),
         default="aic",
     )
