"""
Run the "canonical" TE-Dependent ANAlysis workflow.
"""
import argparse
import datetime
import json
import logging
import os
import os.path as op
import shutil
import sys
from glob import glob

import numpy as np
import pandas as pd
from nilearn.masking import compute_epi_mask
from scipy import stats
from threadpoolctl import threadpool_limits

import tedana.gscontrol as gsc
<<<<<<< HEAD
from tedana.stats import get_ls_zvalues
from tedana.workflows.parser_utils import is_valid_file, check_tedpca_value, ContextFilter
=======
from tedana import (
    __version__,
    combine,
    decay,
    decomposition,
    io,
    metrics,
    reporting,
    selection,
    utils,
)
from tedana.stats import computefeats2
from tedana.workflows.parser_utils import check_tedpca_value, is_valid_file
>>>>>>> a008689e

LGR = logging.getLogger("GENERAL")
RepLGR = logging.getLogger("REPORT")
RefLGR = logging.getLogger("REFERENCES")


def _get_parser():
    """
    Parses command line inputs for tedana

    Returns
    -------
    parser.parse_args() : argparse dict
    """
    from tedana import __version__

    verstr = "tedana v{}".format(__version__)
    parser = argparse.ArgumentParser()
    # Argument parser follow templtate provided by RalphyZ
    # https://stackoverflow.com/a/43456577
    optional = parser._action_groups.pop()
    required = parser.add_argument_group("Required Arguments")
    required.add_argument(
        "-d",
        dest="data",
        nargs="+",
        metavar="FILE",
        type=lambda x: is_valid_file(parser, x),
        help=(
            "Multi-echo dataset for analysis. May be a "
            "single file with spatially concatenated data "
            "or a set of echo-specific files, in the same "
            "order as the TEs are listed in the -e "
            "argument."
        ),
        required=True,
    )
    required.add_argument(
        "-e",
        dest="tes",
        nargs="+",
        metavar="TE",
        type=float,
        help="Echo times (in ms). E.g., 15.0 39.0 63.0",
        required=True,
    )
    optional.add_argument(
        "--out-dir",
        dest="out_dir",
        type=str,
        metavar="PATH",
        help="Output directory.",
        default=".",
    )
    optional.add_argument(
        "--mask",
        dest="mask",
        metavar="FILE",
        type=lambda x: is_valid_file(parser, x),
        help=(
            "Binary mask of voxels to include in TE "
            "Dependent ANAlysis. Must be in the same "
            "space as `data`. If an explicit mask is not "
            "provided, then Nilearn's compute_epi_mask "
            "function will be used to derive a mask "
            "from the first echo's data."
        ),
        default=None,
    )
    optional.add_argument(
        "--prefix", dest="prefix", type=str, help="Prefix for filenames generated.", default=""
    )
    optional.add_argument(
        "--convention",
        dest="convention",
        action="store",
        choices=["orig", "bids"],
        help=("Filenaming convention. bids will use the latest BIDS derivatives version."),
        default="bids",
    )
    optional.add_argument(
        "--fittype",
        dest="fittype",
        action="store",
        choices=["loglin", "curvefit"],
        help=(
            "Desired T2*/S0 fitting method. "
            '"loglin" means that a linear model is fit '
            "to the log of the data. "
            '"curvefit" means that a more computationally '
            "demanding monoexponential model is fit "
            "to the raw data. "
            'Default is "loglin".'
        ),
        default="loglin",
    )
    optional.add_argument(
        "--combmode",
        dest="combmode",
        action="store",
        choices=["t2s"],
        help=("Combination scheme for TEs: t2s (Posse 1999, default)"),
        default="t2s",
    )
    optional.add_argument(
        "--tedpca",
        dest="tedpca",
        type=check_tedpca_value,
        help=(
            "Method with which to select components in TEDPCA. "
            "PCA decomposition with the mdl, kic and aic options "
            "is based on a Moving Average (stationary Gaussian) "
            "process and are ordered from most to least aggressive. "
            "Users may also provide a float from 0 to 1, "
            "in which case components will be selected based on the "
            "cumulative variance explained or an integer greater than 1"
            "in which case the specificed number of components will be"
            "selected."
            "Default='aic'."
        ),
        default="aic",
    )
    optional.add_argument(
        "--seed",
        dest="fixed_seed",
        metavar="INT",
        type=int,
        help=(
            "Value used for random initialization of ICA "
            "algorithm. Set to an integer value for "
            "reproducible ICA results. Set to -1 for "
            "varying results across ICA calls. "
            "Default=42."
        ),
        default=42,
    )
    optional.add_argument(
        "--maxit",
        dest="maxit",
        metavar="INT",
        type=int,
        help=("Maximum number of iterations for ICA."),
        default=500,
    )
    optional.add_argument(
        "--maxrestart",
        dest="maxrestart",
        metavar="INT",
        type=int,
        help=(
            "Maximum number of attempts for ICA. If ICA "
            "fails to converge, the fixed seed will be "
            "updated and ICA will be run again. If "
            "convergence is achieved before maxrestart "
            "attempts, ICA will finish early."
        ),
        default=10,
    )
    optional.add_argument(
        "--tedort",
        dest="tedort",
        action="store_true",
        help=("Orthogonalize rejected components w.r.t. accepted components prior to denoising."),
        default=False,
    )
    optional.add_argument(
        "--gscontrol",
        dest="gscontrol",
        required=False,
        action="store",
        nargs="+",
        help=(
            "Perform additional denoising to remove "
            "spatially diffuse noise. Default is None. "
            "This argument can be single value or a space "
            "delimited list"
        ),
        choices=["mir", "gsr"],
        default=None,
    )
    optional.add_argument(
        "--no-reports",
        dest="no_reports",
        action="store_true",
        help=(
            "Creates a figures folder with static component "
            "maps, timecourse plots and other diagnostic "
            "images and displays these in an interactive "
            "reporting framework"
        ),
        default=False,
    )
    optional.add_argument(
        "--png-cmap", dest="png_cmap", type=str, help="Colormap for figures", default="coolwarm"
    )
    optional.add_argument(
        "--verbose",
        dest="verbose",
        action="store_true",
        help="Generate intermediate and additional files.",
        default=False,
    )
    optional.add_argument(
        "--lowmem",
        dest="low_mem",
        action="store_true",
        help=(
            "Enables low-memory processing, including the "
            "use of IncrementalPCA. May increase workflow "
            "duration."
        ),
        default=False,
    )
    optional.add_argument(
        "--n-threads",
        dest="n_threads",
        type=int,
        action="store",
        help=(
            "Number of threads to use. Used by "
            "threadpoolctl to set the parameter outside "
            "of the workflow function. Higher numbers of "
            "threads tend to slow down performance on "
            "typical datasets. Default is 1."
        ),
        default=1,
    )
    optional.add_argument(
        "--debug",
        dest="debug",
        action="store_true",
        help=(
            "Logs in the terminal will have increased "
            "verbosity, and will also be written into "
            "a .tsv file in the output directory."
        ),
        default=False,
    )
    optional.add_argument(
        "--quiet", dest="quiet", help=argparse.SUPPRESS, action="store_true", default=False
    )
    optional.add_argument("-v", "--version", action="version", version=verstr)
    parser._action_groups.append(optional)

    rerungrp = parser.add_argument_group("Arguments for Rerunning the Workflow")
    rerungrp.add_argument(
        "--t2smap",
        dest="t2smap",
        metavar="FILE",
        type=lambda x: is_valid_file(parser, x),
        help=("Precalculated T2* map in the same space as the input data."),
        default=None,
    )
    rerungrp.add_argument(
        "--mix",
        dest="mixm",
        metavar="FILE",
        type=lambda x: is_valid_file(parser, x),
        help=("File containing mixing matrix. If not provided, ME-PCA & ME-ICA is done."),
        default=None,
    )
    rerungrp.add_argument(
        "--ctab",
        dest="ctab",
        metavar="FILE",
        type=lambda x: is_valid_file(parser, x),
        help=(
            "File containing a component table from which "
            "to extract pre-computed classifications. "
            "Requires --mix."
        ),
        default=None,
    )
    rerungrp.add_argument(
        "--manacc",
        dest="manacc",
        metavar="INT",
        type=int,
        nargs="+",
        help=("List of manually accepted components. Requires --ctab and --mix."),
        default=None,
    )

    return parser


def tedana_workflow(
    data,
    tes,
    out_dir=".",
    mask=None,
    convention="bids",
    prefix="",
    fittype="loglin",
    combmode="t2s",
    tedpca="aic",
    fixed_seed=42,
    maxit=500,
    maxrestart=10,
    tedort=False,
    gscontrol=None,
    no_reports=False,
    png_cmap="coolwarm",
    verbose=False,
    low_mem=False,
    debug=False,
    quiet=False,
    t2smap=None,
    mixm=None,
    ctab=None,
    manacc=None,
):
    """
    Run the "canonical" TE-Dependent ANAlysis workflow.

    Please remember to cite [1]_.

    Parameters
    ----------
    data : :obj:`str` or :obj:`list` of :obj:`str`
        Either a single z-concatenated file (single-entry list or str) or a
        list of echo-specific files, in ascending order.
    tes : :obj:`list`
        List of echo times associated with data in milliseconds.
    out_dir : :obj:`str`, optional
        Output directory.
    mask : :obj:`str` or None, optional
        Binary mask of voxels to include in TE Dependent ANAlysis. Must be
        spatially aligned with `data`. If an explicit mask is not provided,
        then Nilearn's compute_epi_mask function will be used to derive a mask
        from the first echo's data.
    fittype : {'loglin', 'curvefit'}, optional
        Monoexponential fitting method. 'loglin' uses the the default linear
        fit to the log of the data. 'curvefit' uses a monoexponential fit to
        the raw data, which is slightly slower but may be more accurate.
        Default is 'loglin'.
    combmode : {'t2s'}, optional
        Combination scheme for TEs: 't2s' (Posse 1999, default).
    tedpca : {'mdl', 'aic', 'kic', 'kundu', 'kundu-stabilize', float}, optional
        Method with which to select components in TEDPCA.
        If a float is provided, then it is assumed to represent percentage of variance
        explained (0-1) to retain from PCA.
        Default is 'aic'.
    tedort : :obj:`bool`, optional
        Orthogonalize rejected components w.r.t. accepted ones prior to
        denoising. Default is False.
    gscontrol : {None, 'mir', 'gsr'} or :obj:`list`, optional
        Perform additional denoising to remove spatially diffuse noise. Default
        is None.
    verbose : :obj:`bool`, optional
        Generate intermediate and additional files. Default is False.
    no_reports : obj:'bool', optional
        Do not generate .html reports and .png plots. Default is false such
        that reports are generated.
    png_cmap : obj:'str', optional
        Name of a matplotlib colormap to be used when generating figures.
        Cannot be used with --no-png. Default is 'coolwarm'.
    t2smap : :obj:`str`, optional
        Precalculated T2* map in the same space as the input data. Values in
        the map must be in seconds.
    mixm : :obj:`str` or None, optional
        File containing mixing matrix, to be used when re-running the workflow.
        If not provided, ME-PCA and ME-ICA are done. Default is None.
    ctab : :obj:`str` or None, optional
        File containing component table from which to extract pre-computed
        classifications, to be used with 'mixm' when re-running the workflow.
        Default is None.
    manacc : :obj:`list` of :obj:`int` or None, optional
        List of manually accepted components. Can be a list of the components
        numbers or None.
        If provided, this parameter requires ``mixm`` and ``ctab`` to be provided as well.
        Default is None.

    Other Parameters
    ----------------
    fixed_seed : :obj:`int`, optional
        Value passed to ``mdp.numx_rand.seed()``.
        Set to a positive integer value for reproducible ICA results;
        otherwise, set to -1 for varying results across calls.
    maxit : :obj:`int`, optional
        Maximum number of iterations for ICA. Default is 500.
    maxrestart : :obj:`int`, optional
        Maximum number of attempts for ICA. If ICA fails to converge, the
        fixed seed will be updated and ICA will be run again. If convergence
        is achieved before maxrestart attempts, ICA will finish early.
        Default is 10.
    low_mem : :obj:`bool`, optional
        Enables low-memory processing, including the use of IncrementalPCA.
        May increase workflow duration. Default is False.
    debug : :obj:`bool`, optional
        Whether to run in debugging mode or not. Default is False.
    quiet : :obj:`bool`, optional
        If True, suppresses logging/printing of messages. Default is False.

    Notes
    -----
    This workflow writes out several files. For a complete list of the files
    generated by this workflow, please visit
    https://tedana.readthedocs.io/en/latest/outputs.html

    References
    ----------
    .. [1] DuPre, E. M., Salo, T., Ahmed, Z., Bandettini, P. A., Bottenhorn, K. L.,
           Caballero-Gaudes, C., Dowdle, L. T., Gonzalez-Castillo, J., Heunis, S.,
           Kundu, P., Laird, A. R., Markello, R., Markiewicz, C. J., Moia, S.,
           Staden, I., Teves, J. B., Uruñuela, E., Vaziri-Pashkam, M.,
           Whitaker, K., & Handwerker, D. A. (2021).
           TE-dependent analysis of multi-echo fMRI with tedana.
           Journal of Open Source Software, 6(66), 3669. doi:10.21105/joss.03669.
    """
    out_dir = op.abspath(out_dir)
    if not op.isdir(out_dir):
        os.mkdir(out_dir)

    # boilerplate
    basename = "report"
    extension = "txt"
    repname = op.join(out_dir, (basename + "." + extension))
    repex = op.join(out_dir, (basename + "*"))
    previousreps = glob(repex)
    previousreps.sort(reverse=True)
    for f in previousreps:
        previousparts = op.splitext(f)
        newname = previousparts[0] + "_old" + previousparts[1]
        os.rename(f, newname)
    refname = op.join(out_dir, "_references.txt")

    # create logfile name
    basename = "tedana_"
    extension = "tsv"
    start_time = datetime.datetime.now().strftime("%Y-%m-%dT%H%M%S")
    logname = op.join(out_dir, (basename + start_time + "." + extension))
    utils.setup_loggers(logname, repname, refname, quiet=quiet, debug=debug)

    LGR.info("Using output directory: {}".format(out_dir))

    # ensure tes are in appropriate format
    tes = [float(te) for te in tes]
    n_echos = len(tes)

    # Coerce gscontrol to list
    if not isinstance(gscontrol, list):
        gscontrol = [gscontrol]

    # Check value of tedpca *if* it is a predefined string,
    # a float on [0, 1] or an int >= 1
    tedpca = check_tedpca_value(tedpca, is_parser=False)

    LGR.info("Loading input data: {}".format([f for f in data]))
    catd, ref_img = io.load_data(data, n_echos=n_echos)
    io_generator = io.OutputGenerator(
        ref_img,
        convention=convention,
        out_dir=out_dir,
        prefix=prefix,
        config="auto",
        verbose=verbose,
    )

    n_samp, n_echos, n_vols = catd.shape
    LGR.debug("Resulting data shape: {}".format(catd.shape))

    # check if TR is 0
    img_t_r = io_generator.reference_img.header.get_zooms()[-1]
    if img_t_r == 0:
        raise IOError(
            "Dataset has a TR of 0. This indicates incorrect"
            " header information. To correct this, we recommend"
            " using this snippet:"
            "\n"
            "https://gist.github.com/jbteves/032c87aeb080dd8de8861cb151bff5d6"
            "\n"
            "to correct your TR to the value it should be."
        )

    if mixm is not None and op.isfile(mixm):
        mixm = op.abspath(mixm)
        # Allow users to re-run on same folder
        mixing_name = io_generator.get_name("ICA mixing tsv")
        if mixm != mixing_name:
            shutil.copyfile(mixm, mixing_name)
            shutil.copyfile(mixm, op.join(io_generator.out_dir, op.basename(mixm)))
    elif mixm is not None:
        raise IOError("Argument 'mixm' must be an existing file.")

    if ctab is not None and op.isfile(ctab):
        ctab = op.abspath(ctab)
        # Allow users to re-run on same folder
        metrics_name = io_generator.get_name("ICA metrics tsv")
        if ctab != metrics_name:
            shutil.copyfile(ctab, metrics_name)
            shutil.copyfile(ctab, op.join(io_generator.out_dir, op.basename(ctab)))
    elif ctab is not None:
        raise IOError("Argument 'ctab' must be an existing file.")

    if ctab and not mixm:
        LGR.warning("Argument 'ctab' requires argument 'mixm'.")
        ctab = None
    elif manacc is not None and (not mixm or not ctab):
        LGR.warning("Argument 'manacc' requires arguments 'mixm' and 'ctab'.")
        manacc = None
    elif manacc is not None:
        # coerce to list of integers
        manacc = [int(m) for m in manacc]

    if t2smap is not None and op.isfile(t2smap):
        t2smap_file = io_generator.get_name("t2star img")
        t2smap = op.abspath(t2smap)
        # Allow users to re-run on same folder
        if t2smap != t2smap_file:
            shutil.copyfile(t2smap, t2smap_file)
    elif t2smap is not None:
        raise IOError("Argument 't2smap' must be an existing file.")

    RepLGR.info(
        "TE-dependence analysis was performed on input data using the tedana workflow "
        "(DuPre, Salo et al., 2021)."
    )
    RefLGR.info(
        "DuPre, E. M., Salo, T., Ahmed, Z., Bandettini, P. A., Bottenhorn, K. L., "
        "Caballero-Gaudes, C., Dowdle, L. T., Gonzalez-Castillo, J., Heunis, S., "
        "Kundu, P., Laird, A. R., Markello, R., Markiewicz, C. J., Moia, S., "
        "Staden, I., Teves, J. B., Uruñuela, E., Vaziri-Pashkam, M., "
        "Whitaker, K., & Handwerker, D. A. (2021). "
        "TE-dependent analysis of multi-echo fMRI with tedana. "
        "Journal of Open Source Software, 6(66), 3669. doi:10.21105/joss.03669."
    )

    if mask and not t2smap:
        # TODO: add affine check
        LGR.info("Using user-defined mask")
        RepLGR.info("A user-defined mask was applied to the data.")
    elif t2smap and not mask:
        LGR.info("Using user-defined T2* map to generate mask")
        t2s_limited_sec = utils.reshape_niimg(t2smap)
        t2s_limited = utils.sec2millisec(t2s_limited_sec)
        t2s_full = t2s_limited.copy()
        mask = (t2s_limited != 0).astype(int)
    elif t2smap and mask:
        LGR.info("Combining user-defined mask and T2* map to generate mask")
        t2s_limited_sec = utils.reshape_niimg(t2smap)
        t2s_limited = utils.sec2millisec(t2s_limited_sec)
        t2s_full = t2s_limited.copy()
        mask = utils.reshape_niimg(mask)
        mask[t2s_limited == 0] = 0  # reduce mask based on T2* map
    else:
        LGR.info("Computing EPI mask from first echo")
        first_echo_img = io.new_nii_like(io_generator.reference_img, catd[:, 0, :])
        mask = compute_epi_mask(first_echo_img)
        RepLGR.info(
            "An initial mask was generated from the first echo using "
            "nilearn's compute_epi_mask function."
        )

    # Create an adaptive mask with at least 1 good echo, for denoising
    mask_denoise, masksum_denoise = utils.make_adaptive_mask(
        catd,
        mask=mask,
        getsum=True,
        threshold=1,
    )
    LGR.debug("Retaining {}/{} samples for denoising".format(mask_denoise.sum(), n_samp))
    io_generator.save_file(masksum_denoise, "adaptive mask img")

    # Create an adaptive mask with at least 3 good echoes, for classification
    masksum_clf = masksum_denoise.copy()
    masksum_clf[masksum_clf < 3] = 0
    mask_clf = masksum_clf.astype(bool)
    RepLGR.info(
        "A two-stage masking procedure was applied, in which a liberal mask "
        "(including voxels with good data in at least the first echo) was used for "
        "optimal combination, T2*/S0 estimation, and denoising, while a more conservative mask "
        "(restricted to voxels with good data in at least the first three echoes) was used for "
        "the component classification procedure."
    )
    LGR.debug("Retaining {}/{} samples for classification".format(mask_clf.sum(), n_samp))

    if t2smap is None:
        LGR.info("Computing T2* map")
        t2s_limited, s0_limited, t2s_full, s0_full = decay.fit_decay(
            catd, tes, mask_denoise, masksum_denoise, fittype
        )

        # set a hard cap for the T2* map
        # anything that is 10x higher than the 99.5 %ile will be reset to 99.5 %ile
        cap_t2s = stats.scoreatpercentile(t2s_full.flatten(), 99.5, interpolation_method="lower")
        LGR.debug("Setting cap on T2* map at {:.5f}s".format(utils.millisec2sec(cap_t2s)))
        t2s_full[t2s_full > cap_t2s * 10] = cap_t2s
        io_generator.save_file(utils.millisec2sec(t2s_full), "t2star img")
        io_generator.save_file(s0_full, "s0 img")

        if verbose:
            io_generator.save_file(utils.millisec2sec(t2s_limited), "limited t2star img")
            io_generator.save_file(s0_limited, "limited s0 img")

    # optimally combine data
    data_oc = combine.make_optcom(catd, tes, masksum_denoise, t2s=t2s_full, combmode=combmode)

    # regress out global signal unless explicitly not desired
    if "gsr" in gscontrol:
        catd, data_oc = gsc.gscontrol_raw(catd, data_oc, n_echos, io_generator)

    fout = io_generator.save_file(data_oc, "combined img")
    LGR.info("Writing optimally combined data set: {}".format(fout))

    if mixm is None:
        # Identify and remove thermal noise from data
        dd, n_components = decomposition.tedpca(
            catd,
            data_oc,
            combmode,
            mask_clf,
            masksum_clf,
            t2s_full,
            io_generator,
            tes=tes,
            algorithm=tedpca,
            kdaw=10.0,
            rdaw=1.0,
            verbose=verbose,
            low_mem=low_mem,
        )
        if verbose:
            io_generator.save_file(utils.unmask(dd, mask_clf), "whitened img")

        # Perform ICA, calculate metrics, and apply decision tree
        # Restart when ICA fails to converge or too few BOLD components found
        keep_restarting = True
        n_restarts = 0
        seed = fixed_seed
        while keep_restarting:
            mmix, seed = decomposition.tedica(
                dd, n_components, seed, maxit, maxrestart=(maxrestart - n_restarts)
            )
            seed += 1
            n_restarts = seed - fixed_seed

            # Estimate betas and compute selection metrics for mixing matrix
            # generated from dimensionally reduced data using full data (i.e., data
            # with thermal noise)
            LGR.info("Making second component selection guess from ICA results")
            required_metrics = [
                "kappa",
                "rho",
                "countnoise",
                "countsigFT2",
                "countsigFS0",
                "dice_FT2",
                "dice_FS0",
                "signal-noise_t",
                "variance explained",
                "normalized variance explained",
                "d_table_score",
            ]
            comptable = metrics.collect.generate_metrics(
                catd,
                data_oc,
                mmix,
                masksum_clf,
                tes,
                io_generator,
                "ICA",
                metrics=required_metrics,
            )
            comptable, metric_metadata = selection.kundu_selection_v2(comptable, n_echos, n_vols)

            n_bold_comps = comptable[comptable.classification == "accepted"].shape[0]
            if (n_restarts < maxrestart) and (n_bold_comps == 0):
                LGR.warning("No BOLD components found. Re-attempting ICA.")
            elif n_bold_comps == 0:
                LGR.warning("No BOLD components found, but maximum number of restarts reached.")
                keep_restarting = False
            else:
                keep_restarting = False

<<<<<<< HEAD
        # Write out ICA files.
        comp_names = [io.add_decomp_prefix(comp, prefix='ica', max_value=comptable.index.max())
                      for comp in comptable.index.values]
        mixing_df = pd.DataFrame(data=mmix, columns=comp_names)
        mixing_df.to_csv(op.join(out_dir, 'ica_mixing.tsv'), sep='\t', index=False)
        betas_oc = utils.unmask(get_ls_zvalues(data_oc, mmix, mask), mask)
        io.filewrite(betas_oc,
                     op.join(out_dir, 'ica_components.nii.gz'),
                     ref_img)
=======
            RepLGR.disabled = True  # Disable the report to avoid duplicate text
        RepLGR.disabled = False  # Re-enable the report after the while loop is escaped
>>>>>>> a008689e
    else:
        LGR.info("Using supplied mixing matrix from ICA")
        mixing_file = io_generator.get_name("ICA mixing tsv")
        mmix = pd.read_table(mixing_file).values

        if ctab is None:
            required_metrics = [
                "kappa",
                "rho",
                "countnoise",
                "countsigFT2",
                "countsigFS0",
                "dice_FT2",
                "dice_FS0",
                "signal-noise_t",
                "variance explained",
                "normalized variance explained",
                "d_table_score",
            ]
            comptable = metrics.collect.generate_metrics(
                catd,
                data_oc,
                mmix,
                masksum_clf,
                tes,
                io_generator,
                "ICA",
                metrics=required_metrics,
            )
            comptable, metric_metadata = selection.kundu_selection_v2(comptable, n_echos, n_vols)
        else:
            LGR.info("Using supplied component table for classification")
            comptable = pd.read_table(ctab)
            # Change rationale value of rows with NaN to empty strings
            comptable.loc[comptable.rationale.isna(), "rationale"] = ""

            if manacc is not None:
<<<<<<< HEAD
                comptable = selection.manual_selection(comptable, acc=manacc)
        betas_oc = utils.unmask(get_ls_zvalues(data_oc, mmix, mask), mask)
        io.filewrite(betas_oc,
                     op.join(out_dir, 'ica_components.nii.gz'),
                     ref_img)

    # Save component table
    comptable['Description'] = 'ICA fit to dimensionally-reduced optimally combined data.'
    mmix_dict = {}
    mmix_dict['Method'] = ('Independent components analysis with FastICA '
                           'algorithm implemented by sklearn. Components '
                           'are sorted by Kappa in descending order. '
                           'Component signs are flipped to best match the '
                           'data.')
    io.save_comptable(comptable, op.join(out_dir, 'ica_decomposition.json'),
                      label='ica', metadata=mmix_dict)

    if comptable[comptable.classification == 'accepted'].shape[0] == 0:
        LGR.warning('No BOLD components detected! Please check data and '
                    'results!')
=======
                comptable, metric_metadata = selection.manual_selection(comptable, acc=manacc)

    # Write out ICA files.
    comp_names = comptable["Component"].values
    mixing_df = pd.DataFrame(data=mmix, columns=comp_names)
    io_generator.save_file(mixing_df, "ICA mixing tsv")
    betas_oc = utils.unmask(computefeats2(data_oc, mmix, mask_denoise), mask_denoise)
    io_generator.save_file(betas_oc, "z-scored ICA components img")

    # Save component table and associated json
    io_generator.save_file(comptable, "ICA metrics tsv")
    metric_metadata = metrics.collect.get_metadata(comptable)
    io_generator.save_file(metric_metadata, "ICA metrics json")

    decomp_metadata = {
        "Method": (
            "Independent components analysis with FastICA algorithm implemented by sklearn. "
        ),
    }
    for comp_name in comp_names:
        decomp_metadata[comp_name] = {
            "Description": "ICA fit to dimensionally-reduced optimally combined data.",
            "Method": "tedana",
        }
    with open(io_generator.get_name("ICA decomposition json"), "w") as fo:
        json.dump(decomp_metadata, fo, sort_keys=True, indent=4)

    if comptable[comptable.classification == "accepted"].shape[0] == 0:
        LGR.warning("No BOLD components detected! Please check data and results!")
>>>>>>> a008689e

    mmix_orig = mmix.copy()
    if tedort:
        acc_idx = comptable.loc[~comptable.classification.str.contains("rejected")].index.values
        rej_idx = comptable.loc[comptable.classification.str.contains("rejected")].index.values
        acc_ts = mmix[:, acc_idx]
        rej_ts = mmix[:, rej_idx]
        betas = np.linalg.lstsq(acc_ts, rej_ts, rcond=None)[0]
        pred_rej_ts = np.dot(acc_ts, betas)
        resid = rej_ts - pred_rej_ts
        mmix[:, rej_idx] = resid
        comp_names = [
            io.add_decomp_prefix(comp, prefix="ica", max_value=comptable.index.max())
            for comp in comptable.index.values
        ]
        mixing_df = pd.DataFrame(data=mmix, columns=comp_names)
        io_generator.save_file(mixing_df, "ICA orthogonalized mixing tsv")
        RepLGR.info(
            "Rejected components' time series were then "
            "orthogonalized with respect to accepted components' time "
            "series."
        )

    io.writeresults(
        data_oc,
        mask=mask_denoise,
        comptable=comptable,
        mmix=mmix,
        n_vols=n_vols,
        io_generator=io_generator,
    )

    if "mir" in gscontrol:
        gsc.minimum_image_regression(data_oc, mmix, mask_denoise, comptable, io_generator)

    if verbose:
        io.writeresults_echoes(catd, mmix, mask_denoise, comptable, io_generator)

    # Write out BIDS-compatible description file
    derivative_metadata = {
        "Name": "tedana Outputs",
        "BIDSVersion": "1.5.0",
        "DatasetType": "derivative",
        "GeneratedBy": [
            {
                "Name": "tedana",
                "Version": __version__,
                "Description": (
                    "A denoising pipeline for the identification and removal "
                    "of non-BOLD noise from multi-echo fMRI data."
                ),
                "CodeURL": "https://github.com/ME-ICA/tedana",
            }
        ],
    }
    with open(io_generator.get_name("data description json"), "w") as fo:
        json.dump(derivative_metadata, fo, sort_keys=True, indent=4)

    RepLGR.info(
        "This workflow used numpy (Van Der Walt, Colbert, & "
        "Varoquaux, 2011), scipy (Jones et al., 2001), pandas "
        "(McKinney, 2010), scikit-learn (Pedregosa et al., 2011), "
        "nilearn, and nibabel (Brett et al., 2019)."
    )
    RefLGR.info(
        "Van Der Walt, S., Colbert, S. C., & Varoquaux, G. (2011). The "
        "NumPy array: a structure for efficient numerical computation. "
        "Computing in Science & Engineering, 13(2), 22."
    )
    RefLGR.info(
        "Jones E, Oliphant E, Peterson P, et al. SciPy: Open Source "
        "Scientific Tools for Python, 2001-, http://www.scipy.org/"
    )
    RefLGR.info(
        "McKinney, W. (2010, June). Data structures for statistical "
        "computing in python. In Proceedings of the 9th Python in "
        "Science Conference (Vol. 445, pp. 51-56)."
    )
    RefLGR.info(
        "Pedregosa, F., Varoquaux, G., Gramfort, A., Michel, V., "
        "Thirion, B., Grisel, O., ... & Vanderplas, J. (2011). "
        "Scikit-learn: Machine learning in Python. Journal of machine "
        "learning research, 12(Oct), 2825-2830."
    )
    RefLGR.info(
        "Brett, M., Markiewicz, C. J., Hanke, M., Côté, M.-A., "
        "Cipollini, B., McCarthy, P., … freec84. (2019, May 28). "
        "nipy/nibabel. Zenodo. http://doi.org/10.5281/zenodo.3233118"
    )

    RepLGR.info(
        "This workflow also used the Dice similarity index " "(Dice, 1945; Sørensen, 1948)."
    )
    RefLGR.info(
        "Dice, L. R. (1945). Measures of the amount of ecologic "
        "association between species. Ecology, 26(3), 297-302."
    )
    RefLGR.info(
        "Sørensen, T. J. (1948). A method of establishing groups of "
        "equal amplitude in plant sociology based on similarity of "
        "species content and its application to analyses of the "
        "vegetation on Danish commons. I kommission hos E. Munksgaard."
    )

    with open(repname, "r") as fo:
        report = [line.rstrip() for line in fo.readlines()]
        report = " ".join(report)
    with open(refname, "r") as fo:
        reference_list = sorted(list(set(fo.readlines())))
        references = "\n".join(reference_list)
    report += "\n\nReferences:\n\n" + references
    with open(repname, "w") as fo:
        fo.write(report)

    if not no_reports:
        LGR.info("Making figures folder with static component maps and timecourse plots.")

        dn_ts, hikts, lowkts = io.denoise_ts(data_oc, mmix, mask_denoise, comptable)

        reporting.static_figures.carpet_plot(
            optcom_ts=data_oc,
            denoised_ts=dn_ts,
            hikts=hikts,
            lowkts=lowkts,
            mask=mask_denoise,
            io_generator=io_generator,
            gscontrol=gscontrol,
        )
        reporting.static_figures.comp_figures(
            data_oc,
            mask=mask_denoise,
            comptable=comptable,
            mmix=mmix_orig,
            io_generator=io_generator,
            png_cmap=png_cmap,
        )

        if sys.version_info.major == 3 and sys.version_info.minor < 6:
            warn_msg = (
                "Reports requested but Python version is less than "
                "3.6.0. Dynamic reports will not be generated."
            )
            LGR.warn(warn_msg)
        else:
            LGR.info("Generating dynamic report")
            reporting.generate_report(io_generator, tr=img_t_r)

    LGR.info("Workflow completed")
    utils.teardown_loggers()
    os.remove(refname)


def _main(argv=None):
    """Tedana entry point"""
    options = _get_parser().parse_args(argv)
    kwargs = vars(options)
    n_threads = kwargs.pop("n_threads")
    n_threads = None if n_threads == -1 else n_threads
    with threadpool_limits(limits=n_threads, user_api=None):
        tedana_workflow(**kwargs)


if __name__ == "__main__":
    _main()<|MERGE_RESOLUTION|>--- conflicted
+++ resolved
@@ -18,10 +18,8 @@
 from threadpoolctl import threadpool_limits
 
 import tedana.gscontrol as gsc
-<<<<<<< HEAD
 from tedana.stats import get_ls_zvalues
-from tedana.workflows.parser_utils import is_valid_file, check_tedpca_value, ContextFilter
-=======
+from tedana.workflows.parser_utils import is_valid_file, check_tedpca_value
 from tedana import (
     __version__,
     combine,
@@ -33,9 +31,6 @@
     selection,
     utils,
 )
-from tedana.stats import computefeats2
-from tedana.workflows.parser_utils import check_tedpca_value, is_valid_file
->>>>>>> a008689e
 
 LGR = logging.getLogger("GENERAL")
 RepLGR = logging.getLogger("REPORT")
@@ -711,20 +706,8 @@
             else:
                 keep_restarting = False
 
-<<<<<<< HEAD
-        # Write out ICA files.
-        comp_names = [io.add_decomp_prefix(comp, prefix='ica', max_value=comptable.index.max())
-                      for comp in comptable.index.values]
-        mixing_df = pd.DataFrame(data=mmix, columns=comp_names)
-        mixing_df.to_csv(op.join(out_dir, 'ica_mixing.tsv'), sep='\t', index=False)
-        betas_oc = utils.unmask(get_ls_zvalues(data_oc, mmix, mask), mask)
-        io.filewrite(betas_oc,
-                     op.join(out_dir, 'ica_components.nii.gz'),
-                     ref_img)
-=======
             RepLGR.disabled = True  # Disable the report to avoid duplicate text
         RepLGR.disabled = False  # Re-enable the report after the while loop is escaped
->>>>>>> a008689e
     else:
         LGR.info("Using supplied mixing matrix from ICA")
         mixing_file = io_generator.get_name("ICA mixing tsv")
@@ -762,35 +745,13 @@
             comptable.loc[comptable.rationale.isna(), "rationale"] = ""
 
             if manacc is not None:
-<<<<<<< HEAD
-                comptable = selection.manual_selection(comptable, acc=manacc)
-        betas_oc = utils.unmask(get_ls_zvalues(data_oc, mmix, mask), mask)
-        io.filewrite(betas_oc,
-                     op.join(out_dir, 'ica_components.nii.gz'),
-                     ref_img)
-
-    # Save component table
-    comptable['Description'] = 'ICA fit to dimensionally-reduced optimally combined data.'
-    mmix_dict = {}
-    mmix_dict['Method'] = ('Independent components analysis with FastICA '
-                           'algorithm implemented by sklearn. Components '
-                           'are sorted by Kappa in descending order. '
-                           'Component signs are flipped to best match the '
-                           'data.')
-    io.save_comptable(comptable, op.join(out_dir, 'ica_decomposition.json'),
-                      label='ica', metadata=mmix_dict)
-
-    if comptable[comptable.classification == 'accepted'].shape[0] == 0:
-        LGR.warning('No BOLD components detected! Please check data and '
-                    'results!')
-=======
                 comptable, metric_metadata = selection.manual_selection(comptable, acc=manacc)
 
     # Write out ICA files.
     comp_names = comptable["Component"].values
     mixing_df = pd.DataFrame(data=mmix, columns=comp_names)
     io_generator.save_file(mixing_df, "ICA mixing tsv")
-    betas_oc = utils.unmask(computefeats2(data_oc, mmix, mask_denoise), mask_denoise)
+    betas_oc = utils.unmask(get_ls_zvalues(data_oc, mmix, mask_denoise), mask_denoise)
     io_generator.save_file(betas_oc, "z-scored ICA components img")
 
     # Save component table and associated json
@@ -813,7 +774,6 @@
 
     if comptable[comptable.classification == "accepted"].shape[0] == 0:
         LGR.warning("No BOLD components detected! Please check data and results!")
->>>>>>> a008689e
 
     mmix_orig = mmix.copy()
     if tedort:
