--- conflicted
+++ resolved
@@ -470,53 +470,27 @@
 
     mask, masksum = utils.make_adaptive_mask(catd, mask=mask, getsum=True)
     LGR.debug('Retaining {}/{} samples'.format(mask.sum(), n_samp))
-<<<<<<< HEAD
-
-    if verbose:
-        io.filewrite(masksum, op.join(out_dir, 'adaptive_mask.nii.gz'), ref_img)
+    io.filewrite(masksum, op.join(out_dir, 'adaptive_mask.nii'), ref_img)
 
     os.chdir(out_dir)
 
     if t2smap is None:
         LGR.info('Computing T2* map')
-        t2s, s0, t2ss, s0s, t2sG, s0G = decay.fit_decay(catd, tes, mask, masksum, fittype)
+        t2s_limited, s0_limited, t2s_full, s0_full = decay.fit_decay(
+            catd, tes, mask, masksum, fittype)
 
         # set a hard cap for the T2* map
         # anything that is 10x higher than the 99.5 %ile will be reset to 99.5 %ile
-        cap_t2s = stats.scoreatpercentile(t2s.flatten(), 99.5,
+        cap_t2s = stats.scoreatpercentile(t2s_limited.flatten(), 99.5,
                                           interpolation_method='lower')
         LGR.debug('Setting cap on T2* map at {:.5f}'.format(cap_t2s * 10))
-        t2s[t2s > cap_t2s * 10] = cap_t2s
-        io.filewrite(t2s, op.join(out_dir, 't2sv.nii.gz'), ref_img)
-        io.filewrite(s0, op.join(out_dir, 's0v.nii.gz'), ref_img)
+        t2s_limited[t2s_limited > cap_t2s * 10] = cap_t2s
+        io.filewrite(t2s_limited, op.join(out_dir, 't2sv.nii'), ref_img)
+        io.filewrite(s0_limited, op.join(out_dir, 's0v.nii'), ref_img)
 
         if verbose:
-            io.filewrite(t2ss, op.join(out_dir, 't2ss.nii.gz'), ref_img)
-            io.filewrite(s0s, op.join(out_dir, 's0vs.nii.gz'), ref_img)
-            io.filewrite(t2sG, op.join(out_dir, 't2svG.nii.gz'), ref_img)
-            io.filewrite(s0G, op.join(out_dir, 's0vG.nii.gz'), ref_img)
-=======
-    io.filewrite(masksum, op.join(out_dir, 'adaptive_mask.nii'), ref_img)
-
-    os.chdir(out_dir)
-
-    LGR.info('Computing T2* map')
-    t2s_limited, s0_limited, t2s_full, s0_full = decay.fit_decay(
-        catd, tes, mask, masksum, fittype)
-
-    # set a hard cap for the T2* map
-    # anything that is 10x higher than the 99.5 %ile will be reset to 99.5 %ile
-    cap_t2s = stats.scoreatpercentile(t2s_limited.flatten(), 99.5,
-                                      interpolation_method='lower')
-    LGR.debug('Setting cap on T2* map at {:.5f}'.format(cap_t2s * 10))
-    t2s_limited[t2s_limited > cap_t2s * 10] = cap_t2s
-    io.filewrite(t2s_limited, op.join(out_dir, 't2sv.nii'), ref_img)
-    io.filewrite(s0_limited, op.join(out_dir, 's0v.nii'), ref_img)
-
-    if verbose:
-        io.filewrite(t2s_full, op.join(out_dir, 't2svG.nii'), ref_img)
-        io.filewrite(s0_full, op.join(out_dir, 's0vG.nii'), ref_img)
->>>>>>> 5e0b3eef
+            io.filewrite(t2s_full, op.join(out_dir, 't2svG.nii'), ref_img)
+            io.filewrite(s0_full, op.join(out_dir, 's0vG.nii'), ref_img)
 
     # optimally combine data
     data_oc = combine.make_optcom(catd, tes, mask, t2s=t2s_full, combmode=combmode)
@@ -564,21 +538,9 @@
     else:
         LGR.info('Using supplied mixing matrix from ICA')
         mmix_orig = pd.read_table(op.join(out_dir, 'ica_mixing.tsv')).values
-<<<<<<< HEAD
-=======
-        comptable, metric_maps, betas, mmix = metrics.dependence_metrics(
-                    catd, data_oc, mmix_orig, t2s_limited, tes,
-                    ref_img, label='meica_', out_dir=out_dir,
-                    algorithm='kundu_v2', verbose=verbose)
-        betas_oc = utils.unmask(computefeats2(data_oc, mmix, mask), mask)
-        io.filewrite(betas_oc,
-                     op.join(out_dir, 'ica_components.nii.gz'),
-                     ref_img)
-
->>>>>>> 5e0b3eef
         if ctab is None:
             comptable, metric_maps, betas, mmix = metrics.dependence_metrics(
-                        catd, data_oc, mmix_orig, t2s, tes,
+                        catd, data_oc, mmix_orig, t2s_limited, tes,
                         ref_img, label='meica_', out_dir=out_dir,
                         algorithm='kundu_v2', verbose=verbose)
             comptable = metrics.kundu_metrics(comptable, metric_maps)
@@ -586,8 +548,13 @@
         else:
             mmix = mmix_orig.copy()
             comptable = io.load_comptable(ctab)
+
             if manacc is not None:
                 comptable = selection.manual_selection(comptable, acc=manacc)
+        betas_oc = utils.unmask(computefeats2(data_oc, mmix, mask), mask)
+        io.filewrite(betas_oc,
+                     op.join(out_dir, 'ica_components.nii.gz'),
+                     ref_img)
 
     # Save decomposition
     data_type = 'optimally combined data' if source_tes == -1 else 'z-concatenated data'
