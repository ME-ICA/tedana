"""
Run the "canonical" TE-Dependent ANAlysis workflow.
"""
import json
import os
import sys
import os.path as op
import shutil
import logging
import datetime
from glob import glob

import argparse
import numpy as np
import pandas as pd
from scipy import stats
from threadpoolctl import threadpool_limits
from nilearn.masking import compute_epi_mask

from tedana import (decay, combine, decomposition, io, metrics,
                    reporting, selection, utils, __version__)
import tedana.gscontrol as gsc
from tedana.stats import computefeats2
from tedana.workflows.parser_utils import is_valid_file, check_tedpca_value, ContextFilter

LGR = logging.getLogger(__name__)
RepLGR = logging.getLogger('REPORT')
RefLGR = logging.getLogger('REFERENCES')


def _get_parser():
    """
    Parses command line inputs for tedana

    Returns
    -------
    parser.parse_args() : argparse dict
    """
    from ..info import __version__
    verstr = 'tedana v{}'.format(__version__)
    parser = argparse.ArgumentParser()
    # Argument parser follow templtate provided by RalphyZ
    # https://stackoverflow.com/a/43456577
    optional = parser._action_groups.pop()
    required = parser.add_argument_group('Required Arguments')
    required.add_argument('-d',
                          dest='data',
                          nargs='+',
                          metavar='FILE',
                          type=lambda x: is_valid_file(parser, x),
                          help=('Multi-echo dataset for analysis. May be a '
                                'single file with spatially concatenated data '
                                'or a set of echo-specific files, in the same '
                                'order as the TEs are listed in the -e '
                                'argument.'),
                          required=True)
    required.add_argument('-e',
                          dest='tes',
                          nargs='+',
                          metavar='TE',
                          type=float,
                          help='Echo times (in ms). E.g., 15.0 39.0 63.0',
                          required=True)
    optional.add_argument('--out-dir',
                          dest='out_dir',
                          type=str,
                          metavar='PATH',
                          help='Output directory.',
                          default='.')
    optional.add_argument('--mask',
                          dest='mask',
                          metavar='FILE',
                          type=lambda x: is_valid_file(parser, x),
                          help=("Binary mask of voxels to include in TE "
                                "Dependent ANAlysis. Must be in the same "
                                "space as `data`. If an explicit mask is not "
                                "provided, then Nilearn's compute_epi_mask "
                                "function will be used to derive a mask "
                                "from the first echo's data."),
                          default=None)
    optional.add_argument('--prefix',
                          dest='prefix',
                          type=str,
                          help="Prefix for filenames generated.",
                          default='')
    optional.add_argument('--convention',
                          dest='convention',
                          action='store',
                          choices=['orig', 'bids'],
                          help=("Filenaming convention. bids will use "
                                "the latest BIDS derivatives version."),
                          default='bids')
    optional.add_argument('--fittype',
                          dest='fittype',
                          action='store',
                          choices=['loglin', 'curvefit'],
                          help=('Desired T2*/S0 fitting method. '
                                '"loglin" means that a linear model is fit '
                                'to the log of the data. '
                                '"curvefit" means that a more computationally '
                                'demanding monoexponential model is fit '
                                'to the raw data. '
                                'Default is "loglin".'),
                          default='loglin')
    optional.add_argument('--combmode',
                          dest='combmode',
                          action='store',
                          choices=['t2s'],
                          help=('Combination scheme for TEs: '
                                't2s (Posse 1999, default)'),
                          default='t2s')
    optional.add_argument('--tedpca',
                          dest='tedpca',
                          type=check_tedpca_value,
                          help=('Method with which to select components in TEDPCA. '
                                'PCA decomposition with the mdl, kic and aic options '
                                'is based on a Moving Average (stationary Gaussian) '
                                'process and are ordered from most to least aggressive. '
                                "Users may also provide a float from 0 to 1, "
                                "in which case components will be selected based on the "
                                "cumulative variance explained. "
                                "Default='mdl'."),
                          default='mdl')
    optional.add_argument('--seed',
                          dest='fixed_seed',
                          metavar='INT',
                          type=int,
                          help=('Value used for random initialization of ICA '
                                'algorithm. Set to an integer value for '
                                'reproducible ICA results. Set to -1 for '
                                'varying results across ICA calls. '
                                'Default=42.'),
                          default=42)
    optional.add_argument('--maxit',
                          dest='maxit',
                          metavar='INT',
                          type=int,
                          help=('Maximum number of iterations for ICA.'),
                          default=500)
    optional.add_argument('--maxrestart',
                          dest='maxrestart',
                          metavar='INT',
                          type=int,
                          help=('Maximum number of attempts for ICA. If ICA '
                                'fails to converge, the fixed seed will be '
                                'updated and ICA will be run again. If '
                                'convergence is achieved before maxrestart '
                                'attempts, ICA will finish early.'),
                          default=10)
    optional.add_argument('--tedort',
                          dest='tedort',
                          action='store_true',
                          help=('Orthogonalize rejected components w.r.t. '
                                'accepted components prior to denoising.'),
                          default=False)
    optional.add_argument('--gscontrol',
                          dest='gscontrol',
                          required=False,
                          action='store',
                          nargs='+',
                          help=('Perform additional denoising to remove '
                                'spatially diffuse noise. Default is None. '
                                'This argument can be single value or a space '
                                'delimited list'),
                          choices=['mir', 'gsr'],
                          default=None)
    optional.add_argument('--no-reports',
                          dest='no_reports',
                          action='store_true',
                          help=('Creates a figures folder with static component '
                                'maps, timecourse plots and other diagnostic '
                                'images and displays these in an interactive '
                                'reporting framework'),
                          default=False)
    optional.add_argument('--png-cmap',
                          dest='png_cmap',
                          type=str,
                          help='Colormap for figures',
                          default='coolwarm')
    optional.add_argument('--verbose',
                          dest='verbose',
                          action='store_true',
                          help='Generate intermediate and additional files.',
                          default=False)
    optional.add_argument('--lowmem',
                          dest='low_mem',
                          action='store_true',
                          help=('Enables low-memory processing, including the '
                                'use of IncrementalPCA. May increase workflow '
                                'duration.'),
                          default=False)
    optional.add_argument('--n-threads',
                          dest='n_threads',
                          type=int,
                          action='store',
                          help=('Number of threads to use. Used by '
                                'threadpoolctl to set the parameter outside '
                                'of the workflow function. Higher numbers of '
                                'threads tend to slow down performance on '
                                'typical datasets. Default is 1.'),
                          default=1)
    optional.add_argument('--debug',
                          dest='debug',
                          action='store_true',
                          help=('Logs in the terminal will have increased '
                                'verbosity, and will also be written into '
                                'a .tsv file in the output directory.'),
                          default=False)
    optional.add_argument('--quiet',
                          dest='quiet',
                          help=argparse.SUPPRESS,
                          action='store_true',
                          default=False)
    optional.add_argument('-v', '--version', action='version', version=verstr)
    parser._action_groups.append(optional)

    rerungrp = parser.add_argument_group('Arguments for Rerunning the Workflow')
    rerungrp.add_argument('--t2smap',
                          dest='t2smap',
                          metavar='FILE',
                          type=lambda x: is_valid_file(parser, x),
                          help=('Precalculated T2* map in the same space as '
                                'the input data.'),
                          default=None)
    rerungrp.add_argument('--mix',
                          dest='mixm',
                          metavar='FILE',
                          type=lambda x: is_valid_file(parser, x),
                          help=('File containing mixing matrix. If not '
                                'provided, ME-PCA & ME-ICA is done.'),
                          default=None)
    rerungrp.add_argument('--ctab',
                          dest='ctab',
                          metavar='FILE',
                          type=lambda x: is_valid_file(parser, x),
                          help=('File containing a component table from which '
                                'to extract pre-computed classifications.'),
                          default=None)
    rerungrp.add_argument('--manacc',
                          dest='manacc',
                          metavar='INT',
                          type=int,
                          nargs='+',
                          help='List of manually accepted components.',
                          default=None)

    return parser


def tedana_workflow(data, tes, out_dir='.', mask=None,
                    convention='bids', prefix='',
                    fittype='loglin', combmode='t2s', tedpca='mdl',
                    fixed_seed=42, maxit=500, maxrestart=10,
                    tedort=False, gscontrol=None,
                    no_reports=False, png_cmap='coolwarm',
                    verbose=False, low_mem=False, debug=False, quiet=False,
                    t2smap=None, mixm=None, ctab=None, manacc=None):
    """
    Run the "canonical" TE-Dependent ANAlysis workflow.

    Parameters
    ----------
    data : :obj:`str` or :obj:`list` of :obj:`str`
        Either a single z-concatenated file (single-entry list or str) or a
        list of echo-specific files, in ascending order.
    tes : :obj:`list`
        List of echo times associated with data in milliseconds.
    out_dir : :obj:`str`, optional
        Output directory.
    mask : :obj:`str` or None, optional
        Binary mask of voxels to include in TE Dependent ANAlysis. Must be
        spatially aligned with `data`. If an explicit mask is not provided,
        then Nilearn's compute_epi_mask function will be used to derive a mask
        from the first echo's data.
    fittype : {'loglin', 'curvefit'}, optional
        Monoexponential fitting method. 'loglin' uses the the default linear
        fit to the log of the data. 'curvefit' uses a monoexponential fit to
        the raw data, which is slightly slower but may be more accurate.
        Default is 'loglin'.
    combmode : {'t2s'}, optional
        Combination scheme for TEs: 't2s' (Posse 1999, default).
    tedpca : {'mdl', 'aic', 'kic', 'kundu', 'kundu-stabilize', float}, optional
        Method with which to select components in TEDPCA.
        If a float is provided, then it is assumed to represent percentage of variance
        explained (0-1) to retain from PCA.
        Default is 'mdl'.
    tedort : :obj:`bool`, optional
        Orthogonalize rejected components w.r.t. accepted ones prior to
        denoising. Default is False.
    gscontrol : {None, 'mir', 'gsr'} or :obj:`list`, optional
        Perform additional denoising to remove spatially diffuse noise. Default
        is None.
    verbose : :obj:`bool`, optional
        Generate intermediate and additional files. Default is False.
    no_reports : obj:'bool', optional
        Do not generate .html reports and .png plots. Default is false such
        that reports are generated.
    png_cmap : obj:'str', optional
        Name of a matplotlib colormap to be used when generating figures.
        Cannot be used with --no-png. Default is 'coolwarm'.
    t2smap : :obj:`str`, optional
        Precalculated T2* map in the same space as the input data. Values in
        the map must be in seconds.
    mixm : :obj:`str` or None, optional
        File containing mixing matrix, to be used when re-running the workflow.
        If not provided, ME-PCA and ME-ICA are done. Default is None.
    ctab : :obj:`str` or None, optional
        File containing component table from which to extract pre-computed
        classifications, to be used with 'mixm' when re-running the workflow.
        Default is None.
    manacc : :obj:`list` of :obj:`int` or None, optional
        List of manually accepted components. Can be a list of the components
        numbers or None.
        Default is None.

    Other Parameters
    ----------------
    fixed_seed : :obj:`int`, optional
        Value passed to ``mdp.numx_rand.seed()``.
        Set to a positive integer value for reproducible ICA results;
        otherwise, set to -1 for varying results across calls.
    maxit : :obj:`int`, optional
        Maximum number of iterations for ICA. Default is 500.
    maxrestart : :obj:`int`, optional
        Maximum number of attempts for ICA. If ICA fails to converge, the
        fixed seed will be updated and ICA will be run again. If convergence
        is achieved before maxrestart attempts, ICA will finish early.
        Default is 10.
    low_mem : :obj:`bool`, optional
        Enables low-memory processing, including the use of IncrementalPCA.
        May increase workflow duration. Default is False.
    debug : :obj:`bool`, optional
        Whether to run in debugging mode or not. Default is False.
    quiet : :obj:`bool`, optional
        If True, suppresses logging/printing of messages. Default is False.

    Notes
    -----
    This workflow writes out several files. For a complete list of the files
    generated by this workflow, please visit
    https://tedana.readthedocs.io/en/latest/outputs.html
    """
    out_dir = op.abspath(out_dir)
    if not op.isdir(out_dir):
        os.mkdir(out_dir)

    # boilerplate
    basename = 'report'
    extension = 'txt'
    repname = op.join(out_dir, (basename + '.' + extension))
    repex = op.join(out_dir, (basename + '*'))
    previousreps = glob(repex)
    previousreps.sort(reverse=True)
    for f in previousreps:
        previousparts = op.splitext(f)
        newname = previousparts[0] + '_old' + previousparts[1]
        os.rename(f, newname)
    refname = op.join(out_dir, '_references.txt')

    # create logfile name
    basename = 'tedana_'
    extension = 'tsv'
    start_time = datetime.datetime.now().strftime('%Y-%m-%dT%H%M%S')
    logname = op.join(out_dir, (basename + start_time + '.' + extension))

    # set logging format
    log_formatter = logging.Formatter(
        '%(asctime)s\t%(name)-12s\t%(levelname)-8s\t%(message)s',
        datefmt='%Y-%m-%dT%H:%M:%S')
    text_formatter = logging.Formatter('%(message)s')

    # set up logging file and open it for writing
    log_handler = logging.FileHandler(logname)
    log_handler.setFormatter(log_formatter)
    # Removing handlers after basicConfig doesn't work, so we use filters
    # for the relevant handlers themselves.
    log_handler.addFilter(ContextFilter())
    logging.root.addHandler(log_handler)
    sh = logging.StreamHandler()
    sh.addFilter(ContextFilter())
    logging.root.addHandler(sh)

    if quiet:
        logging.root.setLevel(logging.WARNING)
    elif debug:
        logging.root.setLevel(logging.DEBUG)
    else:
        logging.root.setLevel(logging.INFO)

    # Loggers for report and references
    rep_handler = logging.FileHandler(repname)
    rep_handler.setFormatter(text_formatter)
    ref_handler = logging.FileHandler(refname)
    ref_handler.setFormatter(text_formatter)
    RepLGR.setLevel(logging.INFO)
    RepLGR.addHandler(rep_handler)
    RefLGR.setLevel(logging.INFO)
    RefLGR.addHandler(ref_handler)

    LGR.info('Using output directory: {}'.format(out_dir))

    # ensure tes are in appropriate format
    tes = [float(te) for te in tes]
    n_echos = len(tes)

    # Coerce gscontrol to list
    if not isinstance(gscontrol, list):
        gscontrol = [gscontrol]

    # Check value of tedpca *if* it is a float
    tedpca = check_tedpca_value(tedpca, is_parser=False)

    LGR.info('Loading input data: {}'.format([f for f in data]))
    catd, ref_img = io.load_data(data, n_echos=n_echos)
    io_generator = io.OutputGenerator(
        ref_img,
        convention=convention,
        out_dir=out_dir,
        prefix=prefix,
        config="auto",
        verbose=verbose,
    )

    n_samp, n_echos, n_vols = catd.shape
    LGR.debug('Resulting data shape: {}'.format(catd.shape))

    # check if TR is 0
    img_t_r = io_generator.reference_img.header.get_zooms()[-1]
    if img_t_r == 0:
        raise IOError('Dataset has a TR of 0. This indicates incorrect'
                      ' header information. To correct this, we recommend'
                      ' using this snippet:'
                      '\n'
                      'https://gist.github.com/jbteves/032c87aeb080dd8de8861cb151bff5d6'
                      '\n'
                      'to correct your TR to the value it should be.')

    if mixm is not None and op.isfile(mixm):
        mixm = op.abspath(mixm)
        # Allow users to re-run on same folder
        mixing_name = io_generator.get_name("ICA mixing tsv")
        if mixm != mixing_name:
            shutil.copyfile(mixm, mixing_name)
            shutil.copyfile(mixm, op.join(io_generator.out_dir, op.basename(mixm)))
    elif mixm is not None:
        raise IOError('Argument "mixm" must be an existing file.')

    if ctab is not None and op.isfile(ctab):
        ctab = op.abspath(ctab)
        # Allow users to re-run on same folder
        metrics_name = io_generator.get_name("ICA metrics tsv")
        if ctab != metrics_name:
            shutil.copyfile(ctab, metrics_name)
            shutil.copyfile(ctab, op.join(io_generator.out_dir, op.basename(ctab)))
    elif ctab is not None:
        raise IOError('Argument "ctab" must be an existing file.')

    if ctab and not mixm:
        LGR.warning('Argument "ctab" requires argument "mixm".')
        ctab = None
    elif manacc is not None and not mixm:
        LGR.warning('Argument "manacc" requires argument "mixm".')
        manacc = None
    elif manacc is not None:
        # coerce to list of integers
        manacc = [int(m) for m in manacc]

    if t2smap is not None and op.isfile(t2smap):
        t2smap_file = io_generator.get_name('t2star img')
        t2smap = op.abspath(t2smap)
        # Allow users to re-run on same folder
        if t2smap != t2smap_file:
            shutil.copyfile(t2smap, t2smap_file)
    elif t2smap is not None:
        raise IOError('Argument "t2smap" must be an existing file.')

    RepLGR.info("TE-dependence analysis was performed on input data.")
    if mask and not t2smap:
        # TODO: add affine check
        LGR.info('Using user-defined mask')
        RepLGR.info("A user-defined mask was applied to the data.")
    elif t2smap and not mask:
        LGR.info('Using user-defined T2* map to generate mask')
        t2s_limited_sec = utils.load_image(t2smap)
        t2s_limited = utils.sec2millisec(t2s_limited_sec)
        t2s_full = t2s_limited.copy()
        mask = (t2s_limited != 0).astype(int)
    elif t2smap and mask:
        LGR.info('Combining user-defined mask and T2* map to generate mask')
        t2s_limited_sec = utils.load_image(t2smap)
        t2s_limited = utils.sec2millisec(t2s_limited_sec)
        t2s_full = t2s_limited.copy()
        mask = utils.load_image(mask)
        mask[t2s_limited == 0] = 0  # reduce mask based on T2* map
    else:
        LGR.info('Computing EPI mask from first echo')
        first_echo_img = io.new_nii_like(io_generator.reference_img, catd[:, 0, :])
        mask = compute_epi_mask(first_echo_img)
        RepLGR.info("An initial mask was generated from the first echo using "
                    "nilearn's compute_epi_mask function.")

    # Create an adaptive mask with at least 1 good echo, for denoising
    mask_denoise, masksum_denoise = utils.make_adaptive_mask(
        catd,
        mask=mask,
        getsum=True,
        threshold=1
    )
    LGR.debug('Retaining {}/{} samples for denoising'.format(mask_denoise.sum(), n_samp))
    io_generator.save_file(masksum_denoise, "adaptive mask img")

    # Create an adaptive mask with at least 3 good echoes, for classification
    mask_clf, masksum_clf = utils.make_adaptive_mask(catd, mask=mask, getsum=True, threshold=3)
    LGR.debug('Retaining {}/{} samples for denoising'.format(mask_clf.sum(), n_samp))

    if t2smap is None:
        LGR.info('Computing T2* map')
        t2s_limited, s0_limited, t2s_full, s0_full = decay.fit_decay(
            catd, tes, mask_denoise, masksum_denoise, fittype)

        # set a hard cap for the T2* map
        # anything that is 10x higher than the 99.5 %ile will be reset to 99.5 %ile
        cap_t2s = stats.scoreatpercentile(t2s_limited.flatten(), 99.5,
                                          interpolation_method='lower')
        LGR.debug('Setting cap on T2* map at {:.5f}s'.format(
            utils.millisec2sec(cap_t2s)))
        t2s_limited[t2s_limited > cap_t2s * 10] = cap_t2s
        io_generator.save_file(utils.millisec2sec(t2s_limited), 't2star img')
        io_generator.save_file(s0_limited, 's0 img')

        if verbose:
            io_generator.save_file(utils.millisec2sec(t2s_full), 'full t2star img')
            io_generator.save_file(s0_full, 'full s0 img')

    # optimally combine data
    data_oc = combine.make_optcom(catd, tes, masksum_denoise, t2s=t2s_full, combmode=combmode)

    # regress out global signal unless explicitly not desired
    if 'gsr' in gscontrol:
        catd, data_oc = gsc.gscontrol_raw(catd, data_oc, n_echos, io_generator)

    fout = io_generator.save_file(data_oc, 'combined img')
    LGR.info('Writing optimally combined data set: {}'.format(fout))

    if mixm is None:
        # Identify and remove thermal noise from data
        dd, n_components = decomposition.tedpca(catd, data_oc, combmode, mask_clf,
                                                masksum_clf, t2s_full, io_generator,
                                                tes=tes, algorithm=tedpca,
                                                kdaw=10., rdaw=1.,
                                                verbose=verbose,
                                                low_mem=low_mem)
        if verbose:
            io_generator.save_file(utils.unmask(dd, mask_clf), 'whitened img')

        # Perform ICA, calculate metrics, and apply decision tree
        # Restart when ICA fails to converge or too few BOLD components found
        keep_restarting = True
        n_restarts = 0
        seed = fixed_seed
        while keep_restarting:
            mmix_orig, seed = decomposition.tedica(
                dd, n_components, seed,
                maxit, maxrestart=(maxrestart - n_restarts)
            )
            seed += 1
            n_restarts = seed - fixed_seed

            # Estimate betas and compute selection metrics for mixing matrix
            # generated from dimensionally reduced data using full data (i.e., data
            # with thermal noise)
            LGR.info('Making second component selection guess from ICA results')
            required_metrics = [
                'kappa', 'rho', 'countnoise', 'countsigFT2', 'countsigFS0',
                'dice_FT2', 'dice_FS0', 'signal-noise_t',
                'variance explained', 'normalized variance explained',
                'd_table_score'
            ]
            comptable, mmix = metrics.collect.generate_metrics(
                catd, data_oc, mmix_orig, masksum_clf, tes,
                io_generator, 'ICA',
                metrics=required_metrics, sort_by='kappa', ascending=False,
            )
            comptable, metric_metadata = selection.kundu_selection_v2(
                comptable, n_echos, n_vols
            )

            n_bold_comps = comptable[comptable.classification == 'accepted'].shape[0]
            if (n_restarts < maxrestart) and (n_bold_comps == 0):
                LGR.warning("No BOLD components found. Re-attempting ICA.")
            elif (n_bold_comps == 0):
                LGR.warning("No BOLD components found, but maximum number of restarts reached.")
                keep_restarting = False
            else:
                keep_restarting = False
    else:
        LGR.info('Using supplied mixing matrix from ICA')
        mixing_file = io_generator.get_name("ICA mixing tsv")
        mmix_orig = pd.read_table(mixing_file).values

        if ctab is None:
            required_metrics = [
                'kappa', 'rho', 'countnoise', 'countsigFT2', 'countsigFS0',
                'dice_FT2', 'dice_FS0', 'signal-noise_t',
                'variance explained', 'normalized variance explained',
                'd_table_score'
            ]
            comptable, mmix = metrics.collect.generate_metrics(
                catd, data_oc, mmix_orig, masksum_clf, tes,
                io_generator, 'ICA',
                metrics=required_metrics, sort_by='kappa', ascending=False
            )
            comptable, metric_metadata = selection.kundu_selection_v2(
                    comptable, n_echos, n_vols
            )
        else:
            mmix = mmix_orig.copy()
            comptable = pd.read_table(ctab)

            if manacc is not None:
                comptable, metric_metadata = selection.manual_selection(
                    comptable,
                    acc=manacc
                )

    # Write out ICA files.
    comp_names = comptable["Component"].values
    mixing_df = pd.DataFrame(data=mmix, columns=comp_names)
    mixing_df.to_csv(io_generator.get_name("ICA mixing tsv"), sep="\t", index=False)
    betas_oc = utils.unmask(computefeats2(data_oc, mmix, mask_clf), mask_clf)
    io_generator.save_file(betas_oc, 'z-scored ICA components img')

    # Save component table and associated json
    temp_comptable = comptable.set_index("Component", inplace=False)
    temp_comptable.to_csv(
        io_generator.get_name("ICA metrics tsv"),
        index=True,
        index_label="Component",
        sep='\t',
    )
    metric_metadata = metrics.collect.get_metadata(temp_comptable)
    io_generator.save_file(metric_metadata, "ICA metrics json")

    decomp_metadata = {
        "Method": (
            "Independent components analysis with FastICA "
            "algorithm implemented by sklearn. Components "
            "are sorted by Kappa in descending order. "
            "Component signs are flipped to best match the "
            "data."
        ),
    }
    for comp_name in comp_names:
        decomp_metadata[comp_name] = {
            "Description": "ICA fit to dimensionally-reduced optimally combined data.",
            "Method": "tedana",
        }
    with open(io_generator.get_name("ICA decomposition json"), "w") as fo:
        json.dump(decomp_metadata, fo, sort_keys=True, indent=4)

    if comptable[comptable.classification == 'accepted'].shape[0] == 0:
        LGR.warning('No BOLD components detected! Please check data and '
                    'results!')

    mmix_orig = mmix.copy()
    if tedort:
        acc_idx = comptable.loc[~comptable.classification.str.
                                contains('rejected')].index.values
        rej_idx = comptable.loc[comptable.classification.str.contains(
            'rejected')].index.values
        acc_ts = mmix[:, acc_idx]
        rej_ts = mmix[:, rej_idx]
        betas = np.linalg.lstsq(acc_ts, rej_ts, rcond=None)[0]
        pred_rej_ts = np.dot(acc_ts, betas)
        resid = rej_ts - pred_rej_ts
        mmix[:, rej_idx] = resid
        comp_names = [io.add_decomp_prefix(comp, prefix='ica', max_value=comptable.index.max())
                      for comp in comptable.index.values]
        mixing_df = pd.DataFrame(data=mmix, columns=comp_names)
        mixing_df.to_csv(
            io_generator.get_name("ICA orthogonalized mixing tsv"),
            sep='\t',
            index=False
        )
        RepLGR.info("Rejected components' time series were then "
                    "orthogonalized with respect to accepted components' time "
                    "series.")

    io.writeresults(data_oc,
                    mask=mask_denoise,
                    comptable=comptable,
                    mmix=mmix,
                    n_vols=n_vols,
                    io_generator=io_generator)

    if 'mir' in gscontrol:
        gsc.minimum_image_regression(data_oc, mmix, mask_denoise, comptable, io_generator)

    if verbose:
        io.writeresults_echoes(catd, mmix, mask_denoise, comptable, io_generator)

<<<<<<< HEAD
    if not no_reports:
        LGR.info('Making figures folder with static component maps and '
                 'timecourse plots.')
        reporting.static_figures.comp_figures(data_oc, mask=mask_denoise,
                                              comptable=comptable,
                                              mmix=mmix_orig,
                                              io_generator=io_generator,
                                              png_cmap=png_cmap)

        if sys.version_info.major == 3 and sys.version_info.minor < 6:
            warn_msg = ("Reports requested but Python version is less than "
                        "3.6.0. Dynamic reports will not be generated.")
            LGR.warn(warn_msg)
        else:
            LGR.info('Generating dynamic report')
            reporting.generate_report(io_generator, tr=img_t_r)

=======
>>>>>>> ec2ccfed
    # Write out BIDS-compatible description file
    derivative_metadata = {
        "Name": "tedana Outputs",
        "BIDSVersion": "1.5.0",
        "DatasetType": "derivative",
        "GeneratedBy": [
            {
                "Name": "tedana",
                "Version": __version__,
                "Description": (
                    "A denoising pipeline for the identification and removal "
                    "of non-BOLD noise from multi-echo fMRI data."
                ),
                "CodeURL": "https://github.com/ME-ICA/tedana"
            }
        ]
    }
    with open(io_generator.get_name("data description json"), "w") as fo:
        json.dump(derivative_metadata, fo, sort_keys=True, indent=4)

    LGR.info('Workflow completed')

    RepLGR.info("This workflow used numpy (Van Der Walt, Colbert, & "
                "Varoquaux, 2011), scipy (Jones et al., 2001), pandas "
                "(McKinney, 2010), scikit-learn (Pedregosa et al., 2011), "
                "nilearn, and nibabel (Brett et al., 2019).")
    RefLGR.info("Van Der Walt, S., Colbert, S. C., & Varoquaux, G. (2011). The "
                "NumPy array: a structure for efficient numerical computation. "
                "Computing in Science & Engineering, 13(2), 22.")
    RefLGR.info("Jones E, Oliphant E, Peterson P, et al. SciPy: Open Source "
                "Scientific Tools for Python, 2001-, http://www.scipy.org/")
    RefLGR.info("McKinney, W. (2010, June). Data structures for statistical "
                "computing in python. In Proceedings of the 9th Python in "
                "Science Conference (Vol. 445, pp. 51-56).")
    RefLGR.info("Pedregosa, F., Varoquaux, G., Gramfort, A., Michel, V., "
                "Thirion, B., Grisel, O., ... & Vanderplas, J. (2011). "
                "Scikit-learn: Machine learning in Python. Journal of machine "
                "learning research, 12(Oct), 2825-2830.")
    RefLGR.info("Brett, M., Markiewicz, C. J., Hanke, M., Côté, M.-A., "
                "Cipollini, B., McCarthy, P., … freec84. (2019, May 28). "
                "nipy/nibabel. Zenodo. http://doi.org/10.5281/zenodo.3233118")

    RepLGR.info("This workflow also used the Dice similarity index "
                "(Dice, 1945; Sørensen, 1948).")
    RefLGR.info("Dice, L. R. (1945). Measures of the amount of ecologic "
                "association between species. Ecology, 26(3), 297-302.")
    RefLGR.info("Sørensen, T. J. (1948). A method of establishing groups of "
                "equal amplitude in plant sociology based on similarity of "
                "species content and its application to analyses of the "
                "vegetation on Danish commons. I kommission hos E. Munksgaard.")

    with open(repname, 'r') as fo:
        report = [line.rstrip() for line in fo.readlines()]
        report = ' '.join(report)
    with open(refname, 'r') as fo:
        reference_list = sorted(list(set(fo.readlines())))
        references = '\n'.join(reference_list)
    report += '\n\nReferences:\n\n' + references
    with open(repname, 'w') as fo:
        fo.write(report)

    if not no_reports:
        LGR.info('Making figures folder with static component maps and '
                 'timecourse plots.')
        reporting.static_figures.comp_figures(data_oc, mask=mask,
                                              comptable=comptable,
                                              mmix=mmix_orig,
                                              io_generator=io_generator,
                                              png_cmap=png_cmap)

        if sys.version_info.major == 3 and sys.version_info.minor < 6:
            warn_msg = ("Reports requested but Python version is less than "
                        "3.6.0. Dynamic reports will not be generated.")
            LGR.warn(warn_msg)
        else:
            LGR.info('Generating dynamic report')
            reporting.generate_report(io_generator, tr=img_t_r)

    log_handler.close()
    logging.root.removeHandler(log_handler)
    sh.close()
    logging.root.removeHandler(sh)
    for local_logger in (RefLGR, RepLGR):
        for handler in local_logger.handlers[:]:
            handler.close()
            local_logger.removeHandler(handler)
    os.remove(refname)

    LGR.info('Workflow completed')


def _main(argv=None):
    """Tedana entry point"""
    options = _get_parser().parse_args(argv)
    kwargs = vars(options)
    n_threads = kwargs.pop('n_threads')
    n_threads = None if n_threads == -1 else n_threads
    with threadpool_limits(limits=n_threads, user_api=None):
        tedana_workflow(**kwargs)


if __name__ == '__main__':
    _main()<|MERGE_RESOLUTION|>--- conflicted
+++ resolved
@@ -699,26 +699,6 @@
     if verbose:
         io.writeresults_echoes(catd, mmix, mask_denoise, comptable, io_generator)
 
-<<<<<<< HEAD
-    if not no_reports:
-        LGR.info('Making figures folder with static component maps and '
-                 'timecourse plots.')
-        reporting.static_figures.comp_figures(data_oc, mask=mask_denoise,
-                                              comptable=comptable,
-                                              mmix=mmix_orig,
-                                              io_generator=io_generator,
-                                              png_cmap=png_cmap)
-
-        if sys.version_info.major == 3 and sys.version_info.minor < 6:
-            warn_msg = ("Reports requested but Python version is less than "
-                        "3.6.0. Dynamic reports will not be generated.")
-            LGR.warn(warn_msg)
-        else:
-            LGR.info('Generating dynamic report')
-            reporting.generate_report(io_generator, tr=img_t_r)
-
-=======
->>>>>>> ec2ccfed
     # Write out BIDS-compatible description file
     derivative_metadata = {
         "Name": "tedana Outputs",
@@ -783,7 +763,7 @@
     if not no_reports:
         LGR.info('Making figures folder with static component maps and '
                  'timecourse plots.')
-        reporting.static_figures.comp_figures(data_oc, mask=mask,
+        reporting.static_figures.comp_figures(data_oc, mask=mask_denoise,
                                               comptable=comptable,
                                               mmix=mmix_orig,
                                               io_generator=io_generator,
