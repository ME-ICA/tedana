"""
Run the "canonical" TE-Dependent ANAlysis workflow.
"""
import os

os.environ['MKL_NUM_THREADS'] = '1'
os.environ['NUMEXPR_NUM_THREADS'] = '1'
os.environ['OMP_NUM_THREADS'] = '1'
os.environ['VECLIB_MAXIMUM_THREADS'] = '1'
os.environ['OPENBLAS_NUM_THREADS'] = '1'

import shutil
import logging
import os.path as op
from glob import glob
import datetime

import argparse
import numpy as np
import pandas as pd
from scipy import stats
from nilearn.masking import compute_epi_mask

from tedana import (decay, combine, decomposition, io, metrics, selection,
                    utils, viz)
import tedana.gscontrol as gsc
from tedana.stats import computefeats2
from tedana.workflows.parser_utils import is_valid_file, ContextFilter

LGR = logging.getLogger(__name__)
RepLGR = logging.getLogger('REPORT')
RefLGR = logging.getLogger('REFERENCES')


def _get_parser():
    """
    Parses command line inputs for tedana

    Returns
    -------
    parser.parse_args() : argparse dict
    """
    from ..info import __version__
    verstr = 'tedana v{}'.format(__version__)
    parser = argparse.ArgumentParser()
    # Argument parser follow templtate provided by RalphyZ
    # https://stackoverflow.com/a/43456577
    optional = parser._action_groups.pop()
    required = parser.add_argument_group('required arguments')
    required.add_argument('-d',
                          dest='data',
                          nargs='+',
                          metavar='FILE',
                          type=lambda x: is_valid_file(parser, x),
                          help=('Multi-echo dataset for analysis. May be a '
                                'single file with spatially concatenated data '
                                'or a set of echo-specific files, in the same '
                                'order as the TEs are listed in the -e '
                                'argument.'),
                          required=True)
    required.add_argument('-e',
                          dest='tes',
                          nargs='+',
                          metavar='TE',
                          type=float,
                          help='Echo times (in ms). E.g., 15.0 39.0 63.0',
                          required=True)
    optional.add_argument('--mask',
                          dest='mask',
                          metavar='FILE',
                          type=lambda x: is_valid_file(parser, x),
                          help=("Binary mask of voxels to include in TE "
                                "Dependent ANAlysis. Must be in the same "
                                "space as `data`. If an explicit mask is not "
                                "provided, then Nilearn's compute_epi_mask "
                                "function will be used to derive a mask "
                                "from the first echo's data."),
                          default=None)
    optional.add_argument('--mix',
                          dest='mixm',
                          metavar='FILE',
                          type=lambda x: is_valid_file(parser, x),
                          help=('File containing mixing matrix. If not '
                                'provided, ME-PCA & ME-ICA is done.'),
                          default=None)
    optional.add_argument('--ctab',
                          dest='ctab',
                          metavar='FILE',
                          type=lambda x: is_valid_file(parser, x),
                          help=('File containing a component table from which '
                                'to extract pre-computed classifications.'),
                          default=None)
    optional.add_argument('--manacc',
                          dest='manacc',
                          help=('Comma separated list of manually '
                                'accepted components'),
                          default=None)
    optional.add_argument('--combmode',
                          dest='combmode',
                          action='store',
                          choices=['t2s'],
                          help=('Combination scheme for TEs: '
                                't2s (Posse 1999, default)'),
                          default='t2s')
    optional.add_argument('--verbose',
                          dest='verbose',
                          action='store_true',
                          help='Generate intermediate and additional files.',
                          default=False)
    optional.add_argument('--tedort',
                          dest='tedort',
                          action='store_true',
                          help=('Orthogonalize rejected components w.r.t. '
                                'accepted components prior to denoising.'),
                          default=False)
    optional.add_argument('--gscontrol',
                          dest='gscontrol',
                          required=False,
                          action='store',
                          nargs='+',
                          help=('Perform additional denoising to remove '
                                'spatially diffuse noise. Default is None. '
                                'This argument can be single value or a space '
                                'delimited list'),
                          choices=['t1c', 'gsr'],
                          default=None)
    optional.add_argument('--tedpca',
                          dest='tedpca',
                          help=('Method with which to select components in TEDPCA. '
                                'PCA decomposition with the mdl, kic and aic options '
                                'is based on a Moving Average (stationary Gaussian) '
                                'process and are ordered from most to least aggresive. '
                                'Default=\'mdl\'.'),
                          choices=['kundu', 'kundu-stabilize', 'mdl', 'aic', 'kic'],
                          default='mdl')
    optional.add_argument('--out-dir',
                          dest='out_dir',
                          type=str,
                          help='Output directory.',
                          default='.')
    optional.add_argument('--seed',
                          dest='fixed_seed',
                          type=int,
                          help=('Value used for random initialization of ICA algorithm. '
                                'Set to an integer value for reproducible ICA results. '
                                'Set to -1 for varying results across ICA calls. '
                                'Default=42.'),
                          default=42)
    optional.add_argument('--no-png',
                          dest='no_png',
                          action='store_true',
                          help=('Creates a figures folder with static component '
                                'maps, timecourse plots and other diagnostic '
                                'images'),
                          default=False)
    optional.add_argument('--png-cmap',
                          dest='png_cmap',
                          type=str,
                          help=('Colormap for figures'),
                          default='coolwarm')
    optional.add_argument('--maxit',
                          dest='maxit',
                          type=int,
                          help=('Maximum number of iterations for ICA.'),
                          default=500)
    optional.add_argument('--maxrestart',
                          dest='maxrestart',
                          type=int,
                          help=('Maximum number of attempts for ICA. If ICA '
                                'fails to converge, the fixed seed will be '
                                'updated and ICA will be run again. If '
                                'convergence is achieved before maxrestart '
                                'attempts, ICA will finish early.'),
                          default=10)
    optional.add_argument('--lowmem',
                          dest='low_mem',
                          action='store_true',
                          help=('Enables low-memory processing, including the '
                                'use of IncrementalPCA. May increase workflow '
                                'duration.'),
                          default=False)
    optional.add_argument('--fittype',
                          dest='fittype',
                          action='store',
                          choices=['loglin', 'curvefit'],
                          help='Desired Fitting Method '
                               '"loglin" means that a linear model is fit '
                               'to the log of the data, default '
                               '"curvefit" means that a more computationally '
                               'demanding monoexponential model is fit '
                               'to the raw data',
                          default='loglin')
    optional.add_argument('--debug',
                          dest='debug',
                          action='store_true',
                          help=('Logs in the terminal will have increased '
                                'verbosity, and will also be written into '
                                'a .tsv file in the output directory.'),
                          default=False)
    optional.add_argument('--quiet',
                          dest='quiet',
                          help=argparse.SUPPRESS,
                          action='store_true',
                          default=False)
    optional.add_argument('-v', '--version', action='version', version=verstr)
    parser._action_groups.append(optional)
    return parser


def tedana_workflow(data, tes, mask=None, mixm=None, ctab=None, manacc=None,
<<<<<<< HEAD
                    tedort=False, gscontrol=None, tedpca='mle',
                    combmode='t2s', verbose=False,
=======
                    tedort=False, gscontrol=None, tedpca='mdl',
                    combmode='t2s', verbose=False, stabilize=False,
>>>>>>> c98555ba
                    out_dir='.', fixed_seed=42, maxit=500, maxrestart=10,
                    debug=False, quiet=False, no_png=False,
                    png_cmap='coolwarm',
                    low_mem=False, fittype='loglin'):
    """
    Run the "canonical" TE-Dependent ANAlysis workflow.

    Parameters
    ----------
    data : :obj:`str` or :obj:`list` of :obj:`str`
        Either a single z-concatenated file (single-entry list or str) or a
        list of echo-specific files, in ascending order.
    tes : :obj:`list`
        List of echo times associated with data in milliseconds.
    mask : :obj:`str`, optional
        Binary mask of voxels to include in TE Dependent ANAlysis. Must be
        spatially aligned with `data`. If an explicit mask is not provided,
        then Nilearn's compute_epi_mask function will be used to derive a mask
        from the first echo's data.
    mixm : :obj:`str`, optional
        File containing mixing matrix. If not provided, ME-PCA and ME-ICA are
        done.
    ctab : :obj:`str`, optional
        File containing component table from which to extract pre-computed
        classifications.
    manacc : :obj:`list`, :obj:`str`, or None, optional
        List of manually accepted components. Can be a list of the components,
        a comma-separated string with component numbers, or None. Default is
        None.
    tedort : :obj:`bool`, optional
        Orthogonalize rejected components w.r.t. accepted ones prior to
        denoising. Default is False.
    gscontrol : {None, 't1c', 'gsr'} or :obj:`list`, optional
        Perform additional denoising to remove spatially diffuse noise. Default
        is None.
    tedpca : {'kundu', 'kundu-stabilize', 'mdl', 'aic', 'kic'}, optional
        Method with which to select components in TEDPCA. Default is 'mdl'.
    combmode : {'t2s'}, optional
        Combination scheme for TEs: 't2s' (Posse 1999, default).
    fittype : {'loglin', 'curvefit'}, optional
        Monoexponential fitting method.
        'loglin' means to use the the default linear fit to the log of
        the data.
        'curvefit' means to use a monoexponential fit to the raw data,
        which is slightly slower but may be more accurate.
    verbose : :obj:`bool`, optional
        Generate intermediate and additional files. Default is False.
    no_png : obj:'bool', optional
        Do not generate .png plots and figures. Default is false.
    png_cmap : obj:'str', optional
            Name of a matplotlib colormap to be used when generating figures.
            Cannot be used with --no-png. Default 'coolwarm'
    out_dir : :obj:`str`, optional
        Output directory.

    Other Parameters
    ----------------
    fixed_seed : :obj:`int`, optional
        Value passed to ``mdp.numx_rand.seed()``.
        Set to a positive integer value for reproducible ICA results;
        otherwise, set to -1 for varying results across calls.
    maxit : :obj:`int`, optional
        Maximum number of iterations for ICA. Default is 500.
    maxrestart : :obj:`int`, optional
        Maximum number of attempts for ICA. If ICA fails to converge, the
        fixed seed will be updated and ICA will be run again. If convergence
        is achieved before maxrestart attempts, ICA will finish early.
        Default is 10.
    low_mem : :obj:`bool`, optional
        Enables low-memory processing, including the use of IncrementalPCA.
        May increase workflow duration. Default is False.
    debug : :obj:`bool`, optional
        Whether to run in debugging mode or not. Default is False.
    quiet : :obj:`bool`, optional
        If True, suppresses logging/printing of messages. Default is False.

    Notes
    -----
    This workflow writes out several files. For a complete list of the files
    generated by this workflow, please visit
    https://tedana.readthedocs.io/en/latest/outputs.html
    """
    out_dir = op.abspath(out_dir)
    if not op.isdir(out_dir):
        os.mkdir(out_dir)

    # boilerplate
    basename = 'report'
    extension = 'txt'
    repname = op.join(out_dir, (basename + '.' + extension))
    repex = op.join(out_dir, (basename + '*'))
    previousreps = glob(repex)
    previousreps.sort(reverse=True)
    for f in previousreps:
        previousparts = op.splitext(f)
        newname = previousparts[0] + '_old' + previousparts[1]
        os.rename(f, newname)
    refname = op.join(out_dir, '_references.txt')

    # create logfile name
    basename = 'tedana_'
    extension = 'tsv'
    isotime = datetime.datetime.now().replace(microsecond=0).isoformat()
    logname = op.join(out_dir, (basename + isotime + '.' + extension))

    # set logging format
    log_formatter = logging.Formatter(
        '%(asctime)s\t%(name)-12s\t%(levelname)-8s\t%(message)s',
        datefmt='%Y-%m-%dT%H:%M:%S')
    text_formatter = logging.Formatter('%(message)s')

    # set up logging file and open it for writing
    log_handler = logging.FileHandler(logname)
    log_handler.setFormatter(log_formatter)
    # Removing handlers after basicConfig doesn't work, so we use filters
    # for the relevant handlers themselves.
    log_handler.addFilter(ContextFilter())
    sh = logging.StreamHandler()
    sh.addFilter(ContextFilter())

    if quiet:
        logging.basicConfig(level=logging.WARNING,
                            handlers=[log_handler, sh])
    elif debug:
        logging.basicConfig(level=logging.DEBUG,
                            handlers=[log_handler, sh])
    else:
        logging.basicConfig(level=logging.INFO,
                            handlers=[log_handler, sh])

    # Loggers for report and references
    rep_handler = logging.FileHandler(repname)
    rep_handler.setFormatter(text_formatter)
    ref_handler = logging.FileHandler(refname)
    ref_handler.setFormatter(text_formatter)
    RepLGR.setLevel(logging.INFO)
    RepLGR.addHandler(rep_handler)
    RepLGR.setLevel(logging.INFO)
    RefLGR.addHandler(ref_handler)

    LGR.info('Using output directory: {}'.format(out_dir))

    # ensure tes are in appropriate format
    tes = [float(te) for te in tes]
    n_echos = len(tes)

    # Coerce gscontrol to list
    if not isinstance(gscontrol, list):
        gscontrol = [gscontrol]

    # coerce data to samples x echos x time array
    if isinstance(data, str):
        if not op.exists(data):
            raise ValueError('Zcat file {} does not exist'.format(data))
        data = [data]

    LGR.info('Loading input data: {}'.format([f for f in data]))
    catd, ref_img = io.load_data(data, n_echos=n_echos)
    n_samp, n_echos, n_vols = catd.shape
    LGR.debug('Resulting data shape: {}'.format(catd.shape))

    if no_png and (png_cmap != 'coolwarm'):
        LGR.warning('Overriding --no-png since --png-cmap provided.')
        no_png = False

    # check if TR is 0
    img_t_r = ref_img.header.get_zooms()[-1]
    if img_t_r == 0 and not no_png:
        raise IOError('Dataset has a TR of 0. This indicates incorrect'
                      ' header information. To correct this, we recommend'
                      ' using this snippet:'
                      '\n'
                      'https://gist.github.com/jbteves/032c87aeb080dd8de8861cb151bff5d6'
                      '\n'
                      'to correct your TR to the value it should be.')

    if mixm is not None and op.isfile(mixm):
        mixm = op.abspath(mixm)
        # Allow users to re-run on same folder
        if mixm != op.join(out_dir, 'ica_mixing.tsv'):
            shutil.copyfile(mixm, op.join(out_dir, 'ica_mixing.tsv'))
            shutil.copyfile(mixm, op.join(out_dir, op.basename(mixm)))
    elif mixm is not None:
        raise IOError('Argument "mixm" must be an existing file.')

    if ctab is not None and op.isfile(ctab):
        ctab = op.abspath(ctab)
        # Allow users to re-run on same folder
        if ctab != op.join(out_dir, 'ica_decomposition.json'):
            shutil.copyfile(ctab, op.join(out_dir, 'ica_decomposition.json'))
            shutil.copyfile(ctab, op.join(out_dir, op.basename(ctab)))
    elif ctab is not None:
        raise IOError('Argument "ctab" must be an existing file.')

    if isinstance(manacc, str):
        manacc = [int(comp) for comp in manacc.split(',')]

    if ctab and not mixm:
        LGR.warning('Argument "ctab" requires argument "mixm".')
        ctab = None
    elif ctab and (manacc is None):
        LGR.warning('Argument "ctab" requires argument "manacc".')
        ctab = None
    elif manacc is not None and not mixm:
        LGR.warning('Argument "manacc" requires argument "mixm".')
        manacc = None

    RepLGR.info("TE-dependence analysis was performed on input data.")
    if mask is None:
        LGR.info('Computing EPI mask from first echo')
        first_echo_img = io.new_nii_like(ref_img, catd[:, 0, :])
        mask = compute_epi_mask(first_echo_img)
        RepLGR.info("An initial mask was generated from the first echo using "
                    "nilearn's compute_epi_mask function.")
    else:
        # TODO: add affine check
        LGR.info('Using user-defined mask')
        RepLGR.info("A user-defined mask was applied to the data.")

    mask, masksum = utils.make_adaptive_mask(catd, mask=mask, getsum=True)
    LGR.debug('Retaining {}/{} samples'.format(mask.sum(), n_samp))
    io.filewrite(masksum, op.join(out_dir, 'adaptive_mask.nii'), ref_img)

    LGR.info('Computing T2* map')
    t2s_limited, s0_limited, t2s_full, s0_full = decay.fit_decay(
        catd, tes, mask, masksum, fittype)

    # set a hard cap for the T2* map
    # anything that is 10x higher than the 99.5 %ile will be reset to 99.5 %ile
    cap_t2s = stats.scoreatpercentile(t2s_limited.flatten(), 99.5,
                                      interpolation_method='lower')
    LGR.debug('Setting cap on T2* map at {:.5f}'.format(cap_t2s * 10))
    t2s_limited[t2s_limited > cap_t2s * 10] = cap_t2s
    io.filewrite(t2s_limited, op.join(out_dir, 't2sv.nii'), ref_img)
    io.filewrite(s0_limited, op.join(out_dir, 's0v.nii'), ref_img)

    if verbose:
        io.filewrite(t2s_full, op.join(out_dir, 't2svG.nii'), ref_img)
        io.filewrite(s0_full, op.join(out_dir, 's0vG.nii'), ref_img)

    # optimally combine data
    data_oc = combine.make_optcom(catd, tes, mask, t2s=t2s_full, combmode=combmode)

    # regress out global signal unless explicitly not desired
    if 'gsr' in gscontrol:
        catd, data_oc = gsc.gscontrol_raw(catd, data_oc, n_echos, ref_img,
                                          out_dir=out_dir)

    if mixm is None:
        # Identify and remove thermal noise from data
        dd, n_components = decomposition.tedpca(catd, data_oc, combmode, mask,
                                                t2s_limited, t2s_full, ref_img,
                                                tes=tes, algorithm=tedpca,
                                                kdaw=10., rdaw=1.,
                                                out_dir=out_dir,
                                                verbose=verbose,
                                                low_mem=low_mem)
        mmix_orig = decomposition.tedica(dd, n_components, fixed_seed,
                                         maxit, maxrestart)

        if verbose:
            io.filewrite(utils.unmask(dd, mask),
                         op.join(out_dir, 'ts_OC_whitened.nii'), ref_img)

        LGR.info('Making second component selection guess from ICA results')
        # Estimate betas and compute selection metrics for mixing matrix
        # generated from dimensionally reduced data using full data (i.e., data
        # with thermal noise)
        comptable, metric_maps, betas, mmix = metrics.dependence_metrics(
                    catd, data_oc, mmix_orig, t2s_limited, tes,
                    ref_img, reindex=True, label='meica_', out_dir=out_dir,
                    algorithm='kundu_v2', verbose=verbose)
        comp_names = [io.add_decomp_prefix(comp, prefix='ica', max_value=comptable.index.max())
                      for comp in comptable.index.values]
        mixing_df = pd.DataFrame(data=mmix, columns=comp_names)
        mixing_df.to_csv('ica_mixing.tsv', sep='\t', index=False)
        betas_oc = utils.unmask(computefeats2(data_oc, mmix, mask), mask)
        io.filewrite(betas_oc,
                     op.join(out_dir, 'ica_components.nii.gz'),
                     ref_img)

        comptable = metrics.kundu_metrics(comptable, metric_maps)
        comptable = selection.kundu_selection_v2(comptable, n_echos, n_vols)
    else:
        LGR.info('Using supplied mixing matrix from ICA')
        mmix_orig = pd.read_table(op.join(out_dir, 'ica_mixing.tsv')).values
        comptable, metric_maps, betas, mmix = metrics.dependence_metrics(
                    catd, data_oc, mmix_orig, t2s_limited, tes,
                    ref_img, label='meica_', out_dir=out_dir,
                    algorithm='kundu_v2', verbose=verbose)
        betas_oc = utils.unmask(computefeats2(data_oc, mmix, mask), mask)
        io.filewrite(betas_oc,
                     op.join(out_dir, 'ica_components.nii.gz'),
                     ref_img)

        if ctab is None:
            comptable = metrics.kundu_metrics(comptable, metric_maps)
            comptable = selection.kundu_selection_v2(comptable, n_echos, n_vols)
        else:
            comptable = pd.read_csv(ctab, sep='\t', index_col='component')
            comptable = selection.manual_selection(comptable, acc=manacc)

    # Save decomposition
    comptable['Description'] = 'ICA fit to dimensionally-reduced optimally combined data.'
    mmix_dict = {}
    mmix_dict['Method'] = ('Independent components analysis with FastICA '
                           'algorithm implemented by sklearn. Components '
                           'are sorted by Kappa in descending order. '
                           'Component signs are flipped to best match the '
                           'data.')
    io.save_comptable(comptable, op.join(out_dir, 'ica_decomposition.json'),
                      label='ica', metadata=mmix_dict)

    if comptable[comptable.classification == 'accepted'].shape[0] == 0:
        LGR.warning('No BOLD components detected! Please check data and '
                    'results!')

    mmix_orig = mmix.copy()
    if tedort:
        acc_idx = comptable.loc[~comptable.classification.str.
                                contains('rejected')].index.values
        rej_idx = comptable.loc[comptable.classification.str.contains(
            'rejected')].index.values
        acc_ts = mmix[:, acc_idx]
        rej_ts = mmix[:, rej_idx]
        betas = np.linalg.lstsq(acc_ts, rej_ts, rcond=None)[0]
        pred_rej_ts = np.dot(acc_ts, betas)
        resid = rej_ts - pred_rej_ts
        mmix[:, rej_idx] = resid
        comp_names = [io.add_decomp_prefix(comp, prefix='ica', max_value=comptable.index.max())
                      for comp in comptable.index.values]
        mixing_df = pd.DataFrame(data=mmix, columns=comp_names)
        mixing_df.to_csv('ica_orth_mixing.tsv', sep='\t', index=False)
        RepLGR.info("Rejected components' time series were then "
                    "orthogonalized with respect to accepted components' time "
                    "series.")

    io.writeresults(data_oc,
                    mask=mask,
                    comptable=comptable,
                    mmix=mmix,
                    n_vols=n_vols,
                    ref_img=ref_img,
                    out_dir=out_dir)

    if 't1c' in gscontrol:
        gsc.gscontrol_mmix(data_oc, mmix, mask, comptable, ref_img, out_dir=out_dir)

    if verbose:
        io.writeresults_echoes(catd, mmix, mask, comptable, ref_img, out_dir=out_dir)

    if not no_png:
        LGR.info('Making figures folder with static component maps and '
                 'timecourse plots.')
        # make figure folder first
        if not op.isdir(op.join(out_dir, 'figures')):
            os.mkdir(op.join(out_dir, 'figures'))

        viz.write_comp_figs(data_oc,
                            mask=mask,
                            comptable=comptable,
                            mmix=mmix_orig,
                            ref_img=ref_img,
                            out_dir=op.join(out_dir, 'figures'),
                            png_cmap=png_cmap)

        LGR.info('Making Kappa vs Rho scatter plot')
        viz.write_kappa_scatter(comptable=comptable,
                                out_dir=op.join(out_dir, 'figures'))

        LGR.info('Making overall summary figure')
        viz.write_summary_fig(comptable=comptable,
                              out_dir=op.join(out_dir, 'figures'))

    LGR.info('Workflow completed')

    RepLGR.info("This workflow used numpy (Van Der Walt, Colbert, & "
                "Varoquaux, 2011), scipy (Jones et al., 2001), pandas "
                "(McKinney, 2010), scikit-learn (Pedregosa et al., 2011), "
                "nilearn, and nibabel (Brett et al., 2019).")
    RefLGR.info("Van Der Walt, S., Colbert, S. C., & Varoquaux, G. (2011). The "
                "NumPy array: a structure for efficient numerical computation. "
                "Computing in Science & Engineering, 13(2), 22.")
    RefLGR.info("Jones E, Oliphant E, Peterson P, et al. SciPy: Open Source "
                "Scientific Tools for Python, 2001-, http://www.scipy.org/")
    RefLGR.info("McKinney, W. (2010, June). Data structures for statistical "
                "computing in python. In Proceedings of the 9th Python in "
                "Science Conference (Vol. 445, pp. 51-56).")
    RefLGR.info("Pedregosa, F., Varoquaux, G., Gramfort, A., Michel, V., "
                "Thirion, B., Grisel, O., ... & Vanderplas, J. (2011). "
                "Scikit-learn: Machine learning in Python. Journal of machine "
                "learning research, 12(Oct), 2825-2830.")
    RefLGR.info("Brett, M., Markiewicz, C. J., Hanke, M., Côté, M.-A., "
                "Cipollini, B., McCarthy, P., … freec84. (2019, May 28). "
                "nipy/nibabel. Zenodo. http://doi.org/10.5281/zenodo.3233118")

    RepLGR.info("This workflow also used the Dice similarity index "
                "(Dice, 1945; Sørensen, 1948).")
    RefLGR.info("Dice, L. R. (1945). Measures of the amount of ecologic "
                "association between species. Ecology, 26(3), 297-302.")
    RefLGR.info("Sørensen, T. J. (1948). A method of establishing groups of "
                "equal amplitude in plant sociology based on similarity of "
                "species content and its application to analyses of the "
                "vegetation on Danish commons. I kommission hos E. Munksgaard.")

    with open(repname, 'r') as fo:
        report = [line.rstrip() for line in fo.readlines()]
        report = ' '.join(report)
    with open(refname, 'r') as fo:
        reference_list = sorted(list(set(fo.readlines())))
        references = '\n'.join(reference_list)
    report += '\n\nReferences\n' + references
    with open(repname, 'w') as fo:
        fo.write(report)
    os.remove(refname)

    for handler in logging.root.handlers[:]:
        logging.root.removeHandler(handler)


def _main(argv=None):
    """Tedana entry point"""
    options = _get_parser().parse_args(argv)
    tedana_workflow(**vars(options))


if __name__ == '__main__':
    _main()<|MERGE_RESOLUTION|>--- conflicted
+++ resolved
@@ -208,13 +208,8 @@
 
 
 def tedana_workflow(data, tes, mask=None, mixm=None, ctab=None, manacc=None,
-<<<<<<< HEAD
-                    tedort=False, gscontrol=None, tedpca='mle',
+                    tedort=False, gscontrol=None, tedpca='mdl',
                     combmode='t2s', verbose=False,
-=======
-                    tedort=False, gscontrol=None, tedpca='mdl',
-                    combmode='t2s', verbose=False, stabilize=False,
->>>>>>> c98555ba
                     out_dir='.', fixed_seed=42, maxit=500, maxrestart=10,
                     debug=False, quiet=False, no_png=False,
                     png_cmap='coolwarm',
