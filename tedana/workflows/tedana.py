--- conflicted
+++ resolved
@@ -474,14 +474,10 @@
         RepLGR.info("An initial mask was generated from the first echo using "
                     "nilearn's compute_epi_mask function.")
 
-<<<<<<< HEAD
-    mask, masksum = utils.make_adaptive_mask(catd, mask=mask, getsum=True)
-=======
     # Create an adaptive mask with at least 3 good echoes.
     mask, masksum = utils.make_adaptive_mask(catd, mask=mask, getsum=True, threshold=3)
     LGR.debug('Retaining {}/{} samples'.format(mask.sum(), n_samp))
     io.filewrite(masksum, op.join(out_dir, 'adaptive_mask.nii'), ref_img)
->>>>>>> ca7e1452
 
     if t2smap is None:
         LGR.info('Computing T2* map')
