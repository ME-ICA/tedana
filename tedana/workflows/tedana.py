"""
Run the "canonical" TE-Dependent ANAlysis workflow.
"""
import os

os.environ['MKL_NUM_THREADS'] = '1'
os.environ['NUMEXPR_NUM_THREADS'] = '1'
os.environ['OMP_NUM_THREADS'] = '1'
os.environ['VECLIB_MAXIMUM_THREADS'] = '1'
os.environ['OPENBLAS_NUM_THREADS'] = '1'

import os.path as op
import shutil
import logging
from datetime import datetime

import argparse
import numpy as np
from scipy import stats
from nilearn.masking import compute_epi_mask

from tedana import (decay, combine, decomposition, io, model, selection, utils,
                    viz)
import tedana.gscontrol as gsc
from tedana.workflows.parser_utils import is_valid_file

LGR = logging.getLogger(__name__)


def _get_parser():
    """
    Parses command line inputs for tedana

    Returns
    -------
    parser.parse_args() : argparse dict
    """
    parser = argparse.ArgumentParser()
    # Argument parser follow templtate provided by RalphyZ
    # https://stackoverflow.com/a/43456577
    optional = parser._action_groups.pop()
    required = parser.add_argument_group('required arguments')
    required.add_argument('-d',
                          dest='data',
                          nargs='+',
                          metavar='FILE',
                          type=lambda x: is_valid_file(parser, x),
                          help=('Multi-echo dataset for analysis. May be a '
                                'single file with spatially concatenated data '
                                'or a set of echo-specific files, in the same '
                                'order as the TEs are listed in the -e '
                                'argument.'),
                          required=True)
    required.add_argument('-e',
                          dest='tes',
                          nargs='+',
                          metavar='TE',
                          type=float,
                          help='Echo times (in ms). E.g., 15.0 39.0 63.0',
                          required=True)
    optional.add_argument('--mask',
                          dest='mask',
                          metavar='FILE',
                          type=lambda x: is_valid_file(parser, x),
                          help=("Binary mask of voxels to include in TE "
                                "Dependent ANAlysis. Must be in the same "
                                "space as `data`. If an explicit mask is not "
                                "provided, then Nilearn's compute_epi_mask "
                                "function will be used to derive a mask "
                                "from the first echo's data."),
                          default=None)
    optional.add_argument('--mix',
                          dest='mixm',
                          metavar='FILE',
                          type=lambda x: is_valid_file(parser, x),
                          help=('File containing mixing matrix. If not '
                                'provided, ME-PCA & ME-ICA is done.'),
                          default=None)
    optional.add_argument('--ctab',
                          dest='ctab',
                          metavar='FILE',
                          type=lambda x: is_valid_file(parser, x),
                          help=('File containing a component table from which '
                                'to extract pre-computed classifications.'),
                          default=None)
    optional.add_argument('--manacc',
                          dest='manacc',
                          help=('Comma separated list of manually '
                                'accepted components'),
                          default=None)
    optional.add_argument('--sourceTEs',
                          dest='ste',
                          type=str,
                          help=('Source TEs for models. E.g., 0 for all, '
                                '-1 for opt. com., and 1,2 for just TEs 1 and '
                                '2. Default=-1.'),
                          default=-1)
    optional.add_argument('--combmode',
                          dest='combmode',
                          action='store',
                          choices=['t2s', 'ste'],
                          help=('Combination scheme for TEs: '
                                't2s (Posse 1999, default), ste (Poser)'),
                          default='t2s')
    optional.add_argument('--verbose',
                          dest='verbose',
                          action='store_true',
                          help='Generate intermediate and additional files.',
                          default=False)
    optional.add_argument('--tedort',
                          dest='tedort',
                          action='store_true',
                          help=('Orthogonalize rejected components w.r.t. '
                                'accepted components prior to denoising.'),
                          default=False)
    optional.add_argument('--gscontrol',
                          dest='gscontrol',
                          required=False,
                          action='store',
                          nargs='+',
                          help=('Perform additional denoising to remove '
                                'spatially diffuse noise. Default is None. '
                                'This argument can be single value or a space '
                                'delimited list'),
                          choices=['t1c', 'gsr'],
                          default=None)
    optional.add_argument('--tedpca',
                          dest='tedpca',
                          help='Method with which to select components in TEDPCA',
                          choices=['mle', 'kundu', 'kundu-stabilize'],
                          default='mle')
    optional.add_argument('--out-dir',
                          dest='out_dir',
                          type=str,
                          help='Output directory.',
                          default='.')
    optional.add_argument('--seed',
                          dest='fixed_seed',
                          type=int,
                          help=('Value passed to repr(mdp.numx_rand.seed()) '
                                'Set to an integer value for reproducible ICA results; '
                                'otherwise, set to -1 for varying results across calls.'),
                          default=42)
    optional.add_argument('--png',
                          dest='png',
                          action='store_true',
                          help=('Creates a figures folder with static component '
                                'maps, timecourse plots and other diagnostic '
                                'images'),
                          default=False)
    optional.add_argument('--png-cmap',
                          dest='png_cmap',
                          type=str,
                          help=('Colormap for figures'),
                          default='coolwarm')
    optional.add_argument('--maxit',
                          dest='maxit',
                          type=int,
                          help=('Maximum number of iterations for ICA.'),
                          default=500)
    optional.add_argument('--maxrestart',
                          dest='maxrestart',
                          type=int,
                          help=('Maximum number of attempts for ICA. If ICA '
                                'fails to converge, the fixed seed will be '
                                'updated and ICA will be run again. If '
                                'convergence is achieved before maxrestart '
                                'attempts, ICA will finish early.'),
                          default=10)
    optional.add_argument('--debug',
                          dest='debug',
                          help=argparse.SUPPRESS,
                          action='store_true',
                          default=False)
    optional.add_argument('--quiet',
                          dest='quiet',
                          help=argparse.SUPPRESS,
                          action='store_true',
                          default=False)
    parser._action_groups.append(optional)
    return parser


def tedana_workflow(data, tes, mask=None, mixm=None, ctab=None, manacc=None,
                    tedort=False, gscontrol=None, tedpca='mle',
                    ste=-1, combmode='t2s', verbose=False, stabilize=False,
                    out_dir='.', fixed_seed=42, maxit=500, maxrestart=10,
                    debug=False, quiet=False, png=False, png_cmap='coolwarm'):
    """
    Run the "canonical" TE-Dependent ANAlysis workflow.

    Parameters
    ----------
    data : :obj:`str` or :obj:`list` of :obj:`str`
        Either a single z-concatenated file (single-entry list or str) or a
        list of echo-specific files, in ascending order.
    tes : :obj:`list`
        List of echo times associated with data in milliseconds.
    mask : :obj:`str`, optional
        Binary mask of voxels to include in TE Dependent ANAlysis. Must be
        spatially aligned with `data`. If an explicit mask is not provided,
        then Nilearn's compute_epi_mask function will be used to derive a mask
        from the first echo's data.
    mixm : :obj:`str`, optional
        File containing mixing matrix. If not provided, ME-PCA and ME-ICA are
        done.
    ctab : :obj:`str`, optional
        File containing component table from which to extract pre-computed
        classifications.
    manacc : :obj:`str`, optional
        Comma separated list of manually accepted components in string form.
        Default is None.
    tedort : :obj:`bool`, optional
        Orthogonalize rejected components w.r.t. accepted ones prior to
        denoising. Default is False.
    gscontrol : {None, 't1c', 'gsr'} or :obj:`list`, optional
        Perform additional denoising to remove spatially diffuse noise. Default
        is None.
    tedpca : {'mle', 'kundu', 'kundu-stabilize'}, optional
        Method with which to select components in TEDPCA. Default is 'mle'.
    ste : :obj:`int`, optional
        Source TEs for models. 0 for all, -1 for optimal combination.
        Default is -1.
    combmode : {'t2s', 'ste'}, optional
        Combination scheme for TEs: 't2s' (Posse 1999, default), 'ste' (Poser).
    verbose : :obj:`bool`, optional
        Generate intermediate and additional files. Default is False.
    png : obj:'bool', optional
        Generate simple plots and figures. Default is false.
    png_cmap : obj:'str', optional
            Name of a matplotlib colormap to be used when generating figures.
            --png must still be used to request figures. Default is 'coolwarm'
    out_dir : :obj:`str`, optional
        Output directory.

    Other Parameters
    ----------------
    fixed_seed : :obj:`int`, optional
        Value passed to ``mdp.numx_rand.seed()``.
        Set to a positive integer value for reproducible ICA results;
        otherwise, set to -1 for varying results across calls.
    maxit : :obj:`int`, optional
        Maximum number of iterations for ICA. Default is 500.
    maxrestart : :obj:`int`, optional
        Maximum number of attempts for ICA. If ICA fails to converge, the
        fixed seed will be updated and ICA will be run again. If convergence
        is achieved before maxrestart attempts, ICA will finish early.
        Default is 10.
    debug : :obj:`bool`, optional
        Whether to run in debugging mode or not. Default is False.
    quiet : :obj:`bool`, optional
        If True, suppresses logging/printing of messages. Default is False.

    Notes
    -----
    This workflow writes out several files. For a complete list of the files
    generated by this workflow, please visit
    https://tedana.readthedocs.io/en/latest/outputs.html
    """
    out_dir = op.abspath(out_dir)
    if not op.isdir(out_dir):
        os.mkdir(out_dir)

    if isinstance(data, str):
        data = [data]

    # Base file from which to extract prefix for output files
    bf = op.join(out_dir, op.basename(data[0]))

    if debug and not quiet:
        formatter = logging.Formatter(
                    '%(asctime)s\t%(name)-12s\t%(levelname)-8s\t%(message)s',
                    datefmt='%Y-%m-%dT%H:%M:%S')
        fh = logging.FileHandler(op.join(
            out_dir,
            'runlog-{0}.tsv'.format(datetime.now().isoformat().replace(':', '.'))))
        fh.setFormatter(formatter)
        logging.basicConfig(level=logging.DEBUG,
                            handlers=[fh, logging.StreamHandler()])
    elif quiet:
        logging.basicConfig(level=logging.WARNING)
    else:
        logging.basicConfig(level=logging.INFO)

    LGR.info('Using output directory: {}'.format(out_dir))

    # ensure tes are in appropriate format
    tes = [float(te) for te in tes]
    n_echos = len(tes)

    # Coerce gscontrol to list
    if not isinstance(gscontrol, list):
        gscontrol = [gscontrol]

    # coerce data to samples x echos x time array
    LGR.info('Loading input data: {}'.format([f for f in data]))
    catd, ref_img = io.load_data(data, n_echos=n_echos)
    n_samp, n_echos, n_vols = catd.shape
    LGR.debug('Resulting data shape: {}'.format(catd.shape))

    if mixm is not None and op.isfile(mixm):
        out_mixm_file = io.gen_fname(bf, '_mixing.tsv', desc='TEDICA')
        shutil.copyfile(mixm, out_mixm_file)
        shutil.copyfile(mixm, op.join(out_dir, op.basename(mixm)))
    elif mixm is not None:
        raise IOError('Argument "mixm" must be an existing file.')

    if ctab is not None and op.isfile(ctab):
        out_ctab_file = io.gen_fname(bf, '_comptable.json', desc='TEDICA')
        shutil.copyfile(ctab, out_ctab_file)
        shutil.copyfile(ctab, op.basename(ctab))
    elif ctab is not None:
        raise IOError('Argument "ctab" must be an existing file.')

    if mask is None:
        LGR.info('Computing EPI mask from first echo')
        first_echo_img = io.new_nii_like(ref_img, catd[:, 0, :])
        mask = compute_epi_mask(first_echo_img)
    else:
        # TODO: add affine check
        LGR.info('Using user-defined mask')

    mask, masksum = utils.make_adaptive_mask(catd, mask=mask, getsum=True)
    LGR.debug('Retaining {}/{} samples'.format(mask.sum(), n_samp))
    if verbose:
        io.filewrite(masksum,
                     io.gen_fname(bf, '_mask.nii.gz', desc='adaptiveGoodSignal'),
                     ref_img)

    LGR.info('Computing T2* map')
    t2s, s0, t2ss, s0s, t2sG, s0G = decay.fit_decay(catd, tes, mask, masksum)

    # set a hard cap for the T2* map
    # anything that is 10x higher than the 99.5 %ile will be reset to 99.5 %ile
    cap_t2s = stats.scoreatpercentile(t2s.flatten(), 99.5,
                                      interpolation_method='lower')
    LGR.debug('Setting cap on T2* map at {:.5f}'.format(cap_t2s * 10))
    t2s[t2s > cap_t2s * 10] = cap_t2s
    io.filewrite(t2s, io.gen_fname(bf, '_T2Starmap.nii.gz', desc='limited'), ref_img)
    io.filewrite(s0, io.gen_fname(bf, '_S0map.nii.gz', desc='limited'), ref_img)
    if verbose:
        io.filewrite(t2ss, io.gen_fname(bf, '_T2Starmap.nii.gz',
                                        desc='ascendingEstimates'),
                     ref_img)
        io.filewrite(s0s, io.gen_fname(bf, '_S0map.nii.gz', desc='ascendingEstimates'), ref_img)
        io.filewrite(t2sG, io.gen_fname(bf, '_T2Starmap.nii.gz', desc='full'), ref_img)
        io.filewrite(s0G, io.gen_fname(bf, '_S0map.nii.gz', desc='full'), ref_img)

    # optimally combine data
    data_oc = combine.make_optcom(catd, tes, mask, t2s=t2sG, combmode=combmode)

    # regress out global signal unless explicitly not desired
    if 'gsr' in gscontrol:
<<<<<<< HEAD
        catd, data_oc = model.gscontrol_raw(catd, data_oc, n_echos, ref_img, bf)
=======
        catd, data_oc = gsc.gscontrol_raw(catd, data_oc, n_echos, ref_img)
>>>>>>> e1bc0b64

    if mixm is None:
        # Identify and remove thermal noise from data
        n_components, dd = decomposition.tedpca(catd, data_oc, combmode, mask,
                                                t2s, t2sG, ref_img,
                                                bf, tes=tes, method=tedpca,
                                                ste=ste, kdaw=10., rdaw=1.,
                                                verbose=verbose)
        LGR.info('Computing ICA of dimensionally reduced data')
        mmix_orig = decomposition.tedica(n_components, dd, fixed_seed,
                                         maxit, maxrestart)

        if verbose:
            np.savetxt(io.gen_fname(bf, '_mixing.tsv', desc='initialTEDICA'),
                       mmix_orig, delimiter='\t')
            if ste == -1:
                io.filewrite(utils.unmask(dd, mask),
                             io.gen_fname(bf, '_bold.nii.gz', desc='optcomReduced'),
                             ref_img)

        LGR.info('Making second component selection guess from ICA results')
        # Estimate betas and compute selection metrics for mixing matrix
        # generated from dimensionally reduced data using full data (i.e., data
        # with thermal noise)
        seldict, comptable, betas, mmix = model.fitmodels_direct(
                    catd, mmix_orig, mask, t2s, t2sG, tes, combmode,
                    ref_img, bf, reindex=True, label='TEDICA',
                    verbose=verbose)
        np.savetxt(io.gen_fname(bf, '_mixing.tsv', desc='TEDICA'), mmix,
                   delimiter='\t')

        comptable = selection.selcomps(seldict, comptable, mmix, manacc,
                                       n_echos)
    else:
        LGR.info('Using supplied mixing matrix from ICA')
        mmix_orig = np.loadtxt(io.gen_fname(bf, '_mixing.tsv', desc='TEDICA'))
        seldict, comptable, betas, mmix = model.fitmodels_direct(
                    catd, mmix_orig, mask, t2s, t2sG, tes, combmode,
                    ref_img, bf, reindex=False, label='TEDICA',
                    verbose=verbose)
        if ctab is None:
            comptable = selection.selcomps(seldict, comptable, mmix, manacc,
                                           n_echos)
        else:
            comptable = io.load_comptable(ctab)

    io.save_comptable(comptable, io.gen_fname(bf, '_comptable.json', desc='TEDICA'))

    if 'component' not in comptable.columns:
        comptable['component'] = comptable.index
    acc = comptable.loc[comptable['classification'] == 'accepted', 'component']
    rej = comptable.loc[comptable['classification'] == 'rejected', 'component']
    midk = comptable.loc[comptable['classification'] == 'midk', 'component']
    ign = comptable.loc[comptable['classification'] == 'ignored', 'component']
    if len(acc) == 0:
        LGR.warning('No BOLD components detected! Please check data and '
                    'results!')

    if tedort:
        acc_idx = comptable.loc[
            ~comptable['classification'].str.contains('rejected'),
            'component']
        rej_idx = comptable.loc[
            comptable['classification'].str.contains('rejected'),
            'component']
        acc_ts = mmix[:, acc_idx]
        rej_ts = mmix[:, rej_idx]
        betas = np.linalg.lstsq(acc_ts, rej_ts, rcond=None)[0]
        pred_rej_ts = np.dot(acc_ts, betas)
        resid = rej_ts - pred_rej_ts
        mmix[:, rej_idx] = resid
        np.savetxt(io.gen_fname(bf, '_mixing.tsv', desc='orthTEDICA'), mmix,
                   delimiter='\t')

    io.writeresults(data_oc, mask=mask, comptable=comptable, mmix=mmix,
                    n_vols=n_vols,
                    acc=acc, rej=rej, midk=midk, empty=ign,
                    ref_img=ref_img, bf=bf)

    if 't1c' in gscontrol:
        LGR.info('Performing T1c global signal regression to remove spatially '
                 'diffuse noise')
<<<<<<< HEAD
        io.gscontrol_mmix(data_oc, mmix, mask, comptable, ref_img, bf)
=======
        gsc.gscontrol_mmix(data_oc, mmix, mask, comptable, ref_img)
>>>>>>> e1bc0b64

    if verbose:
        io.writeresults_echoes(catd, mmix, mask, acc, rej, midk, ref_img, bf)

    if png:
        LGR.info('Making figures folder with static component maps and '
                 'timecourse plots.')
        # make figure folder first
        if not op.isdir(op.join(out_dir, 'figures')):
            os.mkdir(op.join(out_dir, 'figures'))

        fig_bf = op.join(op.dirname(bf), 'figures', op.basename(bf))

        viz.write_comp_figs(data_oc, mask=mask, comptable=comptable, mmix=mmix,
                            ref_img=ref_img,
                            bf=fig_bf,
                            png_cmap=png_cmap)

        LGR.info('Making Kappa vs Rho scatter plot')
        viz.write_kappa_scatter(comptable=comptable,
                                bf=fig_bf)

        LGR.info('Making overall summary figure')
        viz.write_summary_fig(comptable=comptable,
                              bf=fig_bf)

    LGR.info('Workflow completed')
    for handler in logging.root.handlers[:]:
        logging.root.removeHandler(handler)


def _main(argv=None):
    """Tedana entry point"""
    options = _get_parser().parse_args(argv)
    tedana_workflow(**vars(options))


if __name__ == '__main__':
    _main()<|MERGE_RESOLUTION|>--- conflicted
+++ resolved
@@ -351,11 +351,7 @@
 
     # regress out global signal unless explicitly not desired
     if 'gsr' in gscontrol:
-<<<<<<< HEAD
-        catd, data_oc = model.gscontrol_raw(catd, data_oc, n_echos, ref_img, bf)
-=======
-        catd, data_oc = gsc.gscontrol_raw(catd, data_oc, n_echos, ref_img)
->>>>>>> e1bc0b64
+        catd, data_oc = gsc.gscontrol_raw(catd, data_oc, n_echos, ref_img, bf)
 
     if mixm is None:
         # Identify and remove thermal noise from data
@@ -438,11 +434,7 @@
     if 't1c' in gscontrol:
         LGR.info('Performing T1c global signal regression to remove spatially '
                  'diffuse noise')
-<<<<<<< HEAD
-        io.gscontrol_mmix(data_oc, mmix, mask, comptable, ref_img, bf)
-=======
-        gsc.gscontrol_mmix(data_oc, mmix, mask, comptable, ref_img)
->>>>>>> e1bc0b64
+        gsc.gscontrol_mmix(data_oc, mmix, mask, comptable, ref_img, bf)
 
     if verbose:
         io.writeresults_echoes(catd, mmix, mask, acc, rej, midk, ref_img, bf)
