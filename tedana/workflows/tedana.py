"""
Run the "canonical" TE-Dependent ANAlysis workflow.
"""
import os
import os.path as op
import shutil
import logging

import argparse
import numpy as np
import pandas as pd
from scipy import stats

from tedana import (decay, combine, decomposition,
                    io, model, selection, utils)
from tedana.workflows.parser_utils import is_valid_file

LGR = logging.getLogger(__name__)


def _get_parser():
    """
    Parses command line inputs for tedana

    Returns
    -------
    parser.parse_args() : argparse dict
    """
    parser = argparse.ArgumentParser()
    parser.add_argument('-d',
                        dest='data',
                        nargs='+',
                        metavar='FILE',
                        type=lambda x: is_valid_file(parser, x),
                        help=('Multi-echo dataset for analysis. May be a '
                              'single file with spatially concatenated data '
                              'or a set of echo-specific files, in the same '
                              'order as the TEs are listed in the -e '
                              'argument.'),
                        required=True)
    parser.add_argument('-e',
                        dest='tes',
                        nargs='+',
                        metavar='TE',
                        type=float,
                        help='Echo times (in ms). E.g., 15.0 39.0 63.0',
                        required=True)
    parser.add_argument('--mask',
                        dest='mask',
                        metavar='FILE',
                        type=lambda x: is_valid_file(parser, x),
                        help=('Binary mask of voxels to include in TE '
                              'Dependent ANAlysis. Must be in the same '
                              'space as `data`.'),
                        default=None)
    parser.add_argument('--mix',
                        dest='mixm',
                        metavar='FILE',
                        type=lambda x: is_valid_file(parser, x),
                        help=('File containing mixing matrix. If not '
                              'provided, ME-PCA & ME-ICA is done.'),
                        default=None)
    parser.add_argument('--ctab',
                        dest='ctab',
                        metavar='FILE',
                        type=lambda x: is_valid_file(parser, x),
                        help=('File containing a component table from which '
                              'to extract pre-computed classifications.'),
                        default=None)
    parser.add_argument('--manacc',
                        dest='manacc',
                        help=('Comma separated list of manually '
                              'accepted components'),
                        default=None)
    parser.add_argument('--kdaw',
                        dest='kdaw',
                        type=float,
                        help=('Dimensionality augmentation weight (Kappa). '
                              'Default=10. -1 for low-dimensional ICA'),
                        default=10.)
    parser.add_argument('--rdaw',
                        dest='rdaw',
                        type=float,
                        help=('Dimensionality augmentation weight (Rho). '
                              'Default=1. -1 for low-dimensional ICA'),
                        default=1.)
    parser.add_argument('--conv',
                        dest='conv',
                        type=float,
                        help='Convergence limit. Default 2.5e-5',
                        default='2.5e-5')
    parser.add_argument('--sourceTEs',
                        dest='ste',
                        type=str,
                        help=('Source TEs for models. E.g., 0 for all, '
                              '-1 for opt. com., and 1,2 for just TEs 1 and '
                              '2. Default=-1.'),
                        default=-1)
    parser.add_argument('--combmode',
                        dest='combmode',
                        action='store',
                        choices=['t2s', 'ste'],
                        help=('Combination scheme for TEs: '
                              't2s (Posse 1999, default), ste (Poser)'),
                        default='t2s')
    parser.add_argument('--initcost',
                        dest='initcost',
                        action='store',
                        choices=['tanh', 'pow3', 'gaus', 'skew'],
                        help=('Initial cost function for ICA.'),
                        default='tanh')
    parser.add_argument('--finalcost',
                        dest='finalcost',
                        action='store',
                        choices=['tanh', 'pow3', 'gaus', 'skew'],
                        help=('Final cost function for ICA. Same options as '
                              'initcost.'),
                        default='tanh')
    parser.add_argument('--denoiseTEs',
                        dest='dne',
                        action='store_true',
                        help='Denoise each TE dataset separately.',
                        default=False)
    parser.add_argument('--strict',
                        dest='strict',
                        action='store_true',
                        help='Ignore low-variance ambiguous components',
                        default=False)
    parser.add_argument('--no_gscontrol',
                        dest='gscontrol',
                        action='store_false',
                        help='Disable global signal regression.',
                        default=True)
    parser.add_argument('--stabilize',
                        dest='stabilize',
                        action='store_true',
                        help=('Stabilize convergence by reducing '
                              'dimensionality, for low quality data'),
                        default=False)
    parser.add_argument('--filecsdata',
                        dest='filecsdata',
                        help='Save component selection data',
                        action='store_true',
                        default=False)
    parser.add_argument('--wvpca',
                        dest='wvpca',
                        help='Perform PCA on wavelet-transformed data',
                        action='store_true',
                        default=False)
    parser.add_argument('--label',
                        dest='label',
                        type=str,
                        help='Label for output directory.',
                        default=None)
    parser.add_argument('--seed',
                        dest='fixed_seed',
                        type=int,
                        help=('Value passed to repr(mdp.numx_rand.seed()) '
                              'Set to an integer value for reproducible ICA results; '
                              'otherwise, set to -1 for varying results across calls.'),
                        default=42)
    parser.add_argument('--debug',
                        dest='debug',
                        help=argparse.SUPPRESS,
                        action='store_true',
                        default=False)
    parser.add_argument('--quiet',
                        dest='quiet',
                        help=argparse.SUPPRESS,
                        action='store_true',
                        default=False)
    return parser


def tedana_workflow(data, tes, mask=None, mixm=None, ctab=None, manacc=None,
                    strict=False, gscontrol=True, kdaw=10., rdaw=1., conv=2.5e-5,
                    ste=-1, combmode='t2s', dne=False,
                    initcost='tanh', finalcost='tanh',
                    stabilize=False, filecsdata=False, wvpca=False,
                    label=None, fixed_seed=42, debug=False, quiet=False):
    """
    Run the "canonical" TE-Dependent ANAlysis workflow.

    Parameters
    ----------
    data : :obj:`str` or :obj:`list` of :obj:`str`
        Either a single z-concatenated file (single-entry list or str) or a
        list of echo-specific files, in ascending order.
    tes : :obj:`list`
        List of echo times associated with data in milliseconds.
    mask : :obj:`str`, optional
        Binary mask of voxels to include in TE Dependent ANAlysis. Must be spatially
        aligned with `data`.
    mixm : :obj:`str`, optional
        File containing mixing matrix. If not provided, ME-PCA and ME-ICA are
        done.
    ctab : :obj:`str`, optional
        File containing component table from which to extract pre-computed
        classifications.
    manacc : :obj:`str`, optional
        Comma separated list of manually accepted components in string form.
        Default is None.
    strict : :obj:`bool`, optional
        Ignore low-variance ambiguous components. Default is False.
    gscontrol : :obj:`bool`, optional
        Control global signal using spatial approach. Default is True.
    kdaw : :obj:`float`, optional
        Dimensionality augmentation weight (Kappa). Default is 10.
        -1 for low-dimensional ICA.
    rdaw : :obj:`float`, optional
        Dimensionality augmentation weight (Rho). Default is 1.
        -1 for low-dimensional ICA.
    conv : :obj:`float`, optional
        Convergence limit. Default is 2.5e-5.
    ste : :obj:`int`, optional
        Source TEs for models. 0 for all, -1 for optimal combination.
        Default is -1.
    combmode : {'t2s', 'ste'}, optional
        Combination scheme for TEs: 't2s' (Posse 1999, default), 'ste' (Poser).
    dne : :obj:`bool`, optional
        Denoise each TE dataset separately. Default is False.
    initcost : {'tanh', 'pow3', 'gaus', 'skew'}, optional
        Initial cost function for ICA. Default is 'tanh'.
    finalcost : {'tanh', 'pow3', 'gaus', 'skew'}, optional
        Final cost function. Default is 'tanh'.
    stabilize : :obj:`bool`, optional
        Stabilize convergence by reducing dimensionality, for low quality data.
        Default is False.
    filecsdata : :obj:`bool`, optional
        Save component selection data to file. Default is False.
    wvpca : :obj:`bool`, optional
        Whether or not to perform PCA on wavelet-transformed data.
        Default is False.
    label : :obj:`str` or :obj:`None`, optional
        Label for output directory. Default is None.

    Other Parameters
    ----------------
    fixed_seed : :obj:`int`, optional
        Value passed to ``mdp.numx_rand.seed()``.
        Set to a positive integer value for reproducible ICA results;
        otherwise, set to -1 for varying results across calls.
    debug : :obj:`bool`, optional
        Whether to run in debugging mode or not. Default is False.
    quiet : :obj:`bool`, optional
        If True, suppresses logging/printing of messages. Default is False.

    Notes
    -----
    This workflow writes out several files, which are written out to a folder
    named TED.[ref_label].[label] if ``label`` is provided and TED.[ref_label]
    if not. ``ref_label`` is determined based on the name of the first ``data``
    file. For a complete list of the files generated by this workflow, please
    visit https://tedana.readthedocs.io/en/latest/outputs.html
    """

    # ensure tes are in appropriate format
    tes = [float(te) for te in tes]
    n_echos = len(tes)

    # coerce data to samples x echos x time array
    if isinstance(data, str):
        data = [data]

    LGR.info('Loading input data: {}'.format([f for f in data]))
    catd, ref_img = io.load_data(data, n_echos=n_echos)
    n_samp, n_echos, n_vols = catd.shape
    LGR.debug('Resulting data shape: {}'.format(catd.shape))

    kdaw, rdaw = float(kdaw), float(rdaw)

    try:
        ref_label = op.basename(ref_img).split('.')[0]
    except TypeError:
        ref_label = op.basename(str(data[0])).split('.')[0]

    if label is not None:
        out_dir = 'TED.{0}.{1}'.format(ref_label, label)
    else:
        out_dir = 'TED.{0}'.format(ref_label)
    out_dir = op.abspath(out_dir)
    if not op.isdir(out_dir):
        LGR.info('Creating output directory: {}'.format(out_dir))
        os.mkdir(out_dir)
    else:
        LGR.info('Using output directory: {}'.format(out_dir))

    if mixm is not None and op.isfile(mixm):
        shutil.copyfile(mixm, op.join(out_dir, 'meica_mix.1D'))
        shutil.copyfile(mixm, op.join(out_dir, op.basename(mixm)))
    elif mixm is not None:
        raise IOError('Argument "mixm" must be an existing file.')

    if ctab is not None and op.isfile(ctab):
        shutil.copyfile(ctab, op.join(out_dir, 'comp_table_ica.txt'))
        shutil.copyfile(ctab, op.join(out_dir, op.basename(ctab)))
    elif ctab is not None:
        raise IOError('Argument "ctab" must be an existing file.')

    os.chdir(out_dir)

    if mask is None:
        LGR.info('Computing adaptive mask')
    else:
        # TODO: add affine check
        LGR.info('Using user-defined mask')
    mask, masksum = utils.make_adaptive_mask(catd, mask=mask,
                                             minimum=False, getsum=True)
    LGR.debug('Retaining {}/{} samples'.format(mask.sum(), n_samp))

    LGR.info('Computing T2* map')
    t2s, s0, t2ss, s0s, t2sG, s0G = decay.fit_decay(catd, tes, mask, masksum)

    # set a hard cap for the T2* map
    # anything that is 10x higher than the 99.5 %ile will be reset to 99.5 %ile
    cap_t2s = stats.scoreatpercentile(t2s.flatten(), 99.5,
                                      interpolation_method='lower')
    LGR.debug('Setting cap on T2* map at {:.5f}'.format(cap_t2s * 10))
    t2s[t2s > cap_t2s * 10] = cap_t2s
    io.filewrite(t2s, op.join(out_dir, 't2sv.nii'), ref_img)
    io.filewrite(s0, op.join(out_dir, 's0v.nii'), ref_img)
    io.filewrite(t2ss, op.join(out_dir, 't2ss.nii'), ref_img)
    io.filewrite(s0s, op.join(out_dir, 's0vs.nii'), ref_img)
    io.filewrite(t2sG, op.join(out_dir, 't2svG.nii'), ref_img)
    io.filewrite(s0G, op.join(out_dir, 's0vG.nii'), ref_img)

    # optimally combine data
    data_oc = combine.make_optcom(catd, tes, mask, t2s=t2sG, combmode=combmode)

    # regress out global signal unless explicitly not desired
    if gscontrol:
        catd, data_oc = model.gscontrol_raw(catd, data_oc, n_echos, ref_img)

    if mixm is None:
        # Identify and remove thermal noise from data
        n_components, dd = decomposition.tedpca(catd, data_oc, combmode, mask,
                                                t2s, t2sG, stabilize, ref_img,
                                                tes=tes, kdaw=kdaw, rdaw=rdaw,
                                                ste=ste, wvpca=wvpca)
        # Perform ICA on dimensionally reduced data (*without* thermal noise)
        mmix_orig, fixed_seed = decomposition.tedica(n_components, dd, conv, fixed_seed,
                                                     cost=initcost, final_cost=finalcost,
                                                     verbose=debug)
        np.savetxt(op.join(out_dir, '__meica_mix.1D'), mmix_orig)
        LGR.info('Making second component selection guess from ICA results')
        # Estimate betas and compute selection metrics for mixing matrix
        # generated from dimensionally reduced data using full data (i.e., data
        # with thermal noise)
        seldict, comptable, betas, mmix = model.fitmodels_direct(catd, mmix_orig,
                                                                 mask, t2s, t2sG,
                                                                 tes, combmode,
                                                                 ref_img,
                                                                 reindex=True)
        np.savetxt(op.join(out_dir, 'meica_mix.1D'), mmix)

        comptable = selection.selcomps(seldict, comptable, mmix,
                                       mask, ref_img, manacc,
                                       n_echos, t2s, s0,
                                       strict_mode=strict,
                                       filecsdata=filecsdata)
    else:
        LGR.info('Using supplied mixing matrix from ICA')
        mmix_orig = np.loadtxt(op.join(out_dir, 'meica_mix.1D'))
        seldict, comptable, betas, mmix = model.fitmodels_direct(catd, mmix_orig,
                                                                 mask, t2s, t2sG,
                                                                 tes, combmode,
                                                                 ref_img)
        if ctab is None:
            comptable = selection.selcomps(seldict, comptable, mmix,
                                           mask, ref_img, manacc,
                                           n_echos, t2s, s0,
                                           filecsdata=filecsdata,
                                           strict_mode=strict)
        else:
            comptable = pd.read_csv(ctab, sep='\t', index_col='component')

    comptable.to_csv(op.join(out_dir, 'comp_table_ica.txt'), sep='\t',
                     index=True, index_label='component', float_format='%.6f')
    if 'component' not in comptable.columns:
        comptable['component'] = comptable.index
    acc = comptable.loc[comptable['classification'] == 'accepted', 'component']
    rej = comptable.loc[comptable['classification'] == 'rejected', 'component']
    midk = comptable.loc[comptable['classification'] == 'midk', 'component']
    ign = comptable.loc[comptable['classification'] == 'ignored', 'component']
    if len(acc) == 0:
        LGR.warning('No BOLD components detected! Please check data and '
                    'results!')

<<<<<<< HEAD
    utils.writeresults(OCcatd, mask, comptable, mmix, fixed_seed, n_vols,
                       acc, rej, midk, empty, ref_img)
    utils.gscontrol_mmix(OCcatd, mmix, mask, acc, empty, ref_img)
=======
    io.writeresults(data_oc, mask=mask, comptable=comptable, mmix=mmix,
                    n_vols=n_vols, fixed_seed=fixed_seed,
                    acc=acc, rej=rej, midk=midk, empty=ign,
                    ref_img=ref_img)
    io.gscontrol_mmix(data_oc, mmix, mask, comptable, ref_img)
>>>>>>> 1508728c
    if dne:
        io.writeresults_echoes(catd, mmix, mask, acc, rej, midk, ref_img)


def _main(argv=None):
    """Tedana entry point"""
    options = _get_parser().parse_args(argv)
    if options.debug and not options.quiet:
        logging.basicConfig(level=logging.DEBUG)
    elif options.quiet:
        logging.basicConfig(level=logging.WARNING)
    else:
        logging.basicConfig(level=logging.INFO)

    tedana_workflow(**vars(options))


if __name__ == '__main__':
    _main()<|MERGE_RESOLUTION|>--- conflicted
+++ resolved
@@ -386,17 +386,11 @@
         LGR.warning('No BOLD components detected! Please check data and '
                     'results!')
 
-<<<<<<< HEAD
-    utils.writeresults(OCcatd, mask, comptable, mmix, fixed_seed, n_vols,
-                       acc, rej, midk, empty, ref_img)
-    utils.gscontrol_mmix(OCcatd, mmix, mask, acc, empty, ref_img)
-=======
     io.writeresults(data_oc, mask=mask, comptable=comptable, mmix=mmix,
                     n_vols=n_vols, fixed_seed=fixed_seed,
                     acc=acc, rej=rej, midk=midk, empty=ign,
                     ref_img=ref_img)
     io.gscontrol_mmix(data_oc, mmix, mask, comptable, ref_img)
->>>>>>> 1508728c
     if dne:
         io.writeresults_echoes(catd, mmix, mask, acc, rej, midk, ref_img)
 
