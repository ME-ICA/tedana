"""
Run the "canonical" TE-Dependent ANAlysis workflow.
"""
import os

os.environ['MKL_NUM_THREADS'] = '1'
os.environ['NUMEXPR_NUM_THREADS'] = '1'
os.environ['OMP_NUM_THREADS'] = '1'
os.environ['VECLIB_MAXIMUM_THREADS'] = '1'
os.environ['OPENBLAS_NUM_THREADS'] = '1'

import shutil
import logging
import os.path as op
from glob import glob
import datetime

import argparse
import numpy as np
import pandas as pd
from scipy import stats
from nilearn.masking import compute_epi_mask

from tedana import (decay, combine, decomposition, io, metrics, selection, utils,
                    viz)
import tedana.gscontrol as gsc
from tedana.stats import computefeats2
from tedana.workflows.parser_utils import is_valid_file, ContextFilter

LGR = logging.getLogger(__name__)
RepLGR = logging.getLogger('REPORT')
RefLGR = logging.getLogger('REFERENCES')


def _get_parser():
    """
    Parses command line inputs for tedana

    Returns
    -------
    parser.parse_args() : argparse dict
    """
    from ..info import __version__
    verstr = 'tedana v{}'.format(__version__)
    parser = argparse.ArgumentParser()
    # Argument parser follow templtate provided by RalphyZ
    # https://stackoverflow.com/a/43456577
    optional = parser._action_groups.pop()
    required = parser.add_argument_group('required arguments')
    required.add_argument('-d',
                          dest='data',
                          nargs='+',
                          metavar='FILE',
                          type=lambda x: is_valid_file(parser, x),
                          help=('Multi-echo dataset for analysis. May be a '
                                'single file with spatially concatenated data '
                                'or a set of echo-specific files, in the same '
                                'order as the TEs are listed in the -e '
                                'argument.'),
                          required=True)
    required.add_argument('-e',
                          dest='tes',
                          nargs='+',
                          metavar='TE',
                          type=float,
                          help='Echo times (in ms). E.g., 15.0 39.0 63.0',
                          required=True)
    optional.add_argument('--mask',
                          dest='mask',
                          metavar='FILE',
                          type=lambda x: is_valid_file(parser, x),
                          help=("Binary mask of voxels to include in TE "
                                "Dependent ANAlysis. Must be in the same "
                                "space as `data`. If an explicit mask is not "
                                "provided, then Nilearn's compute_epi_mask "
                                "function will be used to derive a mask "
                                "from the first echo's data."),
                          default=None)
    optional.add_argument('--out-dir',
                          dest='out_dir',
                          type=str,
                          help='Output directory.',
                          default='.')
    optional.add_argument('--sourceTEs',
                          dest='source_tes',
                          type=str,
                          help=('Source TEs for models. E.g., 0 for all, '
                                '-1 for opt. com., and 1,2 for just TEs 1 and '
                                '2. Default=-1.'),
                          default=-1)
    optional.add_argument('--fittype',
                          dest='fittype',
                          action='store',
                          choices=['loglin', 'curvefit'],
                          help='Desired Fitting Method '
                               '"loglin" means that a linear model is fit '
                               'to the log of the data, default '
                               '"curvefit" means that a more computationally '
                               'demanding monoexponential model is fit '
                               'to the raw data',
                          default='loglin')
    optional.add_argument('--combmode',
                          dest='combmode',
                          action='store',
                          choices=['t2s'],
                          help=('Combination scheme for TEs: '
                                't2s (Posse 1999, default)'),
                          default='t2s')
    optional.add_argument('--gscontrol',
                          dest='gscontrol',
                          required=False,
                          action='store',
                          nargs='+',
                          help=('Perform additional denoising to remove '
                                'spatially diffuse noise. Default is None. '
                                'This argument can be single value or a space '
                                'delimited list'),
                          choices=['t1c', 'gsr'],
                          default=None)
    optional.add_argument('--tedpca',
                          dest='tedpca',
                          help='Method with which to select components in TEDPCA',
                          choices=['mle', 'kundu', 'kundu-stabilize'],
                          default='mle')
    optional.add_argument('--seed',
                          dest='fixed_seed',
                          metavar='INT',
                          type=int,
                          help=('Value used for random initialization of ICA algorithm. '
                                'Set to an integer value for reproducible ICA results. '
                                'Set to -1 for varying results across ICA calls. '
                                'Default=42.'),
                          default=42)
<<<<<<< HEAD
=======
    optional.add_argument('--no-png',
                          dest='no_png',
                          action='store_true',
                          help=('Creates a figures folder with static component '
                                'maps, timecourse plots and other diagnostic '
                                'images'),
                          default=False)
    optional.add_argument('--png-cmap',
                          dest='png_cmap',
                          type=str,
                          help=('Colormap for figures'),
                          default='coolwarm')
>>>>>>> 444fb281
    optional.add_argument('--maxit',
                          dest='maxit',
                          metavar='INT',
                          type=int,
                          help=('Maximum number of iterations for ICA.'),
                          default=500)
    optional.add_argument('--maxrestart',
                          dest='maxrestart',
                          metavar='INT',
                          type=int,
                          help=('Maximum number of attempts for ICA. If ICA '
                                'fails to converge, the fixed seed will be '
                                'updated and ICA will be run again. If '
                                'convergence is achieved before maxrestart '
                                'attempts, ICA will finish early.'),
                          default=10)
    optional.add_argument('--tedort',
                          dest='tedort',
                          action='store_true',
                          help=('Orthogonalize rejected components w.r.t. '
                                'accepted components prior to denoising.'),
                          default=False)
    optional.add_argument('--png',
                          dest='png',
                          action='store_true',
                          help=('Creates a figures folder with static component '
                                'maps, timecourse plots and other diagnostic '
                                'images'),
                          default=False)
    optional.add_argument('--png-cmap',
                          dest='png_cmap',
                          metavar='CMAP',
                          type=str,
                          help=('Colormap for figures'),
                          default='coolwarm')
    optional.add_argument('--lowmem',
                          dest='low_mem',
                          action='store_true',
                          help=('Enables low-memory processing, including the '
                                'use of IncrementalPCA. May increase workflow '
                                'duration.'),
                          default=False)
    optional.add_argument('--verbose',
                          dest='verbose',
                          action='store_true',
                          help='Generate intermediate and additional files.',
                          default=False)
    optional.add_argument('--debug',
                          dest='debug',
                          action='store_true',
                          help=('Logs in the terminal will have increased '
                                'verbosity, and will also be written into '
                                'a .tsv file in the output directory.'),
                          default=False)
    optional.add_argument('--quiet',
                          dest='quiet',
                          help=argparse.SUPPRESS,
                          action='store_true',
                          default=False)
    optional.add_argument('-v', '--version', action='version', version=verstr)
    parser._action_groups.append(optional)

    rerungrp = parser.add_argument_group('arguments for rerunning the workflow')
    rerungrp.add_argument('--t2smap',
                          dest='t2smap',
                          metavar='FILE',
                          type=lambda x: is_valid_file(parser, x),
                          help=('Precalculated T2* map in the same space as '
                                'the input data.'),
                          default=None)
    rerungrp.add_argument('--mix',
                          dest='mixm',
                          metavar='FILE',
                          type=lambda x: is_valid_file(parser, x),
                          help=('File containing mixing matrix. If not '
                                'provided, ME-PCA & ME-ICA is done.'),
                          default=None)
    rerungrp.add_argument('--ctab',
                          dest='ctab',
                          metavar='FILE',
                          type=lambda x: is_valid_file(parser, x),
                          help=('File containing a component table from which '
                                'to extract pre-computed classifications.'),
                          default=None)
    rerungrp.add_argument('--manacc',
                          dest='manacc',
                          help=('Comma-separated list of manually '
                                'accepted components.'),
                          default=None)
    return parser


<<<<<<< HEAD
def tedana_workflow(data, tes, mask=None, out_dir='.',
                    fittype='loglin', combmode='t2s',
                    gscontrol=None, tedpca='mle',
                    source_tes=-1, tedort=False,
                    fixed_seed=42, maxit=500, maxrestart=10,
                    png=False, png_cmap='coolwarm',
                    low_mem=False,
                    debug=False, quiet=False, verbose=False,
                    t2smap=None, mixm=None, ctab=None, manacc=None):
=======
def tedana_workflow(data, tes, mask=None, mixm=None, ctab=None, manacc=None,
                    tedort=False, gscontrol=None, tedpca='mle',
                    source_tes=-1, combmode='t2s', verbose=False, stabilize=False,
                    out_dir='.', fixed_seed=42, maxit=500, maxrestart=10,
                    debug=False, quiet=False, no_png=False,
                    png_cmap='coolwarm',
                    low_mem=False, fittype='loglin'):
>>>>>>> 444fb281
    """
    Run the "canonical" TE-Dependent ANAlysis workflow.

    Parameters
    ----------
    data : :obj:`str` or :obj:`list` of :obj:`str`
        Either a single z-concatenated file (single-entry list or str) or a
        list of echo-specific files, in ascending order.
    tes : :obj:`list`
        List of echo times associated with data in milliseconds.
    mask : :obj:`str`, optional
        Binary mask of voxels to include in TE Dependent ANAlysis. Must be
        spatially aligned with `data`. If an explicit mask is not provided,
        then Nilearn's compute_epi_mask function will be used to derive a mask
        from the first echo's data.
    out_dir : :obj:`str`, optional
        Output directory.
    tedort : :obj:`bool`, optional
        Orthogonalize rejected components w.r.t. accepted ones prior to
        denoising. Default is False.
    gscontrol : {None, 't1c', 'gsr'} or :obj:`list`, optional
        Perform additional denoising to remove spatially diffuse noise. Default
        is None.
    tedpca : {'mle', 'kundu', 'kundu-stabilize'}, optional
        Method with which to select components in TEDPCA. Default is 'mle'.
    source_tes : :obj:`int`, optional
        Source TEs for models. 0 for all, -1 for optimal combination.
        Default is -1.
    combmode : {'t2s'}, optional
        Combination scheme for TEs: 't2s' (Posse 1999, default).
    fittype : {'loglin', 'curvefit'}, optional
        Monoexponential fitting method.
        'loglin' means to use the the default linear fit to the log of
        the data.
        'curvefit' means to use a monoexponential fit to the raw data,
        which is slightly slower but may be more accurate.
    verbose : :obj:`bool`, optional
        Generate intermediate and additional files. Default is False.
    no_png : obj:'bool', optional
        Do not generate .png plots and figures. Default is false.
    png_cmap : obj:'str', optional
<<<<<<< HEAD
        Name of a matplotlib colormap to be used when generating figures.
        --png must still be used to request figures. Default is 'coolwarm'.
    t2smap : :obj:`str`, optional
        Precalculated T2* map in the same space as the input data.
    mixm : :obj:`str`, optional
        File containing mixing matrix. If not provided, ME-PCA and ME-ICA are
        done.
    ctab : :obj:`str`, optional
        File containing component table from which to extract pre-computed
        classifications.
    manacc : :obj:`list`, :obj:`str`, or None, optional
        List of manually accepted components. Can be a list of the components,
        a comma-separated string with component numbers, or None. Default is
        None.
=======
            Name of a matplotlib colormap to be used when generating figures.
            Cannot be used with --no-png. Default 'coolwarm'
    out_dir : :obj:`str`, optional
        Output directory.
>>>>>>> 444fb281

    Other Parameters
    ----------------
    fixed_seed : :obj:`int`, optional
        Value passed to ``mdp.numx_rand.seed()``.
        Set to a positive integer value for reproducible ICA results;
        otherwise, set to -1 for varying results across calls.
    maxit : :obj:`int`, optional
        Maximum number of iterations for ICA. Default is 500.
    maxrestart : :obj:`int`, optional
        Maximum number of attempts for ICA. If ICA fails to converge, the
        fixed seed will be updated and ICA will be run again. If convergence
        is achieved before maxrestart attempts, ICA will finish early.
        Default is 10.
    low_mem : :obj:`bool`, optional
        Enables low-memory processing, including the use of IncrementalPCA.
        May increase workflow duration. Default is False.
    debug : :obj:`bool`, optional
        Whether to run in debugging mode or not. Default is False.
    quiet : :obj:`bool`, optional
        If True, suppresses logging/printing of messages. Default is False.

    Notes
    -----
    This workflow writes out several files. For a complete list of the files
    generated by this workflow, please visit
    https://tedana.readthedocs.io/en/latest/outputs.html
    """
    out_dir = op.abspath(out_dir)
    if not op.isdir(out_dir):
        os.mkdir(out_dir)

    # boilerplate
    basename = 'report'
    extension = 'txt'
    repname = op.join(out_dir, (basename + '.' + extension))
    repex = op.join(out_dir, (basename + '*'))
    previousreps = glob(repex)
    previousreps.sort(reverse=True)
    for f in previousreps:
        previousparts = op.splitext(f)
        newname = previousparts[0] + '_old' + previousparts[1]
        os.rename(f, newname)
    refname = op.join(out_dir, '_references.txt')

    # create logfile name
    basename = 'tedana_'
    extension = 'tsv'
    isotime = datetime.datetime.now().replace(microsecond=0).isoformat()
    logname = op.join(out_dir, (basename + isotime + '.' + extension))

    # set logging format
    log_formatter = logging.Formatter(
        '%(asctime)s\t%(name)-12s\t%(levelname)-8s\t%(message)s',
        datefmt='%Y-%m-%dT%H:%M:%S')
    text_formatter = logging.Formatter('%(message)s')

    # set up logging file and open it for writing
    log_handler = logging.FileHandler(logname)
    log_handler.setFormatter(log_formatter)
    # Removing handlers after basicConfig doesn't work, so we use filters
    # for the relevant handlers themselves.
    log_handler.addFilter(ContextFilter())
    sh = logging.StreamHandler()
    sh.addFilter(ContextFilter())

    if quiet:
        logging.basicConfig(level=logging.WARNING,
                            handlers=[log_handler, sh])
    elif debug:
        logging.basicConfig(level=logging.DEBUG,
                            handlers=[log_handler, sh])
    else:
        logging.basicConfig(level=logging.INFO,
                            handlers=[log_handler, sh])

    # Loggers for report and references
    rep_handler = logging.FileHandler(repname)
    rep_handler.setFormatter(text_formatter)
    ref_handler = logging.FileHandler(refname)
    ref_handler.setFormatter(text_formatter)
    RepLGR.setLevel(logging.INFO)
    RepLGR.addHandler(rep_handler)
    RepLGR.setLevel(logging.INFO)
    RefLGR.addHandler(ref_handler)

    LGR.info('Using output directory: {}'.format(out_dir))

    # ensure tes are in appropriate format
    tes = [float(te) for te in tes]
    n_echos = len(tes)

    # Coerce gscontrol to list
    if not isinstance(gscontrol, list):
        gscontrol = [gscontrol]

    # coerce data to samples x echos x time array
    if isinstance(data, str):
        if not op.exists(data):
            raise ValueError('Zcat file {} does not exist'.format(data))
        data = [data]

    LGR.info('Loading input data: {}'.format([f for f in data]))
    catd, ref_img = io.load_data(data, n_echos=n_echos)
    n_samp, n_echos, n_vols = catd.shape
    LGR.debug('Resulting data shape: {}'.format(catd.shape))

    if no_png and (png_cmap != 'coolwarm'):
        LGR.warning('Overriding --no-png since --png-cmap provided.')
        no_png = False

    # check if TR is 0
    img_t_r = ref_img.header.get_zooms()[-1]
    if img_t_r == 0 and not no_png:
        raise IOError('Dataset has a TR of 0. This indicates incorrect'
                      ' header information. To correct this, we recommend'
                      ' using this snippet:'
                      '\n'
                      'https://gist.github.com/jbteves/032c87aeb080dd8de8861cb151bff5d6'
                      '\n'
                      'to correct your TR to the value it should be.')

    if mixm is not None and op.isfile(mixm):
        mixm = op.abspath(mixm)
        # Allow users to re-run on same folder
        if mixm != op.join(out_dir, 'ica_mixing.tsv'):
            shutil.copyfile(mixm, op.join(out_dir, 'ica_mixing.tsv'))
            shutil.copyfile(mixm, op.join(out_dir, op.basename(mixm)))
    elif mixm is not None:
        raise IOError('Argument "mixm" must be an existing file.')

    if ctab is not None and op.isfile(ctab):
        ctab = op.abspath(ctab)
        # Allow users to re-run on same folder
        if ctab != op.join(out_dir, 'ica_decomposition.json'):
            shutil.copyfile(ctab, op.join(out_dir, 'ica_decomposition.json'))
            shutil.copyfile(ctab, op.join(out_dir, op.basename(ctab)))
    elif ctab is not None:
        raise IOError('Argument "ctab" must be an existing file.')

    if isinstance(manacc, str):
        manacc = [int(comp) for comp in manacc.split(',')]

    if ctab and not mixm:
        LGR.warning('Argument "ctab" requires argument "mixm".')
        ctab = None
    elif manacc is not None and not mixm:
        LGR.warning('Argument "manacc" requires argument "mixm".')
        manacc = None

    if t2smap is not None and op.isfile(t2smap):
        t2smap = op.abspath(t2smap)
        # Allow users to re-run on same folder
        if t2smap != op.join(out_dir, 't2sv.nii.gz'):
            shutil.copyfile(t2smap, op.join(out_dir, 't2sv.nii.gz'))
            shutil.copyfile(t2smap, op.join(out_dir, op.basename(t2smap)))
    elif t2smap is not None:
        raise IOError('Argument "t2smap" must be an existing file.')

    RepLGR.info("TE-dependence analysis was performed on input data.")
    if mask and not t2smap:
        # TODO: add affine check
        LGR.info('Using user-defined mask')
        RepLGR.info("A user-defined mask was applied to the data.")
    elif t2smap and not mask:
        LGR.info('Using user-defined T2* map to generate mask')
        t2s = utils.load_image(t2smap)
        t2sG = t2s.copy()
        mask = (t2s != 0).astype(int)
    elif t2smap and mask:
        LGR.info('Combining user-defined mask and T2* map to generate mask')
        t2s = utils.load_image(t2smap)
        t2sG = t2s.copy()
        mask = utils.load_image(mask)
        mask[t2s == 0] = 0  # reduce mask based on T2* map
    else:
        LGR.info('Computing EPI mask from first echo')
        first_echo_img = io.new_nii_like(ref_img, catd[:, 0, :])
        mask = compute_epi_mask(first_echo_img)
        RepLGR.info("An initial mask was generated from the first echo using "
                    "nilearn's compute_epi_mask function.")

    mask, masksum = utils.make_adaptive_mask(catd, mask=mask, getsum=True)
    LGR.debug('Retaining {}/{} samples'.format(mask.sum(), n_samp))

    if verbose:
        io.filewrite(masksum, op.join(out_dir, 'adaptive_mask.nii.gz'), ref_img)

    os.chdir(out_dir)

    if t2smap is None:
        LGR.info('Computing T2* map')
        t2s, s0, t2ss, s0s, t2sG, s0G = decay.fit_decay(catd, tes, mask, masksum, fittype)

        # set a hard cap for the T2* map
        # anything that is 10x higher than the 99.5 %ile will be reset to 99.5 %ile
        cap_t2s = stats.scoreatpercentile(t2s.flatten(), 99.5,
                                          interpolation_method='lower')
        LGR.debug('Setting cap on T2* map at {:.5f}'.format(cap_t2s * 10))
        t2s[t2s > cap_t2s * 10] = cap_t2s
        io.filewrite(t2s, op.join(out_dir, 't2sv.nii.gz'), ref_img)
        io.filewrite(s0, op.join(out_dir, 's0v.nii.gz'), ref_img)

        if verbose:
            io.filewrite(t2ss, op.join(out_dir, 't2ss.nii.gz'), ref_img)
            io.filewrite(s0s, op.join(out_dir, 's0vs.nii.gz'), ref_img)
            io.filewrite(t2sG, op.join(out_dir, 't2svG.nii.gz'), ref_img)
            io.filewrite(s0G, op.join(out_dir, 's0vG.nii.gz'), ref_img)

    # optimally combine data
    data_oc = combine.make_optcom(catd, tes, mask, t2s=t2sG, combmode=combmode)

    # regress out global signal unless explicitly not desired
    if 'gsr' in gscontrol:
        catd, data_oc = gsc.gscontrol_raw(catd, data_oc, n_echos, ref_img)

    if mixm is None:
        # Identify and remove thermal noise from data
        dd, n_components = decomposition.tedpca(catd, data_oc, combmode, mask,
                                                t2s, t2sG, ref_img,
                                                tes=tes, algorithm=tedpca,
                                                source_tes=source_tes,
                                                kdaw=10., rdaw=1.,
                                                out_dir=out_dir,
                                                verbose=verbose,
                                                low_mem=low_mem)
        mmix_orig = decomposition.tedica(dd, n_components, fixed_seed,
                                         maxit, maxrestart)

        if verbose and (source_tes == -1):
            io.filewrite(utils.unmask(dd, mask),
                         op.join(out_dir, 'ts_OC_whitened.nii.gz'), ref_img)

        LGR.info('Making second component selection guess from ICA results')
        # Estimate betas and compute selection metrics for mixing matrix
        # generated from dimensionally reduced data using full data (i.e., data
        # with thermal noise)
        comptable, metric_maps, betas, mmix = metrics.dependence_metrics(
                    catd, data_oc, mmix_orig, t2s, tes,
                    ref_img, reindex=True, label='meica_', out_dir=out_dir,
                    algorithm='kundu_v2', verbose=verbose)
        comp_names = [io.add_decomp_prefix(comp, prefix='ica', max_value=comptable.index.max())
                      for comp in comptable.index.values]
        mixing_df = pd.DataFrame(data=mmix, columns=comp_names)
        mixing_df.to_csv('ica_mixing.tsv', sep='\t', index=False)
        betas_oc = utils.unmask(computefeats2(data_oc, mmix, mask), mask)
        io.filewrite(betas_oc,
                     op.join(out_dir, 'ica_components.nii.gz'),
                     ref_img)

        comptable = metrics.kundu_metrics(comptable, metric_maps)
        comptable = selection.kundu_selection_v2(comptable, n_echos, n_vols)
    else:
        LGR.info('Using supplied mixing matrix from ICA')
<<<<<<< HEAD
        mmix_orig = np.loadtxt(op.join(out_dir, 'meica_mix.1D'))
=======
        mmix_orig = pd.read_table(op.join(out_dir, 'ica_mixing.tsv')).values
        comptable, metric_maps, betas, mmix = metrics.dependence_metrics(
                    catd, data_oc, mmix_orig, t2s, tes,
                    ref_img, label='meica_', out_dir=out_dir,
                    algorithm='kundu_v2', verbose=verbose)
        betas_oc = utils.unmask(computefeats2(data_oc, mmix, mask), mask)
        io.filewrite(betas_oc,
                     op.join(out_dir, 'ica_components.nii.gz'),
                     ref_img)

>>>>>>> 444fb281
        if ctab is None:
            comptable, metric_maps, betas, mmix = metrics.dependence_metrics(
                        catd, data_oc, mmix_orig, t2s, tes,
                        ref_img, label='meica_', out_dir=out_dir,
                        algorithm='kundu_v2', verbose=verbose)
            comptable = metrics.kundu_metrics(comptable, metric_maps)
            comptable = selection.kundu_selection_v2(comptable, n_echos, n_vols)
        else:
            mmix = mmix_orig.copy()
            comptable = pd.read_csv(ctab, sep='\t', index_col='component')
            if manacc is not None:
                comptable = selection.manual_selection(comptable, acc=manacc)

    # Save decomposition
    data_type = 'optimally combined data' if source_tes == -1 else 'z-concatenated data'
    comptable['Description'] = 'ICA fit to dimensionally reduced {0}.'.format(data_type)
    mmix_dict = {}
    mmix_dict['Method'] = ('Independent components analysis with FastICA '
                           'algorithm implemented by sklearn. Components '
                           'are sorted by Kappa in descending order. '
                           'Component signs are flipped to best match the '
                           'data.')
    io.save_comptable(comptable, op.join(out_dir, 'ica_decomposition.json'),
                      label='ica', metadata=mmix_dict)

    if comptable[comptable.classification == 'accepted'].shape[0] == 0:
        LGR.warning('No BOLD components detected! Please check data and '
                    'results!')

    mmix_orig = mmix.copy()
    if tedort:
        acc_idx = comptable.loc[
            ~comptable.classification.str.contains('rejected')].index.values
        rej_idx = comptable.loc[
            comptable.classification.str.contains('rejected')].index.values
        acc_ts = mmix[:, acc_idx]
        rej_ts = mmix[:, rej_idx]
        betas = np.linalg.lstsq(acc_ts, rej_ts, rcond=None)[0]
        pred_rej_ts = np.dot(acc_ts, betas)
        resid = rej_ts - pred_rej_ts
        mmix[:, rej_idx] = resid
        comp_names = [io.add_decomp_prefix(comp, prefix='ica', max_value=comptable.index.max())
                      for comp in comptable.index.values]
        mixing_df = pd.DataFrame(data=mmix, columns=comp_names)
        mixing_df.to_csv('ica_orth_mixing.tsv', sep='\t', index=False)
        RepLGR.info("Rejected components' time series were then "
                    "orthogonalized with respect to accepted components' time "
                    "series.")

    io.writeresults(data_oc, mask=mask, comptable=comptable, mmix=mmix,
                    n_vols=n_vols, ref_img=ref_img)

    if 't1c' in gscontrol:
        gsc.gscontrol_mmix(data_oc, mmix, mask, comptable, ref_img)

    if verbose:
        io.writeresults_echoes(catd, mmix, mask, comptable, ref_img)

    if not no_png:
        LGR.info('Making figures folder with static component maps and '
                 'timecourse plots.')
        # make figure folder first
        if not op.isdir(op.join(out_dir, 'figures')):
            os.mkdir(op.join(out_dir, 'figures'))

        viz.write_comp_figs(data_oc, mask=mask, comptable=comptable,
                            mmix=mmix_orig, ref_img=ref_img,
                            out_dir=op.join(out_dir, 'figures'),
                            png_cmap=png_cmap)

        LGR.info('Making Kappa vs Rho scatter plot')
        viz.write_kappa_scatter(comptable=comptable,
                                out_dir=op.join(out_dir, 'figures'))

        LGR.info('Making overall summary figure')
        viz.write_summary_fig(comptable=comptable,
                              out_dir=op.join(out_dir, 'figures'))

    LGR.info('Workflow completed')

    RepLGR.info("This workflow used numpy (Van Der Walt, Colbert, & "
                "Varoquaux, 2011), scipy (Jones et al., 2001), pandas "
                "(McKinney, 2010), scikit-learn (Pedregosa et al., 2011), "
                "nilearn, and nibabel (Brett et al., 2019).")
    RefLGR.info("Van Der Walt, S., Colbert, S. C., & Varoquaux, G. (2011). The "
                "NumPy array: a structure for efficient numerical computation. "
                "Computing in Science & Engineering, 13(2), 22.")
    RefLGR.info("Jones E, Oliphant E, Peterson P, et al. SciPy: Open Source "
                "Scientific Tools for Python, 2001-, http://www.scipy.org/")
    RefLGR.info("McKinney, W. (2010, June). Data structures for statistical "
                "computing in python. In Proceedings of the 9th Python in "
                "Science Conference (Vol. 445, pp. 51-56).")
    RefLGR.info("Pedregosa, F., Varoquaux, G., Gramfort, A., Michel, V., "
                "Thirion, B., Grisel, O., ... & Vanderplas, J. (2011). "
                "Scikit-learn: Machine learning in Python. Journal of machine "
                "learning research, 12(Oct), 2825-2830.")
    RefLGR.info("Brett, M., Markiewicz, C. J., Hanke, M., Côté, M.-A., "
                "Cipollini, B., McCarthy, P., … freec84. (2019, May 28). "
                "nipy/nibabel. Zenodo. http://doi.org/10.5281/zenodo.3233118")

    RepLGR.info("This workflow also used the Dice similarity index "
                "(Dice, 1945; Sørensen, 1948).")
    RefLGR.info("Dice, L. R. (1945). Measures of the amount of ecologic "
                "association between species. Ecology, 26(3), 297-302.")
    RefLGR.info("Sørensen, T. J. (1948). A method of establishing groups of "
                "equal amplitude in plant sociology based on similarity of "
                "species content and its application to analyses of the "
                "vegetation on Danish commons. I kommission hos E. Munksgaard.")

    with open(repname, 'r') as fo:
        report = [line.rstrip() for line in fo.readlines()]
        report = ' '.join(report)
    with open(refname, 'r') as fo:
        reference_list = sorted(list(set(fo.readlines())))
        references = '\n'.join(reference_list)
    report += '\n\nReferences\n' + references
    with open(repname, 'w') as fo:
        fo.write(report)
    os.remove(refname)

    for handler in logging.root.handlers[:]:
        logging.root.removeHandler(handler)


def _main(argv=None):
    """Tedana entry point"""
    options = _get_parser().parse_args(argv)
    tedana_workflow(**vars(options))


if __name__ == '__main__':
    _main()<|MERGE_RESOLUTION|>--- conflicted
+++ resolved
@@ -131,8 +131,6 @@
                                 'Set to -1 for varying results across ICA calls. '
                                 'Default=42.'),
                           default=42)
-<<<<<<< HEAD
-=======
     optional.add_argument('--no-png',
                           dest='no_png',
                           action='store_true',
@@ -145,7 +143,6 @@
                           type=str,
                           help=('Colormap for figures'),
                           default='coolwarm')
->>>>>>> 444fb281
     optional.add_argument('--maxit',
                           dest='maxit',
                           metavar='INT',
@@ -238,25 +235,15 @@
     return parser
 
 
-<<<<<<< HEAD
 def tedana_workflow(data, tes, mask=None, out_dir='.',
                     fittype='loglin', combmode='t2s',
                     gscontrol=None, tedpca='mle',
                     source_tes=-1, tedort=False,
                     fixed_seed=42, maxit=500, maxrestart=10,
-                    png=False, png_cmap='coolwarm',
+                    no_png=False, png_cmap='coolwarm',
                     low_mem=False,
                     debug=False, quiet=False, verbose=False,
                     t2smap=None, mixm=None, ctab=None, manacc=None):
-=======
-def tedana_workflow(data, tes, mask=None, mixm=None, ctab=None, manacc=None,
-                    tedort=False, gscontrol=None, tedpca='mle',
-                    source_tes=-1, combmode='t2s', verbose=False, stabilize=False,
-                    out_dir='.', fixed_seed=42, maxit=500, maxrestart=10,
-                    debug=False, quiet=False, no_png=False,
-                    png_cmap='coolwarm',
-                    low_mem=False, fittype='loglin'):
->>>>>>> 444fb281
     """
     Run the "canonical" TE-Dependent ANAlysis workflow.
 
@@ -298,9 +285,8 @@
     no_png : obj:'bool', optional
         Do not generate .png plots and figures. Default is false.
     png_cmap : obj:'str', optional
-<<<<<<< HEAD
         Name of a matplotlib colormap to be used when generating figures.
-        --png must still be used to request figures. Default is 'coolwarm'.
+        Cannot be used with --no-png. Default 'coolwarm'
     t2smap : :obj:`str`, optional
         Precalculated T2* map in the same space as the input data.
     mixm : :obj:`str`, optional
@@ -313,12 +299,6 @@
         List of manually accepted components. Can be a list of the components,
         a comma-separated string with component numbers, or None. Default is
         None.
-=======
-            Name of a matplotlib colormap to be used when generating figures.
-            Cannot be used with --no-png. Default 'coolwarm'
-    out_dir : :obj:`str`, optional
-        Output directory.
->>>>>>> 444fb281
 
     Other Parameters
     ----------------
@@ -573,20 +553,7 @@
         comptable = selection.kundu_selection_v2(comptable, n_echos, n_vols)
     else:
         LGR.info('Using supplied mixing matrix from ICA')
-<<<<<<< HEAD
-        mmix_orig = np.loadtxt(op.join(out_dir, 'meica_mix.1D'))
-=======
         mmix_orig = pd.read_table(op.join(out_dir, 'ica_mixing.tsv')).values
-        comptable, metric_maps, betas, mmix = metrics.dependence_metrics(
-                    catd, data_oc, mmix_orig, t2s, tes,
-                    ref_img, label='meica_', out_dir=out_dir,
-                    algorithm='kundu_v2', verbose=verbose)
-        betas_oc = utils.unmask(computefeats2(data_oc, mmix, mask), mask)
-        io.filewrite(betas_oc,
-                     op.join(out_dir, 'ica_components.nii.gz'),
-                     ref_img)
-
->>>>>>> 444fb281
         if ctab is None:
             comptable, metric_maps, betas, mmix = metrics.dependence_metrics(
                         catd, data_oc, mmix_orig, t2s, tes,
@@ -596,7 +563,7 @@
             comptable = selection.kundu_selection_v2(comptable, n_echos, n_vols)
         else:
             mmix = mmix_orig.copy()
-            comptable = pd.read_csv(ctab, sep='\t', index_col='component')
+            comptable = io.load_comptable(ctab)
             if manacc is not None:
                 comptable = selection.manual_selection(comptable, acc=manacc)
 
