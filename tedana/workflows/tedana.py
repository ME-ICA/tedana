"""
Run the "canonical" TE-Dependent ANAlysis workflow.
"""
import os

os.environ['MKL_NUM_THREADS'] = '1'
os.environ['NUMEXPR_NUM_THREADS'] = '1'
os.environ['OMP_NUM_THREADS'] = '1'
os.environ['VECLIB_MAXIMUM_THREADS'] = '1'
os.environ['OPENBLAS_NUM_THREADS'] = '1'

import shutil
import logging
import os.path as op
from glob import glob
import datetime

import argparse
import numpy as np
import pandas as pd
from scipy import stats
from nilearn.masking import compute_epi_mask

from tedana import (decay, combine, decomposition, io, metrics, selection, utils,
                    viz)
import tedana.gscontrol as gsc
from tedana.stats import computefeats2
from tedana.workflows.parser_utils import is_valid_file, ContextFilter

LGR = logging.getLogger(__name__)
RepLGR = logging.getLogger('REPORT')
RefLGR = logging.getLogger('REFERENCES')


def _get_parser():
    """
    Parses command line inputs for tedana

    Returns
    -------
    parser.parse_args() : argparse dict
    """
    from ..info import __version__
    verstr = 'tedana v{}'.format(__version__)
    parser = argparse.ArgumentParser()
    # Argument parser follow templtate provided by RalphyZ
    # https://stackoverflow.com/a/43456577
    optional = parser._action_groups.pop()
    required = parser.add_argument_group('required arguments')
    required.add_argument('-d',
                          dest='data',
                          nargs='+',
                          metavar='FILE',
                          type=lambda x: is_valid_file(parser, x),
                          help=('Multi-echo dataset for analysis. May be a '
                                'single file with spatially concatenated data '
                                'or a set of echo-specific files, in the same '
                                'order as the TEs are listed in the -e '
                                'argument.'),
                          required=True)
    required.add_argument('-e',
                          dest='tes',
                          nargs='+',
                          metavar='TE',
                          type=float,
                          help='Echo times (in ms). E.g., 15.0 39.0 63.0',
                          required=True)
    optional.add_argument('--mask',
                          dest='mask',
                          metavar='FILE',
                          type=lambda x: is_valid_file(parser, x),
                          help=("Binary mask of voxels to include in TE "
                                "Dependent ANAlysis. Must be in the same "
                                "space as `data`. If an explicit mask is not "
                                "provided, then Nilearn's compute_epi_mask "
                                "function will be used to derive a mask "
                                "from the first echo's data."),
                          default=None)
    optional.add_argument('--mix',
                          dest='mixm',
                          metavar='FILE',
                          type=lambda x: is_valid_file(parser, x),
                          help=('File containing mixing matrix. If not '
                                'provided, ME-PCA & ME-ICA is done.'),
                          default=None)
    optional.add_argument('--ctab',
                          dest='ctab',
                          metavar='FILE',
                          type=lambda x: is_valid_file(parser, x),
                          help=('File containing a component table from which '
                                'to extract pre-computed classifications.'),
                          default=None)
    optional.add_argument('--manacc',
                          dest='manacc',
                          help=('Comma separated list of manually '
                                'accepted components'),
                          default=None)
    optional.add_argument('--sourceTEs',
                          dest='source_tes',
                          type=str,
                          help=('Source TEs for models. E.g., 0 for all, '
                                '-1 for opt. com., and 1,2 for just TEs 1 and '
                                '2. Default=-1.'),
                          default=-1)
    optional.add_argument('--combmode',
                          dest='combmode',
                          action='store',
                          choices=['t2s'],
                          help=('Combination scheme for TEs: '
                                't2s (Posse 1999, default)'),
                          default='t2s')
    optional.add_argument('--verbose',
                          dest='verbose',
                          action='store_true',
                          help='Generate intermediate and additional files.',
                          default=False)
    optional.add_argument('--tedort',
                          dest='tedort',
                          action='store_true',
                          help=('Orthogonalize rejected components w.r.t. '
                                'accepted components prior to denoising.'),
                          default=False)
    optional.add_argument('--gscontrol',
                          dest='gscontrol',
                          required=False,
                          action='store',
                          nargs='+',
                          help=('Perform additional denoising to remove '
                                'spatially diffuse noise. Default is None. '
                                'This argument can be single value or a space '
                                'delimited list'),
                          choices=['t1c', 'gsr'],
                          default=None)
    optional.add_argument('--tedpca',
                          dest='tedpca',
                          help='Method with which to select components in TEDPCA',
                          choices=['mle', 'kundu', 'kundu-stabilize'],
                          default='mle')
    optional.add_argument('--out-dir',
                          dest='out_dir',
                          type=str,
                          help='Output directory.',
                          default='.')
    optional.add_argument('--seed',
                          dest='fixed_seed',
                          type=int,
                          help=('Value used for random initialization of ICA algorithm. '
                                'Set to an integer value for reproducible ICA results. '
                                'Set to -1 for varying results across ICA calls. '
                                'Default=42.'),
                          default=42)
    optional.add_argument('--no-png',
                          dest='no_png',
                          action='store_true',
                          help=('Creates a figures folder with static component '
                                'maps, timecourse plots and other diagnostic '
                                'images'),
                          default=False)
    optional.add_argument('--png-cmap',
                          dest='png_cmap',
                          type=str,
                          help=('Colormap for figures'),
                          default='coolwarm')
    optional.add_argument('--maxit',
                          dest='maxit',
                          type=int,
                          help=('Maximum number of iterations for ICA.'),
                          default=500)
    optional.add_argument('--maxrestart',
                          dest='maxrestart',
                          type=int,
                          help=('Maximum number of attempts for ICA. If ICA '
                                'fails to converge, the fixed seed will be '
                                'updated and ICA will be run again. If '
                                'convergence is achieved before maxrestart '
                                'attempts, ICA will finish early.'),
                          default=10)
    optional.add_argument('--lowmem',
                          dest='low_mem',
                          action='store_true',
                          help=('Enables low-memory processing, including the '
                                'use of IncrementalPCA. May increase workflow '
                                'duration.'),
                          default=False)
    optional.add_argument('--fittype',
                          dest='fittype',
                          action='store',
                          choices=['loglin', 'curvefit'],
                          help='Desired Fitting Method '
                               '"loglin" means that a linear model is fit '
                               'to the log of the data, default '
                               '"curvefit" means that a more computationally '
                               'demanding monoexponential model is fit '
                               'to the raw data',
                          default='loglin')
    optional.add_argument('--debug',
                          dest='debug',
                          action='store_true',
                          help=('Logs in the terminal will have increased '
                                'verbosity, and will also be written into '
                                'a .tsv file in the output directory.'),
                          default=False)
    optional.add_argument('--quiet',
                          dest='quiet',
                          help=argparse.SUPPRESS,
                          action='store_true',
                          default=False)
    optional.add_argument('-v', '--version', action='version', version=verstr)
    parser._action_groups.append(optional)
    return parser


def tedana_workflow(data, tes, mask=None, mixm=None, ctab=None, manacc=None,
                    tedort=False, gscontrol=None, tedpca='mle',
                    source_tes=-1, combmode='t2s', verbose=False, stabilize=False,
                    out_dir='.', fixed_seed=42, maxit=500, maxrestart=10,
                    debug=False, quiet=False, no_png=False,
                    png_cmap='coolwarm',
                    low_mem=False, fittype='loglin'):
    """
    Run the "canonical" TE-Dependent ANAlysis workflow.

    Parameters
    ----------
    data : :obj:`str` or :obj:`list` of :obj:`str`
        Either a single z-concatenated file (single-entry list or str) or a
        list of echo-specific files, in ascending order.
    tes : :obj:`list`
        List of echo times associated with data in milliseconds.
    mask : :obj:`str`, optional
        Binary mask of voxels to include in TE Dependent ANAlysis. Must be
        spatially aligned with `data`. If an explicit mask is not provided,
        then Nilearn's compute_epi_mask function will be used to derive a mask
        from the first echo's data.
    mixm : :obj:`str`, optional
        File containing mixing matrix. If not provided, ME-PCA and ME-ICA are
        done.
    ctab : :obj:`str`, optional
        File containing component table from which to extract pre-computed
        classifications.
    manacc : :obj:`list`, :obj:`str`, or None, optional
        List of manually accepted components. Can be a list of the components,
        a comma-separated string with component numbers, or None. Default is
        None.
    tedort : :obj:`bool`, optional
        Orthogonalize rejected components w.r.t. accepted ones prior to
        denoising. Default is False.
    gscontrol : {None, 't1c', 'gsr'} or :obj:`list`, optional
        Perform additional denoising to remove spatially diffuse noise. Default
        is None.
    tedpca : {'mle', 'kundu', 'kundu-stabilize'}, optional
        Method with which to select components in TEDPCA. Default is 'mle'.
    source_tes : :obj:`int`, optional
        Source TEs for models. 0 for all, -1 for optimal combination.
        Default is -1.
    combmode : {'t2s'}, optional
        Combination scheme for TEs: 't2s' (Posse 1999, default).
    fittype : {'loglin', 'curvefit'}, optional
        Monoexponential fitting method.
        'loglin' means to use the the default linear fit to the log of
        the data.
        'curvefit' means to use a monoexponential fit to the raw data,
        which is slightly slower but may be more accurate.
    verbose : :obj:`bool`, optional
        Generate intermediate and additional files. Default is False.
    no_png : obj:'bool', optional
        Do not generate .png plots and figures. Default is false.
    png_cmap : obj:'str', optional
            Name of a matplotlib colormap to be used when generating figures.
            Cannot be used with --no-png. Default 'coolwarm'
    out_dir : :obj:`str`, optional
        Output directory.

    Other Parameters
    ----------------
    fixed_seed : :obj:`int`, optional
        Value passed to ``mdp.numx_rand.seed()``.
        Set to a positive integer value for reproducible ICA results;
        otherwise, set to -1 for varying results across calls.
    maxit : :obj:`int`, optional
        Maximum number of iterations for ICA. Default is 500.
    maxrestart : :obj:`int`, optional
        Maximum number of attempts for ICA. If ICA fails to converge, the
        fixed seed will be updated and ICA will be run again. If convergence
        is achieved before maxrestart attempts, ICA will finish early.
        Default is 10.
    low_mem : :obj:`bool`, optional
        Enables low-memory processing, including the use of IncrementalPCA.
        May increase workflow duration. Default is False.
    debug : :obj:`bool`, optional
        Whether to run in debugging mode or not. Default is False.
    quiet : :obj:`bool`, optional
        If True, suppresses logging/printing of messages. Default is False.

    Notes
    -----
    This workflow writes out several files. For a complete list of the files
    generated by this workflow, please visit
    https://tedana.readthedocs.io/en/latest/outputs.html
    """
    out_dir = op.abspath(out_dir)
    if not op.isdir(out_dir):
        os.mkdir(out_dir)

    # boilerplate
    basename = 'report'
    extension = 'txt'
    repname = op.join(out_dir, (basename + '.' + extension))
    repex = op.join(out_dir, (basename + '*'))
    previousreps = glob(repex)
    previousreps.sort(reverse=True)
    for f in previousreps:
        previousparts = op.splitext(f)
        newname = previousparts[0] + '_old' + previousparts[1]
        os.rename(f, newname)
    refname = op.join(out_dir, '_references.txt')

    # create logfile name
    basename = 'tedana_'
    extension = 'tsv'
    isotime = datetime.datetime.now().replace(microsecond=0).isoformat()
    logname = op.join(out_dir, (basename + isotime + '.' + extension))

    # set logging format
    log_formatter = logging.Formatter(
        '%(asctime)s\t%(name)-12s\t%(levelname)-8s\t%(message)s',
        datefmt='%Y-%m-%dT%H:%M:%S')
    text_formatter = logging.Formatter('%(message)s')

    # set up logging file and open it for writing
    log_handler = logging.FileHandler(logname)
    log_handler.setFormatter(log_formatter)
    # Removing handlers after basicConfig doesn't work, so we use filters
    # for the relevant handlers themselves.
    log_handler.addFilter(ContextFilter())
    sh = logging.StreamHandler()
    sh.addFilter(ContextFilter())

    if quiet:
        logging.basicConfig(level=logging.WARNING,
                            handlers=[log_handler, sh])
    elif debug:
        logging.basicConfig(level=logging.DEBUG,
                            handlers=[log_handler, sh])
    else:
        logging.basicConfig(level=logging.INFO,
                            handlers=[log_handler, sh])

    # Loggers for report and references
    rep_handler = logging.FileHandler(repname)
    rep_handler.setFormatter(text_formatter)
    ref_handler = logging.FileHandler(refname)
    ref_handler.setFormatter(text_formatter)
    RepLGR.setLevel(logging.INFO)
    RepLGR.addHandler(rep_handler)
    RepLGR.setLevel(logging.INFO)
    RefLGR.addHandler(ref_handler)

    LGR.info('Using output directory: {}'.format(out_dir))

    # ensure tes are in appropriate format
    tes = [float(te) for te in tes]
    n_echos = len(tes)

    # Coerce gscontrol to list
    if not isinstance(gscontrol, list):
        gscontrol = [gscontrol]

    # coerce data to samples x echos x time array
    if isinstance(data, str):
        if not op.exists(data):
            raise ValueError('Zcat file {} does not exist'.format(data))
        data = [data]

    LGR.info('Loading input data: {}'.format([f for f in data]))
    catd, ref_img = io.load_data(data, n_echos=n_echos)
    n_samp, n_echos, n_vols = catd.shape
    LGR.debug('Resulting data shape: {}'.format(catd.shape))

    if no_png and (png_cmap != 'coolwarm'):
        LGR.warning('Overriding --no-png since --png-cmap provided.')
        no_png = False

    # check if TR is 0
    img_t_r = ref_img.header.get_zooms()[-1]
    if img_t_r == 0 and not no_png:
        raise IOError('Dataset has a TR of 0. This indicates incorrect'
                      ' header information. To correct this, we recommend'
                      ' using this snippet:'
                      '\n'
                      'https://gist.github.com/jbteves/032c87aeb080dd8de8861cb151bff5d6'
                      '\n'
                      'to correct your TR to the value it should be.')

    if mixm is not None and op.isfile(mixm):
        mixm = op.abspath(mixm)
        # Allow users to re-run on same folder
        if mixm != op.join(out_dir, 'ica_mixing.tsv'):
            shutil.copyfile(mixm, op.join(out_dir, 'ica_mixing.tsv'))
            shutil.copyfile(mixm, op.join(out_dir, op.basename(mixm)))
    elif mixm is not None:
        raise IOError('Argument "mixm" must be an existing file.')

    if ctab is not None and op.isfile(ctab):
        ctab = op.abspath(ctab)
        # Allow users to re-run on same folder
        if ctab != op.join(out_dir, 'ica_decomposition.json'):
            shutil.copyfile(ctab, op.join(out_dir, 'ica_decomposition.json'))
            shutil.copyfile(ctab, op.join(out_dir, op.basename(ctab)))
    elif ctab is not None:
        raise IOError('Argument "ctab" must be an existing file.')

    if isinstance(manacc, str):
        manacc = [int(comp) for comp in manacc.split(',')]

    if ctab and not mixm:
        LGR.warning('Argument "ctab" requires argument "mixm".')
        ctab = None
    elif ctab and (manacc is None):
        LGR.warning('Argument "ctab" requires argument "manacc".')
        ctab = None
    elif manacc is not None and not mixm:
        LGR.warning('Argument "manacc" requires argument "mixm".')
        manacc = None

    RepLGR.info("TE-dependence analysis was performed on input data.")
    if mask is None:
        LGR.info('Computing EPI mask from first echo')
        first_echo_img = io.new_nii_like(ref_img, catd[:, 0, :])
        mask = compute_epi_mask(first_echo_img)
        RepLGR.info("An initial mask was generated from the first echo using "
                    "nilearn's compute_epi_mask function.")
    else:
        # TODO: add affine check
        LGR.info('Using user-defined mask')
        RepLGR.info("A user-defined mask was applied to the data.")

    mask, masksum = utils.make_adaptive_mask(catd, mask=mask, getsum=True)
    LGR.debug('Retaining {}/{} samples'.format(mask.sum(), n_samp))
    io.filewrite(masksum, op.join(out_dir, 'adaptive_mask.nii'), ref_img)

    os.chdir(out_dir)

    LGR.info('Computing T2* map')
    t2s_limited, s0_limited, t2s_full, s0_full = decay.fit_decay(
        catd, tes, mask, masksum, fittype)

    # set a hard cap for the T2* map
    # anything that is 10x higher than the 99.5 %ile will be reset to 99.5 %ile
    cap_t2s = stats.scoreatpercentile(t2s_limited.flatten(), 99.5,
                                      interpolation_method='lower')
    LGR.debug('Setting cap on T2* map at {:.5f}'.format(cap_t2s * 10))
    t2s_limited[t2s_limited > cap_t2s * 10] = cap_t2s
    io.filewrite(t2s_limited, op.join(out_dir, 't2sv.nii'), ref_img)
    io.filewrite(s0_limited, op.join(out_dir, 's0v.nii'), ref_img)

    if verbose:
        io.filewrite(t2s_full, op.join(out_dir, 't2svG.nii'), ref_img)
        io.filewrite(s0_full, op.join(out_dir, 's0vG.nii'), ref_img)

    # optimally combine data
<<<<<<< HEAD
    data_oc = combine.make_optcom(catd, tes, masksum, t2s=t2sG, combmode=combmode)
=======
    data_oc = combine.make_optcom(catd, tes, mask, t2s=t2s_full, combmode=combmode)
>>>>>>> 5e0b3eef

    # regress out global signal unless explicitly not desired
    if 'gsr' in gscontrol:
        catd, data_oc = gsc.gscontrol_raw(catd, data_oc, n_echos, ref_img)

    if mixm is None:
        # Identify and remove thermal noise from data
        dd, n_components = decomposition.tedpca(catd, data_oc, combmode, mask,
<<<<<<< HEAD
                                                masksum, t2sG, ref_img,
=======
                                                t2s_limited, t2s_full, ref_img,
>>>>>>> 5e0b3eef
                                                tes=tes, algorithm=tedpca,
                                                source_tes=source_tes,
                                                kdaw=10., rdaw=1.,
                                                out_dir=out_dir,
                                                verbose=verbose,
                                                low_mem=low_mem)
        mmix_orig = decomposition.tedica(dd, n_components, fixed_seed,
                                         maxit, maxrestart)

        if verbose and (source_tes == -1):
            io.filewrite(utils.unmask(dd, mask),
                         op.join(out_dir, 'ts_OC_whitened.nii'), ref_img)

        LGR.info('Making second component selection guess from ICA results')
        # Estimate betas and compute selection metrics for mixing matrix
        # generated from dimensionally reduced data using full data (i.e., data
        # with thermal noise)
        comptable, metric_maps, betas, mmix = metrics.dependence_metrics(
<<<<<<< HEAD
                    catd, data_oc, mmix_orig, masksum, tes,
=======
                    catd, data_oc, mmix_orig, t2s_limited, tes,
>>>>>>> 5e0b3eef
                    ref_img, reindex=True, label='meica_', out_dir=out_dir,
                    algorithm='kundu_v2', verbose=verbose)
        comp_names = [io.add_decomp_prefix(comp, prefix='ica', max_value=comptable.index.max())
                      for comp in comptable.index.values]
        mixing_df = pd.DataFrame(data=mmix, columns=comp_names)
        mixing_df.to_csv('ica_mixing.tsv', sep='\t', index=False)
        betas_oc = utils.unmask(computefeats2(data_oc, mmix, mask), mask)
        io.filewrite(betas_oc,
                     op.join(out_dir, 'ica_components.nii.gz'),
                     ref_img)

        comptable = metrics.kundu_metrics(comptable, metric_maps)
        comptable = selection.kundu_selection_v2(comptable, n_echos, n_vols)
    else:
        LGR.info('Using supplied mixing matrix from ICA')
        mmix_orig = pd.read_table(op.join(out_dir, 'ica_mixing.tsv')).values
        comptable, metric_maps, betas, mmix = metrics.dependence_metrics(
<<<<<<< HEAD
                    catd, data_oc, mmix_orig, masksum, tes,
=======
                    catd, data_oc, mmix_orig, t2s_limited, tes,
>>>>>>> 5e0b3eef
                    ref_img, label='meica_', out_dir=out_dir,
                    algorithm='kundu_v2', verbose=verbose)
        betas_oc = utils.unmask(computefeats2(data_oc, mmix, mask), mask)
        io.filewrite(betas_oc,
                     op.join(out_dir, 'ica_components.nii.gz'),
                     ref_img)

        if ctab is None:
            comptable = metrics.kundu_metrics(comptable, metric_maps)
            comptable = selection.kundu_selection_v2(comptable, n_echos, n_vols)
        else:
            comptable = pd.read_csv(ctab, sep='\t', index_col='component')
            comptable = selection.manual_selection(comptable, acc=manacc)

    # Save decomposition
    data_type = 'optimally combined data' if source_tes == -1 else 'z-concatenated data'
    comptable['Description'] = 'ICA fit to dimensionally reduced {0}.'.format(data_type)
    mmix_dict = {}
    mmix_dict['Method'] = ('Independent components analysis with FastICA '
                           'algorithm implemented by sklearn. Components '
                           'are sorted by Kappa in descending order. '
                           'Component signs are flipped to best match the '
                           'data.')
    io.save_comptable(comptable, op.join(out_dir, 'ica_decomposition.json'),
                      label='ica', metadata=mmix_dict)

    if comptable[comptable.classification == 'accepted'].shape[0] == 0:
        LGR.warning('No BOLD components detected! Please check data and '
                    'results!')

    mmix_orig = mmix.copy()
    if tedort:
        acc_idx = comptable.loc[
            ~comptable.classification.str.contains('rejected')].index.values
        rej_idx = comptable.loc[
            comptable.classification.str.contains('rejected')].index.values
        acc_ts = mmix[:, acc_idx]
        rej_ts = mmix[:, rej_idx]
        betas = np.linalg.lstsq(acc_ts, rej_ts, rcond=None)[0]
        pred_rej_ts = np.dot(acc_ts, betas)
        resid = rej_ts - pred_rej_ts
        mmix[:, rej_idx] = resid
        comp_names = [io.add_decomp_prefix(comp, prefix='ica', max_value=comptable.index.max())
                      for comp in comptable.index.values]
        mixing_df = pd.DataFrame(data=mmix, columns=comp_names)
        mixing_df.to_csv('ica_orth_mixing.tsv', sep='\t', index=False)
        RepLGR.info("Rejected components' time series were then "
                    "orthogonalized with respect to accepted components' time "
                    "series.")

    io.writeresults(data_oc, mask=mask, comptable=comptable, mmix=mmix,
                    n_vols=n_vols, ref_img=ref_img)

    if 't1c' in gscontrol:
        gsc.gscontrol_mmix(data_oc, mmix, mask, comptable, ref_img)

    if verbose:
        io.writeresults_echoes(catd, mmix, mask, comptable, ref_img)

    if not no_png:
        LGR.info('Making figures folder with static component maps and '
                 'timecourse plots.')
        # make figure folder first
        if not op.isdir(op.join(out_dir, 'figures')):
            os.mkdir(op.join(out_dir, 'figures'))

        viz.write_comp_figs(data_oc, mask=mask, comptable=comptable,
                            mmix=mmix_orig, ref_img=ref_img,
                            out_dir=op.join(out_dir, 'figures'),
                            png_cmap=png_cmap)

        LGR.info('Making Kappa vs Rho scatter plot')
        viz.write_kappa_scatter(comptable=comptable,
                                out_dir=op.join(out_dir, 'figures'))

        LGR.info('Making overall summary figure')
        viz.write_summary_fig(comptable=comptable,
                              out_dir=op.join(out_dir, 'figures'))

    LGR.info('Workflow completed')

    RepLGR.info("This workflow used numpy (Van Der Walt, Colbert, & "
                "Varoquaux, 2011), scipy (Jones et al., 2001), pandas "
                "(McKinney, 2010), scikit-learn (Pedregosa et al., 2011), "
                "nilearn, and nibabel (Brett et al., 2019).")
    RefLGR.info("Van Der Walt, S., Colbert, S. C., & Varoquaux, G. (2011). The "
                "NumPy array: a structure for efficient numerical computation. "
                "Computing in Science & Engineering, 13(2), 22.")
    RefLGR.info("Jones E, Oliphant E, Peterson P, et al. SciPy: Open Source "
                "Scientific Tools for Python, 2001-, http://www.scipy.org/")
    RefLGR.info("McKinney, W. (2010, June). Data structures for statistical "
                "computing in python. In Proceedings of the 9th Python in "
                "Science Conference (Vol. 445, pp. 51-56).")
    RefLGR.info("Pedregosa, F., Varoquaux, G., Gramfort, A., Michel, V., "
                "Thirion, B., Grisel, O., ... & Vanderplas, J. (2011). "
                "Scikit-learn: Machine learning in Python. Journal of machine "
                "learning research, 12(Oct), 2825-2830.")
    RefLGR.info("Brett, M., Markiewicz, C. J., Hanke, M., Côté, M.-A., "
                "Cipollini, B., McCarthy, P., … freec84. (2019, May 28). "
                "nipy/nibabel. Zenodo. http://doi.org/10.5281/zenodo.3233118")

    RepLGR.info("This workflow also used the Dice similarity index "
                "(Dice, 1945; Sørensen, 1948).")
    RefLGR.info("Dice, L. R. (1945). Measures of the amount of ecologic "
                "association between species. Ecology, 26(3), 297-302.")
    RefLGR.info("Sørensen, T. J. (1948). A method of establishing groups of "
                "equal amplitude in plant sociology based on similarity of "
                "species content and its application to analyses of the "
                "vegetation on Danish commons. I kommission hos E. Munksgaard.")

    with open(repname, 'r') as fo:
        report = [line.rstrip() for line in fo.readlines()]
        report = ' '.join(report)
    with open(refname, 'r') as fo:
        reference_list = sorted(list(set(fo.readlines())))
        references = '\n'.join(reference_list)
    report += '\n\nReferences\n' + references
    with open(repname, 'w') as fo:
        fo.write(report)
    os.remove(refname)

    for handler in logging.root.handlers[:]:
        logging.root.removeHandler(handler)


def _main(argv=None):
    """Tedana entry point"""
    options = _get_parser().parse_args(argv)
    tedana_workflow(**vars(options))


if __name__ == '__main__':
    _main()<|MERGE_RESOLUTION|>--- conflicted
+++ resolved
@@ -459,11 +459,7 @@
         io.filewrite(s0_full, op.join(out_dir, 's0vG.nii'), ref_img)
 
     # optimally combine data
-<<<<<<< HEAD
-    data_oc = combine.make_optcom(catd, tes, masksum, t2s=t2sG, combmode=combmode)
-=======
-    data_oc = combine.make_optcom(catd, tes, mask, t2s=t2s_full, combmode=combmode)
->>>>>>> 5e0b3eef
+    data_oc = combine.make_optcom(catd, tes, masksum, t2s=t2s_full, combmode=combmode)
 
     # regress out global signal unless explicitly not desired
     if 'gsr' in gscontrol:
@@ -472,11 +468,7 @@
     if mixm is None:
         # Identify and remove thermal noise from data
         dd, n_components = decomposition.tedpca(catd, data_oc, combmode, mask,
-<<<<<<< HEAD
-                                                masksum, t2sG, ref_img,
-=======
-                                                t2s_limited, t2s_full, ref_img,
->>>>>>> 5e0b3eef
+                                                masksum, t2s_full, ref_img,
                                                 tes=tes, algorithm=tedpca,
                                                 source_tes=source_tes,
                                                 kdaw=10., rdaw=1.,
@@ -495,11 +487,7 @@
         # generated from dimensionally reduced data using full data (i.e., data
         # with thermal noise)
         comptable, metric_maps, betas, mmix = metrics.dependence_metrics(
-<<<<<<< HEAD
                     catd, data_oc, mmix_orig, masksum, tes,
-=======
-                    catd, data_oc, mmix_orig, t2s_limited, tes,
->>>>>>> 5e0b3eef
                     ref_img, reindex=True, label='meica_', out_dir=out_dir,
                     algorithm='kundu_v2', verbose=verbose)
         comp_names = [io.add_decomp_prefix(comp, prefix='ica', max_value=comptable.index.max())
@@ -517,11 +505,7 @@
         LGR.info('Using supplied mixing matrix from ICA')
         mmix_orig = pd.read_table(op.join(out_dir, 'ica_mixing.tsv')).values
         comptable, metric_maps, betas, mmix = metrics.dependence_metrics(
-<<<<<<< HEAD
                     catd, data_oc, mmix_orig, masksum, tes,
-=======
-                    catd, data_oc, mmix_orig, t2s_limited, tes,
->>>>>>> 5e0b3eef
                     ref_img, label='meica_', out_dir=out_dir,
                     algorithm='kundu_v2', verbose=verbose)
         betas_oc = utils.unmask(computefeats2(data_oc, mmix, mask), mask)
