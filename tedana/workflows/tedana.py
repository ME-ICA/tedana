"""
Run the "canonical" TE-Dependent ANAlysis workflow.
"""
import os
import os.path as op
import shutil
import logging

import argparse
import numpy as np
import pandas as pd
from scipy import stats

from tedana import (decay, combine, decomposition,
                    io, model, selection, utils)
from tedana.workflows.parser_utils import is_valid_file

LGR = logging.getLogger(__name__)


def _get_parser():
    """
    Parses command line inputs for tedana

    Returns
    -------
    parser.parse_args() : argparse dict
    """
    parser = argparse.ArgumentParser()
    parser.add_argument('-d',
                        dest='data',
                        nargs='+',
                        metavar='FILE',
                        type=lambda x: is_valid_file(parser, x),
                        help=('Multi-echo dataset for analysis. May be a '
                              'single file with spatially concatenated data '
                              'or a set of echo-specific files, in the same '
                              'order as the TEs are listed in the -e '
                              'argument.'),
                        required=True)
    parser.add_argument('-e',
                        dest='tes',
                        nargs='+',
                        metavar='TE',
                        type=float,
                        help='Echo times (in ms). E.g., 15.0 39.0 63.0',
                        required=True)
    parser.add_argument('--mask',
                        dest='mask',
                        metavar='FILE',
                        type=lambda x: is_valid_file(parser, x),
                        help=('Binary mask of voxels to include in TE '
                              'Dependent ANAlysis. Must be in the same '
                              'space as `data`.'),
                        default=None)
    parser.add_argument('--mix',
                        dest='mixm',
                        metavar='FILE',
                        type=lambda x: is_valid_file(parser, x),
                        help=('File containing mixing matrix. If not '
                              'provided, ME-PCA & ME-ICA is done.'),
                        default=None)
    parser.add_argument('--ctab',
                        dest='ctab',
                        metavar='FILE',
                        type=lambda x: is_valid_file(parser, x),
                        help=('File containing a component table from which '
                              'to extract pre-computed classifications.'),
                        default=None)
    parser.add_argument('--manacc',
                        dest='manacc',
                        help=('Comma separated list of manually '
                              'accepted components'),
                        default=None)
<<<<<<< HEAD
    parser.add_argument('--conv',
                        dest='conv',
                        type=float,
                        help='Convergence limit. Default 2.5e-5',
                        default='2.5e-5')
=======
    parser.add_argument('--kdaw',
                        dest='kdaw',
                        type=float,
                        help=('Dimensionality augmentation weight (Kappa). '
                              'Default=10. -1 for low-dimensional ICA'),
                        default=10.)
    parser.add_argument('--rdaw',
                        dest='rdaw',
                        type=float,
                        help=('Dimensionality augmentation weight (Rho). '
                              'Default=1. -1 for low-dimensional ICA'),
                        default=1.)
>>>>>>> b048f491
    parser.add_argument('--sourceTEs',
                        dest='ste',
                        type=str,
                        help=('Source TEs for models. E.g., 0 for all, '
                              '-1 for opt. com., and 1,2 for just TEs 1 and '
                              '2. Default=-1.'),
                        default=-1)
    parser.add_argument('--combmode',
                        dest='combmode',
                        action='store',
                        choices=['t2s', 'ste'],
                        help=('Combination scheme for TEs: '
                              't2s (Posse 1999, default), ste (Poser)'),
                        default='t2s')
    parser.add_argument('--verbose',
                        dest='verbose',
                        action='store_true',
                        help='Generate intermediate and additional files.',
                        default=False)
    parser.add_argument('--gscontrol',
                        dest='gscontrol',
<<<<<<< HEAD
                        action='store_false',
                        help='Disable global signal regression.',
                        default=True)
    parser.add_argument('--filecsdata',
                        dest='filecsdata',
                        help='Save component selection data',
                        action='store_true',
=======
                        required=False,
                        action='store',
                        nargs='+',
                        help=('Perform additional denoising to remove '
                              'spatially diffuse noise. Default is None. '
                              'This argument can be single value or a space '
                              'delimited list'),
                        choices=['t1c', 'gsr'],
                        default=None)
    parser.add_argument('--stabilize',
                        dest='stabilize',
                        action='store_true',
                        help=('Stabilize convergence by reducing '
                              'dimensionality, for low quality data'),
>>>>>>> b048f491
                        default=False)
    parser.add_argument('--wvpca',
                        dest='wvpca',
                        help='Perform PCA on wavelet-transformed data',
                        action='store_true',
                        default=False)
    parser.add_argument('--tedpca',
                        dest='tedpca',
                        help='Method with which to select components in TEDPCA',
                        choices=['mle', 'kundu', 'kundu-stabilize'],
                        default='mle')
    parser.add_argument('--label',
                        dest='label',
                        type=str,
                        help='Label for output directory.',
                        default=None)
    parser.add_argument('--seed',
                        dest='fixed_seed',
                        type=int,
                        help=('Value passed to repr(mdp.numx_rand.seed()) '
                              'Set to an integer value for reproducible ICA results; '
                              'otherwise, set to -1 for varying results across calls.'),
                        default=42)
    parser.add_argument('--debug',
                        dest='debug',
                        help=argparse.SUPPRESS,
                        action='store_true',
                        default=False)
    parser.add_argument('--quiet',
                        dest='quiet',
                        help=argparse.SUPPRESS,
                        action='store_true',
                        default=False)
    return parser


def tedana_workflow(data, tes, mask=None, mixm=None, ctab=None, manacc=None,
<<<<<<< HEAD
                    strict=False, gscontrol=True, conv=2.5e-5,
                    ste=-1, combmode='t2s', dne=False, cost='logcosh',
                    filecsdata=False, wvpca=False, tedpca='mle',
                    label=None, fixed_seed=42, debug=False, quiet=False):
=======
                    gscontrol=None, kdaw=10., rdaw=1.,
                    ste=-1, combmode='t2s', verbose=False, stabilize=False,
                    wvpca=False, label=None, fixed_seed=42, debug=False,
                    quiet=False):
>>>>>>> b048f491
    """
    Run the "canonical" TE-Dependent ANAlysis workflow.

    Parameters
    ----------
    data : :obj:`str` or :obj:`list` of :obj:`str`
        Either a single z-concatenated file (single-entry list or str) or a
        list of echo-specific files, in ascending order.
    tes : :obj:`list`
        List of echo times associated with data in milliseconds.
    mask : :obj:`str`, optional
        Binary mask of voxels to include in TE Dependent ANAlysis. Must be
        spatially aligned with `data`.
    mixm : :obj:`str`, optional
        File containing mixing matrix. If not provided, ME-PCA and ME-ICA are
        done.
    ctab : :obj:`str`, optional
        File containing component table from which to extract pre-computed
        classifications.
    manacc : :obj:`str`, optional
        Comma separated list of manually accepted components in string form.
        Default is None.
    gscontrol : :obj:`bool`, optional
<<<<<<< HEAD
        Control global signal using spatial approach. Default is True.
    conv : :obj:`float`, optional
        Convergence limit. Default is 2.5e-5.
=======
        Control global signal using spatial approach. Default is False.
    global_denoise : {None, 't1c', 'gsr'} or :obj:`list`, optional
        Perform additional denoising to remove spatially diffuse noise. Default
        is None.
    kdaw : :obj:`float`, optional
        Dimensionality augmentation weight (Kappa). Default is 10.
        -1 for low-dimensional ICA.
    rdaw : :obj:`float`, optional
        Dimensionality augmentation weight (Rho). Default is 1.
        -1 for low-dimensional ICA.
>>>>>>> b048f491
    ste : :obj:`int`, optional
        Source TEs for models. 0 for all, -1 for optimal combination.
        Default is -1.
    combmode : {'t2s', 'ste'}, optional
        Combination scheme for TEs: 't2s' (Posse 1999, default), 'ste' (Poser).
<<<<<<< HEAD
    dne : :obj:`bool`, optional
        Denoise each TE dataset separately. Default is False.
    cost : {'logcosh', 'exp', 'cube'} str, optional
        Cost function for ICA
    filecsdata : :obj:`bool`, optional
        Save component selection data to file. Default is False.
=======
    verbose : :obj:`bool`, optional
        Generate intermediate and additional files. Default is False.
    stabilize : :obj:`bool`, optional
        Stabilize convergence by reducing dimensionality, for low quality data.
        Default is False.
>>>>>>> b048f491
    wvpca : :obj:`bool`, optional
        Whether or not to perform PCA on wavelet-transformed data.
        Default is False.
    tedpca : {'mle', 'kundu', 'kundu-stabilize'}, optional
        Method with which to select components in TEDPCA. Default is 'mle'.
    label : :obj:`str` or :obj:`None`, optional
        Label for output directory. Default is None.

    Other Parameters
    ----------------
    fixed_seed : :obj:`int`, optional
        Value passed to ``mdp.numx_rand.seed()``.
        Set to a positive integer value for reproducible ICA results;
        otherwise, set to -1 for varying results across calls.
    debug : :obj:`bool`, optional
        Whether to run in debugging mode or not. Default is False.
    quiet : :obj:`bool`, optional
        If True, suppresses logging/printing of messages. Default is False.

    Notes
    -----
    This workflow writes out several files, which are written out to a folder
    named TED.[ref_label].[label] if ``label`` is provided and TED.[ref_label]
    if not. ``ref_label`` is determined based on the name of the first ``data``
    file. For a complete list of the files generated by this workflow, please
    visit https://tedana.readthedocs.io/en/latest/outputs.html
    """

    # ensure tes are in appropriate format
    tes = [float(te) for te in tes]
    n_echos = len(tes)

    # Coerce gscontrol to list
    if not isinstance(gscontrol, list):
        gscontrol = [gscontrol]

    # coerce data to samples x echos x time array
    if isinstance(data, str):
        data = [data]

    LGR.info('Loading input data: {}'.format([f for f in data]))
    catd, ref_img = io.load_data(data, n_echos=n_echos)
    n_samp, n_echos, n_vols = catd.shape
    LGR.debug('Resulting data shape: {}'.format(catd.shape))

    try:
        ref_label = op.basename(ref_img).split('.')[0]
    except (TypeError, AttributeError):
        ref_label = op.basename(str(data[0])).split('.')[0]

    if label is not None:
        out_dir = 'TED.{0}.{1}'.format(ref_label, label)
    else:
        out_dir = 'TED.{0}'.format(ref_label)
    out_dir = op.abspath(out_dir)
    if not op.isdir(out_dir):
        LGR.info('Creating output directory: {}'.format(out_dir))
        os.mkdir(out_dir)
    else:
        LGR.info('Using output directory: {}'.format(out_dir))

    if mixm is not None and op.isfile(mixm):
        shutil.copyfile(mixm, op.join(out_dir, 'meica_mix.1D'))
        shutil.copyfile(mixm, op.join(out_dir, op.basename(mixm)))
    elif mixm is not None:
        raise IOError('Argument "mixm" must be an existing file.')

    if ctab is not None and op.isfile(ctab):
        shutil.copyfile(ctab, op.join(out_dir, 'comp_table_ica.txt'))
        shutil.copyfile(ctab, op.join(out_dir, op.basename(ctab)))
    elif ctab is not None:
        raise IOError('Argument "ctab" must be an existing file.')

    os.chdir(out_dir)

    if mask is None:
        LGR.info('Computing adaptive mask')
    else:
        # TODO: add affine check
        LGR.info('Using user-defined mask')
    mask, masksum = utils.make_adaptive_mask(catd, mask=mask,
                                             minimum=False, getsum=True)
    LGR.debug('Retaining {}/{} samples'.format(mask.sum(), n_samp))

    LGR.info('Computing T2* map')
    t2s, s0, t2ss, s0s, t2sG, s0G = decay.fit_decay(catd, tes, mask, masksum)

    # set a hard cap for the T2* map
    # anything that is 10x higher than the 99.5 %ile will be reset to 99.5 %ile
    cap_t2s = stats.scoreatpercentile(t2s.flatten(), 99.5,
                                      interpolation_method='lower')
    LGR.debug('Setting cap on T2* map at {:.5f}'.format(cap_t2s * 10))
    t2s[t2s > cap_t2s * 10] = cap_t2s
    io.filewrite(t2s, op.join(out_dir, 't2sv.nii'), ref_img)
    io.filewrite(s0, op.join(out_dir, 's0v.nii'), ref_img)

    if verbose:
        io.filewrite(t2ss, op.join(out_dir, 't2ss.nii'), ref_img)
        io.filewrite(s0s, op.join(out_dir, 's0vs.nii'), ref_img)
        io.filewrite(t2sG, op.join(out_dir, 't2svG.nii'), ref_img)
        io.filewrite(s0G, op.join(out_dir, 's0vG.nii'), ref_img)

    # optimally combine data
    data_oc = combine.make_optcom(catd, tes, mask, t2s=t2sG, combmode=combmode)

    # regress out global signal unless explicitly not desired
    if 'gsr' in gscontrol:
        catd, data_oc = model.gscontrol_raw(catd, data_oc, n_echos, ref_img)

    if mixm is None:
        # Identify and remove thermal noise from data
        n_components, dd = decomposition.tedpca(catd, data_oc, combmode, mask,
<<<<<<< HEAD
                                                t2s, t2sG, ref_img,
                                                tes=tes, method=tedpca, ste=ste,
                                                kdaw=10., rdaw=1., wvpca=wvpca)

        mmix_orig, fixed_seed = decomposition.tedica(n_components, dd, conv,
                                                     fixed_seed, cost=cost)
        np.savetxt(op.join(out_dir, '__meica_mix.1D'), mmix_orig)
=======
                                                t2s, t2sG, stabilize, ref_img,
                                                tes=tes, kdaw=kdaw, rdaw=rdaw,
                                                ste=ste, wvpca=wvpca)
        mmix_orig, fixed_seed = decomposition.tedica(n_components, dd,
                                                     fixed_seed)

        if verbose:
            np.savetxt(op.join(out_dir, '__meica_mix.1D'), mmix_orig)
>>>>>>> b048f491

        LGR.info('Making second component selection guess from ICA results')
        # Estimate betas and compute selection metrics for mixing matrix
        # generated from dimensionally reduced data using full data (i.e., data
        # with thermal noise)
        seldict, comptable, betas, mmix = model.fitmodels_direct(
                    catd, mmix_orig, mask, t2s, t2sG, tes, combmode,
                    ref_img, reindex=True)
        np.savetxt(op.join(out_dir, 'meica_mix.1D'), mmix)

        comptable = selection.selcomps(seldict, comptable, mmix, manacc,
                                       n_echos)
    else:
        LGR.info('Using supplied mixing matrix from ICA')
        mmix_orig = np.loadtxt(op.join(out_dir, 'meica_mix.1D'))
        seldict, comptable, betas, mmix = model.fitmodels_direct(
                    catd, mmix_orig, mask, t2s, t2sG, tes, combmode,
                    ref_img)
        if ctab is None:
            comptable = selection.selcomps(seldict, comptable, mmix, manacc,
                                           n_echos)
        else:
            comptable = pd.read_csv(ctab, sep='\t', index_col='component')

    comptable.to_csv(op.join(out_dir, 'comp_table_ica.txt'), sep='\t',
                     index=True, index_label='component', float_format='%.6f')
    if 'component' not in comptable.columns:
        comptable['component'] = comptable.index
    acc = comptable.loc[comptable['classification'] == 'accepted', 'component']
    rej = comptable.loc[comptable['classification'] == 'rejected', 'component']
    midk = comptable.loc[comptable['classification'] == 'midk', 'component']
    ign = comptable.loc[comptable['classification'] == 'ignored', 'component']
    if len(acc) == 0:
        LGR.warning('No BOLD components detected! Please check data and '
                    'results!')

    io.writeresults(data_oc, mask=mask, comptable=comptable, mmix=mmix,
                    n_vols=n_vols, fixed_seed=fixed_seed,
                    acc=acc, rej=rej, midk=midk, empty=ign,
                    ref_img=ref_img)

    if 't1c' in gscontrol:
        LGR.info('Performing T1c global signal regression to remove spatially '
                 'diffuse noise')
        io.gscontrol_mmix(data_oc, mmix, mask, comptable, ref_img)

    if verbose:
        io.writeresults_echoes(catd, mmix, mask, acc, rej, midk, ref_img)


def _main(argv=None):
    """Tedana entry point"""
    options = _get_parser().parse_args(argv)
    if options.debug and not options.quiet:
        logging.basicConfig(level=logging.DEBUG)
    elif options.quiet:
        logging.basicConfig(level=logging.WARNING)
    else:
        logging.basicConfig(level=logging.INFO)

    tedana_workflow(**vars(options))


if __name__ == '__main__':
    _main()<|MERGE_RESOLUTION|>--- conflicted
+++ resolved
@@ -72,26 +72,6 @@
                         help=('Comma separated list of manually '
                               'accepted components'),
                         default=None)
-<<<<<<< HEAD
-    parser.add_argument('--conv',
-                        dest='conv',
-                        type=float,
-                        help='Convergence limit. Default 2.5e-5',
-                        default='2.5e-5')
-=======
-    parser.add_argument('--kdaw',
-                        dest='kdaw',
-                        type=float,
-                        help=('Dimensionality augmentation weight (Kappa). '
-                              'Default=10. -1 for low-dimensional ICA'),
-                        default=10.)
-    parser.add_argument('--rdaw',
-                        dest='rdaw',
-                        type=float,
-                        help=('Dimensionality augmentation weight (Rho). '
-                              'Default=1. -1 for low-dimensional ICA'),
-                        default=1.)
->>>>>>> b048f491
     parser.add_argument('--sourceTEs',
                         dest='ste',
                         type=str,
@@ -113,15 +93,6 @@
                         default=False)
     parser.add_argument('--gscontrol',
                         dest='gscontrol',
-<<<<<<< HEAD
-                        action='store_false',
-                        help='Disable global signal regression.',
-                        default=True)
-    parser.add_argument('--filecsdata',
-                        dest='filecsdata',
-                        help='Save component selection data',
-                        action='store_true',
-=======
                         required=False,
                         action='store',
                         nargs='+',
@@ -131,13 +102,6 @@
                               'delimited list'),
                         choices=['t1c', 'gsr'],
                         default=None)
-    parser.add_argument('--stabilize',
-                        dest='stabilize',
-                        action='store_true',
-                        help=('Stabilize convergence by reducing '
-                              'dimensionality, for low quality data'),
->>>>>>> b048f491
-                        default=False)
     parser.add_argument('--wvpca',
                         dest='wvpca',
                         help='Perform PCA on wavelet-transformed data',
@@ -174,17 +138,10 @@
 
 
 def tedana_workflow(data, tes, mask=None, mixm=None, ctab=None, manacc=None,
-<<<<<<< HEAD
-                    strict=False, gscontrol=True, conv=2.5e-5,
-                    ste=-1, combmode='t2s', dne=False, cost='logcosh',
-                    filecsdata=False, wvpca=False, tedpca='mle',
-                    label=None, fixed_seed=42, debug=False, quiet=False):
-=======
-                    gscontrol=None, kdaw=10., rdaw=1.,
+                    gscontrol=None, tedpca='mle',
                     ste=-1, combmode='t2s', verbose=False, stabilize=False,
                     wvpca=False, label=None, fixed_seed=42, debug=False,
                     quiet=False):
->>>>>>> b048f491
     """
     Run the "canonical" TE-Dependent ANAlysis workflow.
 
@@ -207,42 +164,16 @@
     manacc : :obj:`str`, optional
         Comma separated list of manually accepted components in string form.
         Default is None.
-    gscontrol : :obj:`bool`, optional
-<<<<<<< HEAD
-        Control global signal using spatial approach. Default is True.
-    conv : :obj:`float`, optional
-        Convergence limit. Default is 2.5e-5.
-=======
-        Control global signal using spatial approach. Default is False.
-    global_denoise : {None, 't1c', 'gsr'} or :obj:`list`, optional
+    gscontrol : {None, 't1c', 'gsr'} or :obj:`list`, optional
         Perform additional denoising to remove spatially diffuse noise. Default
         is None.
-    kdaw : :obj:`float`, optional
-        Dimensionality augmentation weight (Kappa). Default is 10.
-        -1 for low-dimensional ICA.
-    rdaw : :obj:`float`, optional
-        Dimensionality augmentation weight (Rho). Default is 1.
-        -1 for low-dimensional ICA.
->>>>>>> b048f491
     ste : :obj:`int`, optional
         Source TEs for models. 0 for all, -1 for optimal combination.
         Default is -1.
     combmode : {'t2s', 'ste'}, optional
         Combination scheme for TEs: 't2s' (Posse 1999, default), 'ste' (Poser).
-<<<<<<< HEAD
-    dne : :obj:`bool`, optional
-        Denoise each TE dataset separately. Default is False.
-    cost : {'logcosh', 'exp', 'cube'} str, optional
-        Cost function for ICA
-    filecsdata : :obj:`bool`, optional
-        Save component selection data to file. Default is False.
-=======
     verbose : :obj:`bool`, optional
         Generate intermediate and additional files. Default is False.
-    stabilize : :obj:`bool`, optional
-        Stabilize convergence by reducing dimensionality, for low quality data.
-        Default is False.
->>>>>>> b048f491
     wvpca : :obj:`bool`, optional
         Whether or not to perform PCA on wavelet-transformed data.
         Default is False.
@@ -355,24 +286,14 @@
     if mixm is None:
         # Identify and remove thermal noise from data
         n_components, dd = decomposition.tedpca(catd, data_oc, combmode, mask,
-<<<<<<< HEAD
                                                 t2s, t2sG, ref_img,
                                                 tes=tes, method=tedpca, ste=ste,
                                                 kdaw=10., rdaw=1., wvpca=wvpca)
-
-        mmix_orig, fixed_seed = decomposition.tedica(n_components, dd, conv,
-                                                     fixed_seed, cost=cost)
-        np.savetxt(op.join(out_dir, '__meica_mix.1D'), mmix_orig)
-=======
-                                                t2s, t2sG, stabilize, ref_img,
-                                                tes=tes, kdaw=kdaw, rdaw=rdaw,
-                                                ste=ste, wvpca=wvpca)
         mmix_orig, fixed_seed = decomposition.tedica(n_components, dd,
                                                      fixed_seed)
 
         if verbose:
             np.savetxt(op.join(out_dir, '__meica_mix.1D'), mmix_orig)
->>>>>>> b048f491
 
         LGR.info('Making second component selection guess from ICA results')
         # Estimate betas and compute selection metrics for mixing matrix
