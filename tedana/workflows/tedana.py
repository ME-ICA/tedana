"""
Run the "canonical" TE-Dependent ANAlysis workflow.
"""
import argparse
import datetime
import json
import logging
import os
import os.path as op
import shutil
from glob import glob

import numpy as np
import pandas as pd
from nilearn.masking import compute_epi_mask
from scipy import stats
from threadpoolctl import threadpool_limits

import tedana.gscontrol as gsc
from tedana import (
    __version__,
    combine,
    decay,
    decomposition,
    io,
    metrics,
    reporting,
    selection,
    utils,
)
from tedana.bibtex import get_description_references
from tedana.stats import computefeats2
from tedana.workflows.parser_utils import check_tedpca_value, is_valid_file

LGR = logging.getLogger("GENERAL")
RepLGR = logging.getLogger("REPORT")


def _get_parser():
    """
    Parses command line inputs for tedana

    Returns
    -------
    parser.parse_args() : argparse dict
    """
    from tedana import __version__

    verstr = "tedana v{}".format(__version__)
    parser = argparse.ArgumentParser(formatter_class=argparse.ArgumentDefaultsHelpFormatter)
    # Argument parser follow template provided by RalphyZ
    # https://stackoverflow.com/a/43456577
    optional = parser._action_groups.pop()
    required = parser.add_argument_group("Required Arguments")
    required.add_argument(
        "-d",
        dest="data",
        nargs="+",
        metavar="FILE",
        type=lambda x: is_valid_file(parser, x),
        help=(
            "Multi-echo dataset for analysis. May be a "
            "single file with spatially concatenated data "
            "or a set of echo-specific files, in the same "
            "order as the TEs are listed in the -e "
            "argument."
        ),
        required=True,
    )
    required.add_argument(
        "-e",
        dest="tes",
        nargs="+",
        metavar="TE",
        type=float,
        help="Echo times (in ms). E.g., 15.0 39.0 63.0",
        required=True,
    )
    optional.add_argument(
        "--out-dir",
        dest="out_dir",
        type=str,
        metavar="PATH",
        help="Output directory.",
        default=".",
    )
    optional.add_argument(
        "--mask",
        dest="mask",
        metavar="FILE",
        type=lambda x: is_valid_file(parser, x),
        help=(
            "Binary mask of voxels to include in TE "
            "Dependent ANAlysis. Must be in the same "
            "space as `data`. If an explicit mask is not "
            "provided, then Nilearn's compute_epi_mask "
            "function will be used to derive a mask "
            "from the first echo's data."
        ),
        default=None,
    )
    optional.add_argument(
        "--prefix", dest="prefix", type=str, help="Prefix for filenames generated.", default=""
    )
    optional.add_argument(
        "--convention",
        dest="convention",
        action="store",
        choices=["orig", "bids"],
        help=("Filenaming convention. bids will use the latest BIDS derivatives version."),
        default="bids",
    )
    optional.add_argument(
        "--fittype",
        dest="fittype",
        action="store",
        choices=["loglin", "curvefit"],
        help=(
            "Desired T2*/S0 fitting method. "
            '"loglin" means that a linear model is fit '
            "to the log of the data. "
            '"curvefit" means that a more computationally '
            "demanding monoexponential model is fit "
            "to the raw data. "
        ),
        default="loglin",
    )
    optional.add_argument(
        "--combmode",
        dest="combmode",
        action="store",
        choices=["t2s"],
        help=("Combination scheme for TEs: t2s (Posse 1999)"),
        default="t2s",
    )
    optional.add_argument(
        "--tedpca",
        dest="tedpca",
        type=check_tedpca_value,
        help=(
            "Method with which to select components in TEDPCA. "
            "PCA decomposition with the mdl, kic and aic options "
            "is based on a Moving Average (stationary Gaussian) "
            "process and are ordered from most to least aggressive. "
            "'kundu' or 'kundu-stabilize' are selection methods that "
            "were distributed with MEICA. "
            "Users may also provide a float from 0 to 1, "
            "in which case components will be selected based on the "
            "cumulative variance explained or an integer greater than 1"
            "in which case the specificed number of components will be "
            "selected."
        ),
        default="aic",
    )
    optional.add_argument(
        "--tree",
        dest="tree",
        help=(
            "Decision tree to use. You may use a "
            "packaged tree (kundu, minimal) or supply a JSON "
            "file which matches the decision tree file "
            "specification. Minimal still being tested with more"
            "details in docs"
        ),
        default="kundu",
    )
    optional.add_argument(
        "--seed",
        dest="fixed_seed",
        metavar="INT",
        type=int,
        help=(
            "Value used for random initialization of ICA "
            "algorithm. Set to an integer value for "
            "reproducible ICA results. Set to -1 for "
            "varying results across ICA calls. "
        ),
        default=42,
    )
    optional.add_argument(
        "--maxit",
        dest="maxit",
        metavar="INT",
        type=int,
        help=("Maximum number of iterations for ICA."),
        default=500,
    )
    optional.add_argument(
        "--maxrestart",
        dest="maxrestart",
        metavar="INT",
        type=int,
        help=(
            "Maximum number of attempts for ICA. If ICA "
            "fails to converge, the fixed seed will be "
            "updated and ICA will be run again. If "
            "convergence is achieved before maxrestart "
            "attempts, ICA will finish early."
        ),
        default=10,
    )
    optional.add_argument(
        "--tedort",
        dest="tedort",
        action="store_true",
        help=("Orthogonalize rejected components w.r.t. accepted components prior to denoising."),
        default=False,
    )
    optional.add_argument(
        "--gscontrol",
        dest="gscontrol",
        required=False,
        action="store",
        nargs="+",
        help=(
            "Perform additional denoising to remove "
            "spatially diffuse noise. "
            "This argument can be single value or a space "
            "delimited list"
        ),
        choices=["mir", "gsr"],
        default="",
    )
    optional.add_argument(
        "--no-reports",
        dest="no_reports",
        action="store_true",
        help=(
            "Creates a figures folder with static component "
            "maps, timecourse plots and other diagnostic "
            "images and displays these in an interactive "
            "reporting framework"
        ),
        default=False,
    )
    optional.add_argument(
        "--png-cmap", dest="png_cmap", type=str, help="Colormap for figures", default="coolwarm"
    )
    optional.add_argument(
        "--verbose",
        dest="verbose",
        action="store_true",
        help="Generate intermediate and additional files.",
        default=False,
    )
    optional.add_argument(
        "--lowmem",
        dest="low_mem",
        action="store_true",
        help=(
            "Enables low-memory processing, including the "
            "use of IncrementalPCA. May increase workflow "
            "duration."
        ),
        default=False,
    )
    optional.add_argument(
        "--n-threads",
        dest="n_threads",
        type=int,
        action="store",
        help=(
            "Number of threads to use. Used by "
            "threadpoolctl to set the parameter outside "
            "of the workflow function. Higher numbers of "
            "threads tend to slow down performance on "
            "typical datasets."
        ),
        default=1,
    )
    optional.add_argument(
        "--debug",
        dest="debug",
        action="store_true",
        help=(
            "Logs in the terminal will have increased "
            "verbosity, and will also be written into "
            "a .tsv file in the output directory."
        ),
        default=False,
    )
    optional.add_argument(
        "--t2smap",
        dest="t2smap",
        metavar="FILE",
        type=lambda x: is_valid_file(parser, x),
        help=("Precalculated T2* map in the same space as the input data."),
        default=None,
    )
    optional.add_argument(
        "--mix",
        dest="mixm",
        metavar="FILE",
        type=lambda x: is_valid_file(parser, x),
        help=("File containing mixing matrix. If not provided, ME-PCA & ME-ICA is done."),
        default=None,
    )

    optional.add_argument(
        "--quiet", dest="quiet", help=argparse.SUPPRESS, action="store_true", default=False
    )
    parser.add_argument(
        "--overwrite",
        "-f",
        dest="overwrite",
        action="store_true",
        help="Force overwriting of files.",
        default=False,
    )
    optional.add_argument("-v", "--version", action="version", version=verstr)
    parser._action_groups.append(optional)

    return parser


def tedana_workflow(
    data,
    tes,
    out_dir=".",
    mask=None,
    convention="bids",
    prefix="",
    fittype="loglin",
    combmode="t2s",
    tree="kundu",
    tedpca="aic",
    fixed_seed=42,
    maxit=500,
    maxrestart=10,
    tedort=False,
    gscontrol=None,
    no_reports=False,
    png_cmap="coolwarm",
    verbose=False,
    low_mem=False,
    debug=False,
    quiet=False,
    overwrite=False,
    t2smap=None,
    mixm=None,
):
    """
    Run the "canonical" TE-Dependent ANAlysis workflow.

    Please remember to cite :footcite:t:`dupre2021te`.

    Parameters
    ----------
    data : :obj:`str` or :obj:`list` of :obj:`str`
        Either a single z-concatenated file (single-entry list or str) or a
        list of echo-specific files, in ascending order.
    tes : :obj:`list`
        List of echo times associated with data in milliseconds.

    Other Parameters
    ----------------
    out_dir : :obj:`str`, optional
        Output directory.
    mask : :obj:`str` or None, optional
        Binary mask of voxels to include in TE Dependent ANAlysis. Must be
        spatially aligned with `data`. If an explicit mask is not provided,
        then Nilearn's compute_epi_mask function will be used to derive a mask
        from the first echo's data.
    convention : {'bids', 'orig'}, optional
        Filenaming convention. bids uses the latest BIDS derivatives version (1.5.0).
        Default is 'bids'.
    prefix : :obj:`str` or None, optional
        Prefix for filenames generated.
        Default is ""
    fittype : {'loglin', 'curvefit'}, optional
        Monoexponential fitting method. 'loglin' uses the the default linear
        fit to the log of the data. 'curvefit' uses a monoexponential fit to
        the raw data, which is slightly slower but may be more accurate.
        Default is 'loglin'.
    combmode : {'t2s'}, optional
        Combination scheme for TEs: 't2s' (Posse 1999, default).
    tree : {'kundu', 'minimal', 'json file'}, optional
        Decision tree to use for component selection. Can be a
        packaged tree (kundu, minimal) or a user-supplied JSON file that
        matches the decision tree file specification. Minimal is intented
        to be a simpler process that is a bit more conservative, but it
        accepts and rejects some distinct components compared to kundu.
        Testing to better understand the effects of the differences is ongoing.
        Default is 'kundu'.
    tedpca : {'mdl', 'aic', 'kic', 'kundu', 'kundu-stabilize', float, int}, optional
        Method with which to select components in TEDPCA.
        If a float is provided, then it is assumed to represent percentage of variance
        explained (0-1) to retain from PCA. If an int is provided, it will output
        a fixed number of components defined by the integer between 1 and the
        number of time points.
        Default is 'aic'.
    fixed_seed : :obj:`int`, optional
        Value passed to ``mdp.numx_rand.seed()``.
        Set to a positive integer value for reproducible ICA results;
        otherwise, set to -1 for varying results across calls.
    maxit : :obj:`int`, optional
        Maximum number of iterations for ICA. Default is 500.
    maxrestart : :obj:`int`, optional
        Maximum number of attempts for ICA. If ICA fails to converge, the
        fixed seed will be updated and ICA will be run again. If convergence
        is achieved before maxrestart attempts, ICA will finish early.
        Default is 10.
    tedort : :obj:`bool`, optional
        Orthogonalize rejected components w.r.t. accepted ones prior to
        denoising. Default is False.
    gscontrol : {None, 'mir', 'gsr'} or :obj:`list`, optional
        Perform additional denoising to remove spatially diffuse noise. Default
        is None.
    no_reports : obj:'bool', optional
        Do not generate .html reports and .png plots. Default is false such
        that reports are generated.
    png_cmap : obj:'str', optional
        Name of a matplotlib colormap to be used when generating figures.
        Cannot be used with --no-png. Default is 'coolwarm'.
    verbose : :obj:`bool`, optional
        Generate intermediate and additional files. Default is False.
    low_mem : :obj:`bool`, optional
        Enables low-memory processing, including the use of IncrementalPCA.
        May increase workflow duration. Default is False.
    debug : :obj:`bool`, optional
        Whether to run in debugging mode or not. Default is False.
    t2smap : :obj:`str`, optional
        Precalculated T2* map in the same space as the input data. Values in
        the map must be in seconds.
    mixm : :obj:`str` or None, optional
        File containing mixing matrix, to be used when re-running the workflow.
        If not provided, ME-PCA and ME-ICA are done. Default is None.
    quiet : :obj:`bool`, optional
        If True, suppresses logging/printing of messages. Default is False.
    overwrite : :obj:`bool`, optional
        If True, force overwriting of files. Default is False.

    Notes
    -----
    This workflow writes out several files. For a complete list of the files
    generated by this workflow, please visit
    https://tedana.readthedocs.io/en/latest/outputs.html

    References
    ----------
    .. footbibliography::
    """
    out_dir = op.abspath(out_dir)
    if not op.isdir(out_dir):
        os.mkdir(out_dir)

    # boilerplate
    basename = "report"
    extension = "txt"
    repname = op.join(out_dir, (basename + "." + extension))
    bibtex_file = op.join(out_dir, "references.bib")
    repex = op.join(out_dir, (basename + "*"))
    previousreps = glob(repex)
    previousreps.sort(reverse=True)
    for f in previousreps:
        previousparts = op.splitext(f)
        newname = previousparts[0] + "_old" + previousparts[1]
        os.rename(f, newname)

    # create logfile name
    basename = "tedana_"
    extension = "tsv"
    start_time = datetime.datetime.now().strftime("%Y-%m-%dT%H%M%S")
    logname = op.join(out_dir, (basename + start_time + "." + extension))
    utils.setup_loggers(logname, repname, quiet=quiet, debug=debug)

    LGR.info("Using output directory: {}".format(out_dir))

    # ensure tes are in appropriate format
    tes = [float(te) for te in tes]
    n_echos = len(tes)

    # Coerce gscontrol to list
    if not isinstance(gscontrol, list):
        gscontrol = [gscontrol]

    # Check value of tedpca *if* it is a predefined string,
    # a float on [0, 1] or an int >= 1
    tedpca = check_tedpca_value(tedpca, is_parser=False)

    # For z-catted files, make sure it's a list of size 1
    if isinstance(data, str):
        data = [data]

    LGR.info("Loading input data: {}".format([f for f in data]))
    catd, ref_img = io.load_data(data, n_echos=n_echos)

    io_generator = io.OutputGenerator(
        ref_img,
        convention=convention,
        out_dir=out_dir,
        prefix=prefix,
        config="auto",
        overwrite=overwrite,
        verbose=verbose,
    )

    # Record inputs to OutputGenerator
    # TODO: turn this into an IOManager since this isn't really output
    io_generator.register_input(data)

    n_samp, n_echos, n_vols = catd.shape
    LGR.debug("Resulting data shape: {}".format(catd.shape))

    # check if TR is 0
    img_t_r = io_generator.reference_img.header.get_zooms()[-1]
    if img_t_r == 0:
        raise IOError(
            "Dataset has a TR of 0. This indicates incorrect"
            " header information. To correct this, we recommend"
            " using this snippet:"
            "\n"
            "https://gist.github.com/jbteves/032c87aeb080dd8de8861cb151bff5d6"
            "\n"
            "to correct your TR to the value it should be."
        )

    if mixm is not None and op.isfile(mixm):
        mixm = op.abspath(mixm)
        # Allow users to re-run on same folder
        mixing_name = io_generator.get_name("ICA mixing tsv")
        if mixm != mixing_name:
            shutil.copyfile(mixm, mixing_name)
            shutil.copyfile(mixm, op.join(io_generator.out_dir, op.basename(mixm)))
    elif mixm is not None:
        raise IOError("Argument 'mixm' must be an existing file.")

    if t2smap is not None and op.isfile(t2smap):
        t2smap_file = io_generator.get_name("t2star img")
        t2smap = op.abspath(t2smap)
        # Allow users to re-run on same folder
        if t2smap != t2smap_file:
            shutil.copyfile(t2smap, t2smap_file)
    elif t2smap is not None:
        raise IOError("Argument 't2smap' must be an existing file.")

    RepLGR.info(
        "TE-dependence analysis was performed on input data using the tedana workflow "
        "\\citep{dupre2021te}."
    )

    if mask and not t2smap:
        # TODO: add affine check
        LGR.info("Using user-defined mask")
        RepLGR.info("A user-defined mask was applied to the data.")
    elif t2smap and not mask:
        LGR.info("Using user-defined T2* map to generate mask")
        t2s_limited_sec = utils.reshape_niimg(t2smap)
        t2s_limited = utils.sec2millisec(t2s_limited_sec)
        t2s_full = t2s_limited.copy()
        mask = (t2s_limited != 0).astype(int)
    elif t2smap and mask:
        LGR.info("Combining user-defined mask and T2* map to generate mask")
        t2s_limited_sec = utils.reshape_niimg(t2smap)
        t2s_limited = utils.sec2millisec(t2s_limited_sec)
        t2s_full = t2s_limited.copy()
        mask = utils.reshape_niimg(mask)
        mask[t2s_limited == 0] = 0  # reduce mask based on T2* map
    else:
        LGR.info("Computing EPI mask from first echo")
        first_echo_img = io.new_nii_like(io_generator.reference_img, catd[:, 0, :])
        mask = compute_epi_mask(first_echo_img)
        RepLGR.info(
            "An initial mask was generated from the first echo using "
            "nilearn's compute_epi_mask function."
        )

    # Create an adaptive mask with at least 1 good echo, for denoising
    mask_denoise, masksum_denoise = utils.make_adaptive_mask(
        catd,
        mask=mask,
        getsum=True,
        threshold=1,
    )
    LGR.debug("Retaining {}/{} samples for denoising".format(mask_denoise.sum(), n_samp))
    io_generator.save_file(masksum_denoise, "adaptive mask img")

    # Create an adaptive mask with at least 3 good echoes, for classification
    masksum_clf = masksum_denoise.copy()
    masksum_clf[masksum_clf < 3] = 0
    mask_clf = masksum_clf.astype(bool)
    RepLGR.info(
        "A two-stage masking procedure was applied, in which a liberal mask "
        "(including voxels with good data in at least the first echo) was used for "
        "optimal combination, T2*/S0 estimation, and denoising, while a more conservative mask "
        "(restricted to voxels with good data in at least the first three echoes) was used for "
        "the component classification procedure."
    )
    LGR.debug("Retaining {}/{} samples for classification".format(mask_clf.sum(), n_samp))

    if t2smap is None:
        LGR.info("Computing T2* map")
        t2s_limited, s0_limited, t2s_full, s0_full = decay.fit_decay(
            catd, tes, mask_denoise, masksum_denoise, fittype
        )

        # set a hard cap for the T2* map
        # anything that is 10x higher than the 99.5 %ile will be reset to 99.5 %ile
        cap_t2s = stats.scoreatpercentile(t2s_full.flatten(), 99.5, interpolation_method="lower")
        LGR.debug("Setting cap on T2* map at {:.5f}s".format(utils.millisec2sec(cap_t2s)))
        t2s_full[t2s_full > cap_t2s * 10] = cap_t2s
        io_generator.save_file(utils.millisec2sec(t2s_full), "t2star img")
        io_generator.save_file(s0_full, "s0 img")

        if verbose:
            io_generator.save_file(utils.millisec2sec(t2s_limited), "limited t2star img")
            io_generator.save_file(s0_limited, "limited s0 img")

    # optimally combine data
    data_oc = combine.make_optcom(catd, tes, masksum_denoise, t2s=t2s_full, combmode=combmode)

    # regress out global signal unless explicitly not desired
    if "gsr" in gscontrol:
        catd, data_oc = gsc.gscontrol_raw(catd, data_oc, n_echos, io_generator)

    fout = io_generator.save_file(data_oc, "combined img")
    LGR.info("Writing optimally combined data set: {}".format(fout))

    if mixm is None:
        # Identify and remove thermal noise from data
        # TODO this is entrypoint for pca algorithm
        dd, n_components = decomposition.tedpca(
            catd,
            data_oc,
            combmode,
            mask_clf,
            masksum_clf,
            t2s_full,
            io_generator,
            tes=tes,
            algorithm=tedpca,
            kdaw=10.0,
            rdaw=1.0,
            verbose=verbose,
            low_mem=low_mem,
        )
        if verbose:
            io_generator.save_file(utils.unmask(dd, mask_clf), "whitened img")

        # Perform ICA, calculate metrics, and apply decision tree
        # Restart when ICA fails to converge or too few BOLD components found
        keep_restarting = True
        n_restarts = 0
        seed = fixed_seed
        while keep_restarting:
            mmix, seed = decomposition.tedica(
                dd, n_components, seed, maxit, maxrestart=(maxrestart - n_restarts)
            )
            seed += 1
            n_restarts = seed - fixed_seed

            # Estimate betas and compute selection metrics for mixing matrix
            # generated from dimensionally reduced data using full data (i.e., data
            # with thermal noise)
            LGR.info("Making second component selection guess from ICA results")
            required_metrics = [
                "kappa",
                "rho",
                "countnoise",
                "countsigFT2",
                "countsigFS0",
                "dice_FT2",
                "dice_FS0",
                "signal-noise_t",
                "variance explained",
                "normalized variance explained",
                "d_table_score",
            ]
            comptable = metrics.collect.generate_metrics(
                catd,
                data_oc,
                mmix,
                masksum_clf,
                tes,
                io_generator,
                "ICA",
                metrics=required_metrics,
            )
            ica_selector = selection.automatic_selection(comptable, n_echos, n_vols, tree=tree)
            n_likely_bold_comps = ica_selector.n_likely_bold_comps
            if (n_restarts < maxrestart) and (n_likely_bold_comps == 0):
                LGR.warning("No BOLD components found. Re-attempting ICA.")
            elif n_likely_bold_comps == 0:
                LGR.warning("No BOLD components found, but maximum number of restarts reached.")
                keep_restarting = False
            else:
                keep_restarting = False

            # If we're going to restart, temporarily allow force overwrite
            if keep_restarting:
                io_generator.overwrite = True
            RepLGR.disabled = True  # Disable the report to avoid duplicate text
        RepLGR.disabled = False  # Re-enable the report after the while loop is escaped
        io_generator.overwrite = overwrite  # Re-enable original overwrite behavior
    else:
        LGR.info("Using supplied mixing matrix from ICA")
        mixing_file = io_generator.get_name("ICA mixing tsv")
        mmix = pd.read_table(mixing_file).values

        required_metrics = [
            "kappa",
            "rho",
            "countnoise",
            "countsigFT2",
            "countsigFS0",
            "dice_FT2",
            "dice_FS0",
            "signal-noise_t",
            "variance explained",
            "normalized variance explained",
            "d_table_score",
        ]
        comptable = metrics.collect.generate_metrics(
            catd,
            data_oc,
            mmix,
            masksum_clf,
            tes,
            io_generator,
            "ICA",
            metrics=required_metrics,
        )
        ica_selector = selection.automatic_selection(
            comptable,
            n_echos,
            n_vols,
            tree=tree,
        )

    # TODO The ICA mixing matrix should be written out after it is created
    #     It is currently being writen after component selection is done
    #     and rewritten if an existing mixing matrix is given as an input
    comp_names = comptable["Component"].values
    mixing_df = pd.DataFrame(data=mmix, columns=comp_names)
    if not op.exists(io_generator.get_name("ICA mixing tsv")):
        io_generator.save_file(mixing_df, "ICA mixing tsv")
    else:  # Make sure the relative path to the supplied mixing matrix is saved in the registry
        io_generator.registry["ICA mixing tsv"] = op.basename(
            io_generator.get_name("ICA mixing tsv")
        )
    betas_oc = utils.unmask(computefeats2(data_oc, mmix, mask_denoise), mask_denoise)
    io_generator.save_file(betas_oc, "z-scored ICA components img")

    # Save component selector and tree
    ica_selector.to_files(io_generator)
    # Save metrics and metadata
    metric_metadata = metrics.collect.get_metadata(comptable)
    io_generator.save_file(metric_metadata, "ICA metrics json")

    decomp_metadata = {
        "Method": (
            "Independent components analysis with FastICA algorithm implemented by sklearn. "
        ),
    }
    for comp_name in comp_names:
        decomp_metadata[comp_name] = {
            "Description": "ICA fit to dimensionally-reduced optimally combined data.",
            "Method": "tedana",
        }
    io_generator.save_file(decomp_metadata, "ICA decomposition json")

    if ica_selector.n_likely_bold_comps == 0:
        LGR.warning("No BOLD components detected! Please check data and results!")

    # TODO: un-hack separate comptable
    comptable = ica_selector.component_table

    mmix_orig = mmix.copy()
    if tedort:
        comps_accepted = ica_selector.accepted_comps
        comps_rejected = ica_selector.rejected_comps
        acc_ts = mmix[:, comps_accepted]
        rej_ts = mmix[:, comps_rejected]
        betas = np.linalg.lstsq(acc_ts, rej_ts, rcond=None)[0]
        pred_rej_ts = np.dot(acc_ts, betas)
        resid = rej_ts - pred_rej_ts
        mmix[:, comps_rejected] = resid
        comp_names = [
            io.add_decomp_prefix(comp, prefix="ICA", max_value=comptable.index.max())
<<<<<<< HEAD
            for comp in comptable.index.values
=======
            for comp in range(ica_selector.n_comps)
>>>>>>> bf3392ab
        ]

        mixing_df = pd.DataFrame(data=mmix, columns=comp_names)
        io_generator.save_file(mixing_df, "ICA orthogonalized mixing tsv")
        RepLGR.info(
            "Rejected components' time series were then "
            "orthogonalized with respect to accepted components' time "
            "series."
        )

    io.writeresults(
        data_oc,
        mask=mask_denoise,
        comptable=comptable,
        mmix=mmix,
        n_vols=n_vols,
        io_generator=io_generator,
    )

    if "mir" in gscontrol:
        gsc.minimum_image_regression(data_oc, mmix, mask_denoise, comptable, io_generator)

    if verbose:
        io.writeresults_echoes(catd, mmix, mask_denoise, comptable, io_generator)

    # Write out registry of outputs
    io_generator.save_self()

    # Write out BIDS-compatible description file
    derivative_metadata = {
        "Name": "tedana Outputs",
        "BIDSVersion": "1.5.0",
        "DatasetType": "derivative",
        "GeneratedBy": [
            {
                "Name": "tedana",
                "Version": __version__,
                "Description": (
                    "A denoising pipeline for the identification and removal "
                    "of non-BOLD noise from multi-echo fMRI data."
                ),
                "CodeURL": "https://github.com/ME-ICA/tedana",
            }
        ],
    }
    with open(io_generator.get_name("data description json"), "w") as fo:
        json.dump(derivative_metadata, fo, sort_keys=True, indent=4)

    RepLGR.info(
        "This workflow used numpy \\citep{van2011numpy}, scipy \\citep{virtanen2020scipy}, "
        "pandas \\citep{mckinney2010data,reback2020pandas}, "
        "scikit-learn \\citep{pedregosa2011scikit}, "
        "nilearn, bokeh \\citep{bokehmanual}, matplotlib \\citep{Hunter:2007}, "
        "and nibabel \\citep{brett_matthew_2019_3233118}."
    )

    RepLGR.info(
        "This workflow also used the Dice similarity index "
        "\\citep{dice1945measures,sorensen1948method}."
    )

    with open(repname, "r") as fo:
        report = [line.rstrip() for line in fo.readlines()]
        report = " ".join(report)

    with open(repname, "w") as fo:
        fo.write(report)

    # Collect BibTeX entries for cited papers
    references = get_description_references(report)

    with open(bibtex_file, "w") as fo:
        fo.write(references)

    if not no_reports:
        LGR.info("Making figures folder with static component maps and timecourse plots.")

        dn_ts, hikts, lowkts = io.denoise_ts(data_oc, mmix, mask_denoise, comptable)

        reporting.static_figures.carpet_plot(
            optcom_ts=data_oc,
            denoised_ts=dn_ts,
            hikts=hikts,
            lowkts=lowkts,
            mask=mask_denoise,
            io_generator=io_generator,
            gscontrol=gscontrol,
        )
        reporting.static_figures.comp_figures(
            data_oc,
            mask=mask_denoise,
            comptable=comptable,
            mmix=mmix_orig,
            io_generator=io_generator,
            png_cmap=png_cmap,
        )

        LGR.info("Generating dynamic report")
        reporting.generate_report(io_generator, tr=img_t_r)

    LGR.info("Workflow completed")
    utils.teardown_loggers()


def _main(argv=None):
    """Tedana entry point"""
    options = _get_parser().parse_args(argv)
    kwargs = vars(options)
    n_threads = kwargs.pop("n_threads")
    n_threads = None if n_threads == -1 else n_threads
    with threadpool_limits(limits=n_threads, user_api=None):
        tedana_workflow(**kwargs)


if __name__ == "__main__":
    _main()<|MERGE_RESOLUTION|>--- conflicted
+++ resolved
@@ -777,11 +777,7 @@
         mmix[:, comps_rejected] = resid
         comp_names = [
             io.add_decomp_prefix(comp, prefix="ICA", max_value=comptable.index.max())
-<<<<<<< HEAD
-            for comp in comptable.index.values
-=======
             for comp in range(ica_selector.n_comps)
->>>>>>> bf3392ab
         ]
 
         mixing_df = pd.DataFrame(data=mmix, columns=comp_names)
