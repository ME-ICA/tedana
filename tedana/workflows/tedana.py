--- conflicted
+++ resolved
@@ -368,20 +368,12 @@
         spatially aligned with `data`. If an explicit mask is not provided,
         then Nilearn's compute_epi_mask function will be used to derive a mask
         from the first echo's data.
-<<<<<<< HEAD
-    convention : {"bids", "bidsv1.5.0", "orig"}, optional
-        Filenaming convention. 'bids' will use the latest BIDS derivatives version.
-        'bidsv1.5.0' will use the BIDS derivatives naming convention applied before tedana
-        version 0.0.12.
-        'orig' will use the non-BIDS-compatible naming convention originally used in the meica.py.
-=======
-    convention : {'bids', 'orig'}, optional
-        Filenaming convention. bids uses the latest BIDS derivatives version (1.5.0).
+    convention : {'bids', "bidsv1.5.0", 'orig'}, optional
+        Filenaming convention. bids uses the latest BIDS derivatives version (1.8.0).
         Default is 'bids'.
     prefix : :obj:`str` or None, optional
         Prefix for filenames generated.
         Default is ""
->>>>>>> 09929c24
     fittype : {'loglin', 'curvefit'}, optional
         Monoexponential fitting method. 'loglin' uses the the default linear
         fit to the log of the data. 'curvefit' uses a monoexponential fit to
