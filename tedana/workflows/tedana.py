--- conflicted
+++ resolved
@@ -82,8 +82,6 @@
                                 "function will be used to derive a mask "
                                 "from the first echo's data."),
                           default=None)
-<<<<<<< HEAD
-=======
     optional.add_argument('--fittype',
                           dest='fittype',
                           action='store',
@@ -96,7 +94,6 @@
                                 'to the raw data. '
                                 'Default is "loglin".'),
                           default='loglin')
->>>>>>> f591bd90
     optional.add_argument('--combmode',
                           dest='combmode',
                           action='store',
@@ -104,20 +101,6 @@
                           help=('Combination scheme for TEs: '
                                 't2s (Posse 1999, default)'),
                           default='t2s')
-<<<<<<< HEAD
-    optional.add_argument('--gscontrol',
-                          dest='gscontrol',
-                          required=False,
-                          action='store',
-                          nargs='+',
-                          help=('Perform additional denoising to remove '
-                                'spatially diffuse noise. Default is None. '
-                                'This argument can be single value or a space '
-                                'delimited list'),
-                          choices=['t1c', 'gsr'],
-                          default=None)
-=======
->>>>>>> f591bd90
     optional.add_argument('--tedpca',
                           dest='tedpca',
                           help=('Method with which to select components in TEDPCA. '
@@ -161,8 +144,6 @@
                           help=('Orthogonalize rejected components w.r.t. '
                                 'accepted components prior to denoising.'),
                           default=False)
-<<<<<<< HEAD
-=======
     optional.add_argument('--gscontrol',
                           dest='gscontrol',
                           required=False,
@@ -191,7 +172,6 @@
                           action='store_true',
                           help='Generate intermediate and additional files.',
                           default=False)
->>>>>>> f591bd90
     optional.add_argument('--lowmem',
                           dest='low_mem',
                           action='store_true',
@@ -199,25 +179,6 @@
                                 'use of IncrementalPCA. May increase workflow '
                                 'duration.'),
                           default=False)
-<<<<<<< HEAD
-    optional.add_argument('--fittype',
-                          dest='fittype',
-                          action='store',
-                          choices=['loglin', 'curvefit'],
-                          help='Desired Fitting Method '
-                               '"loglin" means that a linear model is fit '
-                               'to the log of the data, default '
-                               '"curvefit" means that a more computationally '
-                               'demanding monoexponential model is fit '
-                               'to the raw data',
-                          default='loglin')
-    optional.add_argument('--verbose',
-                          dest='verbose',
-                          action='store_true',
-                          help='Generate intermediate and additional files.',
-                          default=False)
-=======
->>>>>>> f591bd90
     optional.add_argument('--debug',
                           dest='debug',
                           action='store_true',
@@ -234,7 +195,6 @@
     parser._action_groups.append(optional)
 
     rerungrp = parser.add_argument_group('arguments for rerunning the workflow')
-<<<<<<< HEAD
     rerungrp.add_argument('--t2smap',
                           dest='t2smap',
                           metavar='FILE',
@@ -242,8 +202,6 @@
                           help=('Precalculated T2* map in the same space as '
                                 'the input data.'),
                           default=None)
-=======
->>>>>>> f591bd90
     rerungrp.add_argument('--mix',
                           dest='mixm',
                           metavar='FILE',
@@ -260,21 +218,6 @@
                           default=None)
     rerungrp.add_argument('--manacc',
                           dest='manacc',
-<<<<<<< HEAD
-                          help=('Comma-separated list of manually '
-                                'accepted components.'),
-                          default=None)
-    return parser
-
-
-def tedana_workflow(data, tes, mask=None, mixm=None, ctab=None, manacc=None,
-                    tedort=False, gscontrol=None, tedpca='mdl',
-                    combmode='t2s', verbose=False, stabilize=False,
-                    out_dir='.', fixed_seed=42, maxit=500, maxrestart=10,
-                    debug=False, quiet=False, no_png=False,
-                    png_cmap='coolwarm', t2smap=None,
-                    low_mem=False, fittype='loglin'):
-=======
                           help=('Comma separated list of manually '
                                 'accepted components'),
                           default=None)
@@ -288,8 +231,7 @@
                     tedort=False, gscontrol=None,
                     no_png=False, png_cmap='coolwarm',
                     verbose=False, low_mem=False, debug=False, quiet=False,
-                    mixm=None, ctab=None, manacc=None):
->>>>>>> f591bd90
+                    t2smap=None, mixm=None, ctab=None, manacc=None):
     """
     Run the "canonical" TE-Dependent ANAlysis workflow.
 
@@ -307,10 +249,6 @@
         spatially aligned with `data`. If an explicit mask is not provided,
         then Nilearn's compute_epi_mask function will be used to derive a mask
         from the first echo's data.
-<<<<<<< HEAD
-    out_dir : :obj:`str`, optional
-        Output directory.
-=======
     fittype : {'loglin', 'curvefit'}, optional
         Monoexponential fitting method. 'loglin' uses the the default linear
         fit to the log of the data. 'curvefit' uses a monoexponential fit to
@@ -320,7 +258,6 @@
         Combination scheme for TEs: 't2s' (Posse 1999, default).
     tedpca : {'kundu', 'kundu-stabilize', 'mdl', 'aic', 'kic'}, optional
         Method with which to select components in TEDPCA. Default is 'mdl'.
->>>>>>> f591bd90
     tedort : :obj:`bool`, optional
         Orthogonalize rejected components w.r.t. accepted ones prior to
         denoising. Default is False.
@@ -333,18 +270,9 @@
         Do not generate .png plots and figures. Default is false.
     png_cmap : obj:'str', optional
         Name of a matplotlib colormap to be used when generating figures.
-<<<<<<< HEAD
-        Cannot be used with --no-png. Default 'coolwarm'
+        Cannot be used with --no-png. Default is 'coolwarm'.
     t2smap : :obj:`str`, optional
         Precalculated T2* map in the same space as the input data.
-    mixm : :obj:`str`, optional
-        File containing mixing matrix. If not provided, ME-PCA and ME-ICA are
-        done.
-    ctab : :obj:`str`, optional
-        File containing component table from which to extract pre-computed
-        classifications.
-=======
-        Cannot be used with --no-png. Default is 'coolwarm'.
     mixm : :obj:`str` or None, optional
         File containing mixing matrix, to be used when re-running the workflow.
         If not provided, ME-PCA and ME-ICA are done. Default is None.
@@ -352,7 +280,6 @@
         File containing component table from which to extract pre-computed
         classifications, to be used with 'mixm' when re-running the workflow.
         Default is None.
->>>>>>> f591bd90
     manacc : :obj:`list`, :obj:`str`, or None, optional
         List of manually accepted components. Can be a list of the components,
         a comma-separated string with component numbers, or None. Default is
@@ -602,10 +529,7 @@
     else:
         LGR.info('Using supplied mixing matrix from ICA')
         mmix_orig = pd.read_table(op.join(out_dir, 'ica_mixing.tsv')).values
-<<<<<<< HEAD
-=======
-
->>>>>>> f591bd90
+
         if ctab is None:
             comptable, metric_maps, betas, mmix = metrics.dependence_metrics(
                         catd, data_oc, mmix_orig, t2s_limited, tes,
@@ -616,22 +540,12 @@
         else:
             mmix = mmix_orig.copy()
             comptable = io.load_comptable(ctab)
-<<<<<<< HEAD
-
             if manacc is not None:
                 comptable = selection.manual_selection(comptable, acc=manacc)
         betas_oc = utils.unmask(computefeats2(data_oc, mmix, mask), mask)
         io.filewrite(betas_oc,
                      op.join(out_dir, 'ica_components.nii.gz'),
                      ref_img)
-=======
-            if manacc is not None:
-                comptable = selection.manual_selection(comptable, acc=manacc)
-            betas_oc = utils.unmask(computefeats2(data_oc, mmix, mask), mask)
-            io.filewrite(betas_oc,
-                         op.join(out_dir, 'ica_components.nii.gz'),
-                         ref_img)
->>>>>>> f591bd90
 
     # Save decomposition
     comptable['Description'] = 'ICA fit to dimensionally-reduced optimally combined data.'
