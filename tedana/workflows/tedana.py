"""
Run the "canonical" TE-Dependent ANAlysis workflow.
"""
import os

os.environ['MKL_NUM_THREADS'] = '1'
os.environ['NUMEXPR_NUM_THREADS'] = '1'
os.environ['OMP_NUM_THREADS'] = '1'
os.environ['VECLIB_MAXIMUM_THREADS'] = '1'
os.environ['OPENBLAS_NUM_THREADS'] = '1'

import os.path as op
import shutil
import logging
from datetime import datetime

import argparse
import numpy as np
import pandas as pd
from scipy import stats

from tedana.workflows.parser_utils import is_valid_file
from tedana import decay, combine, decomposition, io, model, selection, utils

LGR = logging.getLogger(__name__)


def _get_parser():
    """
    Parses command line inputs for tedana

    Returns
    -------
    parser.parse_args() : argparse dict
    """
    parser = argparse.ArgumentParser()
    # Argument parser follow templtate provided by RalphyZ
    # https://stackoverflow.com/a/43456577
    optional = parser._action_groups.pop()
    required = parser.add_argument_group('required arguments')
    required.add_argument('-d',
                          dest='data',
                          nargs='+',
                          metavar='FILE',
                          type=lambda x: is_valid_file(parser, x),
                          help=('Multi-echo dataset for analysis. May be a '
                                'single file with spatially concatenated data '
                                'or a set of echo-specific files, in the same '
                                'order as the TEs are listed in the -e '
                                'argument.'),
                          required=True)
    required.add_argument('-e',
                          dest='tes',
                          nargs='+',
                          metavar='TE',
                          type=float,
                          help='Echo times (in ms). E.g., 15.0 39.0 63.0',
                          required=True)
    optional.add_argument('--mask',
                          dest='mask',
                          metavar='FILE',
                          type=lambda x: is_valid_file(parser, x),
                          help=('Binary mask of voxels to include in TE '
                                'Dependent ANAlysis. Must be in the same '
                                'space as `data`.'),
                          default=None)
    optional.add_argument('--mix',
                          dest='mixm',
                          metavar='FILE',
                          type=lambda x: is_valid_file(parser, x),
                          help=('File containing mixing matrix. If not '
                                'provided, ME-PCA & ME-ICA is done.'),
                          default=None)
    optional.add_argument('--ctab',
                          dest='ctab',
                          metavar='FILE',
                          type=lambda x: is_valid_file(parser, x),
                          help=('File containing a component table from which '
                                'to extract pre-computed classifications.'),
                          default=None)
    optional.add_argument('--manacc',
                          dest='manacc',
                          help=('Comma separated list of manually '
                                'accepted components'),
                          default=None)
    optional.add_argument('--sourceTEs',
                          dest='ste',
                          type=str,
                          help=('Source TEs for models. E.g., 0 for all, '
                                '-1 for opt. com., and 1,2 for just TEs 1 and '
                                '2. Default=-1.'),
                          default=-1)
    optional.add_argument('--combmode',
                          dest='combmode',
                          action='store',
                          choices=['t2s', 'ste'],
                          help=('Combination scheme for TEs: '
                                't2s (Posse 1999, default), ste (Poser)'),
                          default='t2s')
    optional.add_argument('--verbose',
                          dest='verbose',
                          action='store_true',
                          help='Generate intermediate and additional files.',
                          default=False)
    optional.add_argument('--tedort',
                          dest='tedort',
                          action='store_true',
                          help=('Orthogonalize rejected components w.r.t. '
                                'accepted components prior to denoising.'),
                          default=False)
    optional.add_argument('--gscontrol',
                          dest='gscontrol',
                          required=False,
                          action='store',
                          nargs='+',
                          help=('Perform additional denoising to remove '
                                'spatially diffuse noise. Default is None. '
                                'This argument can be single value or a space '
                                'delimited list'),
                          choices=['t1c', 'gsr'],
                          default=None)
    optional.add_argument('--wvpca',
                          dest='wvpca',
                          help='Perform PCA on wavelet-transformed data',
                          action='store_true',
                          default=False)
    optional.add_argument('--tedpca',
                          dest='tedpca',
                          help='Method with which to select components in TEDPCA',
                          choices=['mle', 'kundu', 'kundu-stabilize'],
                          default='mle')
    optional.add_argument('--out-dir',
                          dest='out_dir',
                          type=str,
                          help='Output directory.',
                          default='.')
    optional.add_argument('--seed',
                          dest='fixed_seed',
                          type=int,
                          help=('Value passed to repr(mdp.numx_rand.seed()) '
                                'Set to an integer value for reproducible ICA results; '
                                'otherwise, set to -1 for varying results across calls.'),
                          default=42)
    optional.add_argument('--debug',
                          dest='debug',
                          help=argparse.SUPPRESS,
                          action='store_true',
                          default=False)
    optional.add_argument('--quiet',
                          dest='quiet',
                          help=argparse.SUPPRESS,
                          action='store_true',
                          default=False)
    parser._action_groups.append(optional)
    return parser


def tedana_workflow(data, tes, mask=None, mixm=None, ctab=None, manacc=None,
<<<<<<< HEAD
                    strict=False, gscontrol=True, ws_denoise=None,
                    kdaw=10., rdaw=1., conv=2.5e-5,
                    ste=-1, combmode='t2s', dne=False, cost='logcosh',
                    stabilize=False, filecsdata=False, wvpca=False,
                    label=None, fixed_seed=42, debug=False, quiet=False):
=======
                    tedort=False, gscontrol=None, tedpca='mle',
                    ste=-1, combmode='t2s', verbose=False, stabilize=False,
                    wvpca=False, out_dir='.', fixed_seed=42, debug=False,
                    quiet=False):
>>>>>>> 16cfa720
    """
    Run the "canonical" TE-Dependent ANAlysis workflow.

    Parameters
    ----------
    data : :obj:`str` or :obj:`list` of :obj:`str`
        Either a single z-concatenated file (single-entry list or str) or a
        list of echo-specific files, in ascending order.
    tes : :obj:`list`
        List of echo times associated with data in milliseconds.
    mask : :obj:`str`, optional
        Binary mask of voxels to include in TE Dependent ANAlysis. Must be
        spatially aligned with `data`.
    mixm : :obj:`str`, optional
        File containing mixing matrix. If not provided, ME-PCA and ME-ICA are
        done.
    ctab : :obj:`str`, optional
        File containing component table from which to extract pre-computed
        classifications.
    manacc : :obj:`str`, optional
        Comma separated list of manually accepted components in string form.
        Default is None.
<<<<<<< HEAD
    strict : :obj:`bool`, optional
        Ignore low-variance ambiguous components. Default is False.
    gscontrol : :obj:`bool`, optional
        Control global signal using spatial approach. Default is True.
    ws_denoise : {None, 'gsr', 'godec'}, optional
        Which method to apply for widespread signal denoising. Default is None.
    kdaw : :obj:`float`, optional
        Dimensionality augmentation weight (Kappa). Default is 10.
        -1 for low-dimensional ICA.
    rdaw : :obj:`float`, optional
        Dimensionality augmentation weight (Rho). Default is 1.
        -1 for low-dimensional ICA.
    conv : :obj:`float`, optional
        Convergence limit. Default is 2.5e-5.
=======
    tedort : :obj:`bool`, optional
        Orthogonalize rejected components w.r.t. accepted ones prior to
        denoising. Default is False.
    gscontrol : {None, 't1c', 'gsr'} or :obj:`list`, optional
        Perform additional denoising to remove spatially diffuse noise. Default
        is None.
    tedpca : {'mle', 'kundu', 'kundu-stabilize'}, optional
        Method with which to select components in TEDPCA. Default is 'mle'.
>>>>>>> 16cfa720
    ste : :obj:`int`, optional
        Source TEs for models. 0 for all, -1 for optimal combination.
        Default is -1.
    combmode : {'t2s', 'ste'}, optional
        Combination scheme for TEs: 't2s' (Posse 1999, default), 'ste' (Poser).
    verbose : :obj:`bool`, optional
        Generate intermediate and additional files. Default is False.
    wvpca : :obj:`bool`, optional
        Whether or not to perform PCA on wavelet-transformed data.
        Default is False.
    out_dir : :obj:`str`, optional
        Output directory.

    Other Parameters
    ----------------
    fixed_seed : :obj:`int`, optional
        Value passed to ``mdp.numx_rand.seed()``.
        Set to a positive integer value for reproducible ICA results;
        otherwise, set to -1 for varying results across calls.
    debug : :obj:`bool`, optional
        Whether to run in debugging mode or not. Default is False.
    quiet : :obj:`bool`, optional
        If True, suppresses logging/printing of messages. Default is False.

    Notes
    -----
    This workflow writes out several files. For a complete list of the files
    generated by this workflow, please visit
    https://tedana.readthedocs.io/en/latest/outputs.html
    """
    out_dir = op.abspath(out_dir)
    if not op.isdir(out_dir):
        os.mkdir(out_dir)

    if debug and not quiet:
        formatter = logging.Formatter(
                    '%(asctime)s\t%(name)-12s\t%(levelname)-8s\t%(message)s',
                    datefmt='%Y-%m-%dT%H:%M:%S')
        fh = logging.FileHandler(op.join(
            out_dir,
            'runlog-{0}.tsv'.format(datetime.now().isoformat().replace(':', '.'))))
        fh.setFormatter(formatter)
        logging.basicConfig(level=logging.DEBUG,
                            handlers=[fh, logging.StreamHandler()])
    elif quiet:
        logging.basicConfig(level=logging.WARNING)
    else:
        logging.basicConfig(level=logging.INFO)

    LGR.info('Using output directory: {}'.format(out_dir))

    # ensure tes are in appropriate format
    tes = [float(te) for te in tes]
    n_echos = len(tes)

    # Coerce gscontrol to list
    if not isinstance(gscontrol, list):
        gscontrol = [gscontrol]

    # coerce data to samples x echos x time array
    if isinstance(data, str):
        data = [data]

    LGR.info('Loading input data: {}'.format([f for f in data]))
    catd, ref_img = io.load_data(data, n_echos=n_echos)
    n_samp, n_echos, n_vols = catd.shape
    LGR.debug('Resulting data shape: {}'.format(catd.shape))

    if mixm is not None and op.isfile(mixm):
        shutil.copyfile(mixm, op.join(out_dir, 'meica_mix.1D'))
        shutil.copyfile(mixm, op.join(out_dir, op.basename(mixm)))
    elif mixm is not None:
        raise IOError('Argument "mixm" must be an existing file.')

    if ctab is not None and op.isfile(ctab):
        shutil.copyfile(ctab, op.join(out_dir, 'comp_table_ica.txt'))
        shutil.copyfile(ctab, op.join(out_dir, op.basename(ctab)))
    elif ctab is not None:
        raise IOError('Argument "ctab" must be an existing file.')

    if mask is None:
        LGR.info('Computing adaptive mask')
    else:
        # TODO: add affine check
        LGR.info('Using user-defined mask')

    mask, masksum = utils.make_adaptive_mask(catd, mask=mask,
                                             minimum=False, getsum=True)
    LGR.debug('Retaining {}/{} samples'.format(mask.sum(), n_samp))
    if verbose:
        io.filewrite(masksum, op.join(out_dir, 'adaptive_mask.nii'), ref_img)

    os.chdir(out_dir)

    LGR.info('Computing T2* map')
    t2s, s0, t2ss, s0s, t2sG, s0G = decay.fit_decay(catd, tes, mask, masksum)

    # set a hard cap for the T2* map
    # anything that is 10x higher than the 99.5 %ile will be reset to 99.5 %ile
    cap_t2s = stats.scoreatpercentile(t2s.flatten(), 99.5,
                                      interpolation_method='lower')
    LGR.debug('Setting cap on T2* map at {:.5f}'.format(cap_t2s * 10))
    t2s[t2s > cap_t2s * 10] = cap_t2s
    io.filewrite(t2s, op.join(out_dir, 't2sv.nii'), ref_img)
    io.filewrite(s0, op.join(out_dir, 's0v.nii'), ref_img)

    if verbose:
        io.filewrite(t2ss, op.join(out_dir, 't2ss.nii'), ref_img)
        io.filewrite(s0s, op.join(out_dir, 's0vs.nii'), ref_img)
        io.filewrite(t2sG, op.join(out_dir, 't2svG.nii'), ref_img)
        io.filewrite(s0G, op.join(out_dir, 's0vG.nii'), ref_img)

    # optimally combine data
    data_oc = combine.make_optcom(catd, tes, mask, t2s=t2sG, combmode=combmode)

    # regress out global signal unless explicitly not desired
    if 'gsr' in gscontrol:
        catd, data_oc = model.gscontrol_raw(catd, data_oc, n_echos, ref_img)

    if mixm is None:
        # Identify and remove thermal noise from data
        n_components, dd = decomposition.tedpca(catd, data_oc, combmode, mask,
                                                t2s, t2sG, ref_img,
                                                tes=tes, method=tedpca, ste=ste,
                                                kdaw=10., rdaw=1., wvpca=wvpca,
                                                verbose=verbose)
        mmix_orig, fixed_seed = decomposition.tedica(n_components, dd,
                                                     fixed_seed)

        if verbose:
            np.savetxt(op.join(out_dir, '__meica_mix.1D'), mmix_orig)
            if ste == -1:
                io.filewrite(utils.unmask(dd, mask),
                             op.join(out_dir, 'ts_OC_whitened.nii'), ref_img)

        LGR.info('Making second component selection guess from ICA results')
        # Estimate betas and compute selection metrics for mixing matrix
        # generated from dimensionally reduced data using full data (i.e., data
        # with thermal noise)
        seldict, comptable, betas, mmix = model.fitmodels_direct(
                    catd, mmix_orig, mask, t2s, t2sG, tes, combmode,
                    ref_img, reindex=True, label='meica_', out_dir=out_dir,
                    verbose=verbose)
        np.savetxt(op.join(out_dir, 'meica_mix.1D'), mmix)

        comptable = selection.selcomps(seldict, comptable, mmix, manacc,
                                       n_echos)
    else:
        LGR.info('Using supplied mixing matrix from ICA')
        mmix_orig = np.loadtxt(op.join(out_dir, 'meica_mix.1D'))
        seldict, comptable, betas, mmix = model.fitmodels_direct(
                    catd, mmix_orig, mask, t2s, t2sG, tes, combmode,
                    ref_img, label='meica_', out_dir=out_dir,
                    verbose=verbose)
        if ctab is None:
            comptable = selection.selcomps(seldict, comptable, mmix, manacc,
                                           n_echos)
        else:
            comptable = pd.read_csv(ctab, sep='\t', index_col='component')

    comptable.to_csv(op.join(out_dir, 'comp_table_ica.txt'), sep='\t',
                     index=True, index_label='component', float_format='%.6f')
    if 'component' not in comptable.columns:
        comptable['component'] = comptable.index
    acc = comptable.loc[comptable['classification'] == 'accepted', 'component']
    rej = comptable.loc[comptable['classification'] == 'rejected', 'component']
    midk = comptable.loc[comptable['classification'] == 'midk', 'component']
    ign = comptable.loc[comptable['classification'] == 'ignored', 'component']
    if len(acc) == 0:
        LGR.warning('No BOLD components detected! Please check data and '
                    'results!')

    if tedort:
        acc_idx = comptable.loc[
            ~comptable['classification'].str.contains('rejected'),
            'component']
        rej_idx = comptable.loc[
            comptable['classification'].str.contains('rejected'),
            'component']
        acc_ts = mmix[:, acc_idx]
        rej_ts = mmix[:, rej_idx]
        betas = np.linalg.lstsq(acc_ts, rej_ts, rcond=None)[0]
        pred_rej_ts = np.dot(acc_ts, betas)
        resid = rej_ts - pred_rej_ts
        mmix[:, rej_idx] = resid
        np.savetxt(op.join(out_dir, 'meica_mix_orth.1D'), mmix)

    io.writeresults(data_oc, mask=mask, comptable=comptable, mmix=mmix,
                    n_vols=n_vols, fixed_seed=fixed_seed,
                    acc=acc, rej=rej, midk=midk, empty=ign,
                    ref_img=ref_img)
<<<<<<< HEAD
    # Widespread noise control
    if ws_denoise == 'gsr':
        io.gscontrol_mmix(data_oc, mmix, mask, acc, ref_img,
                          out_dir=out_dir)
    elif ws_denoise == 'godec':
        decomposition.tedgodec(data_oc, mmix, mask, acc, ign, ref_img,
                               ranks=[2], wavelet=wvpca,
                               thresh=10, norm_mode='vn', power=2,
                               out_dir=out_dir)
    if dne:
=======

    if 't1c' in gscontrol:
        LGR.info('Performing T1c global signal regression to remove spatially '
                 'diffuse noise')
        io.gscontrol_mmix(data_oc, mmix, mask, comptable, ref_img)

    if verbose:
>>>>>>> 16cfa720
        io.writeresults_echoes(catd, mmix, mask, acc, rej, midk, ref_img)

    LGR.info('Workflow completed')
    for handler in logging.root.handlers[:]:
        logging.root.removeHandler(handler)


def _main(argv=None):
    """Tedana entry point"""
    options = _get_parser().parse_args(argv)
    tedana_workflow(**vars(options))


if __name__ == '__main__':
    _main()<|MERGE_RESOLUTION|>--- conflicted
+++ resolved
@@ -156,18 +156,10 @@
 
 
 def tedana_workflow(data, tes, mask=None, mixm=None, ctab=None, manacc=None,
-<<<<<<< HEAD
-                    strict=False, gscontrol=True, ws_denoise=None,
-                    kdaw=10., rdaw=1., conv=2.5e-5,
-                    ste=-1, combmode='t2s', dne=False, cost='logcosh',
-                    stabilize=False, filecsdata=False, wvpca=False,
-                    label=None, fixed_seed=42, debug=False, quiet=False):
-=======
                     tedort=False, gscontrol=None, tedpca='mle',
                     ste=-1, combmode='t2s', verbose=False, stabilize=False,
                     wvpca=False, out_dir='.', fixed_seed=42, debug=False,
                     quiet=False):
->>>>>>> 16cfa720
     """
     Run the "canonical" TE-Dependent ANAlysis workflow.
 
@@ -190,31 +182,14 @@
     manacc : :obj:`str`, optional
         Comma separated list of manually accepted components in string form.
         Default is None.
-<<<<<<< HEAD
-    strict : :obj:`bool`, optional
-        Ignore low-variance ambiguous components. Default is False.
-    gscontrol : :obj:`bool`, optional
-        Control global signal using spatial approach. Default is True.
-    ws_denoise : {None, 'gsr', 'godec'}, optional
-        Which method to apply for widespread signal denoising. Default is None.
-    kdaw : :obj:`float`, optional
-        Dimensionality augmentation weight (Kappa). Default is 10.
-        -1 for low-dimensional ICA.
-    rdaw : :obj:`float`, optional
-        Dimensionality augmentation weight (Rho). Default is 1.
-        -1 for low-dimensional ICA.
-    conv : :obj:`float`, optional
-        Convergence limit. Default is 2.5e-5.
-=======
     tedort : :obj:`bool`, optional
         Orthogonalize rejected components w.r.t. accepted ones prior to
         denoising. Default is False.
-    gscontrol : {None, 't1c', 'gsr'} or :obj:`list`, optional
+    gscontrol : {None, 't1c', 'gsr', 'godec'} or :obj:`list`, optional
         Perform additional denoising to remove spatially diffuse noise. Default
         is None.
     tedpca : {'mle', 'kundu', 'kundu-stabilize'}, optional
         Method with which to select components in TEDPCA. Default is 'mle'.
->>>>>>> 16cfa720
     ste : :obj:`int`, optional
         Source TEs for models. 0 for all, -1 for optimal combination.
         Default is -1.
@@ -406,26 +381,19 @@
                     n_vols=n_vols, fixed_seed=fixed_seed,
                     acc=acc, rej=rej, midk=midk, empty=ign,
                     ref_img=ref_img)
-<<<<<<< HEAD
+
     # Widespread noise control
-    if ws_denoise == 'gsr':
-        io.gscontrol_mmix(data_oc, mmix, mask, acc, ref_img,
-                          out_dir=out_dir)
-    elif ws_denoise == 'godec':
+    if 't1c' in gscontrol:
+        LGR.info('Performing T1c global signal regression to remove spatially '
+                 'diffuse noise')
+        io.gscontrol_mmix(data_oc, mmix, mask, comptable, ref_img)
+    elif 'godec' in gscontrol:
         decomposition.tedgodec(data_oc, mmix, mask, acc, ign, ref_img,
                                ranks=[2], wavelet=wvpca,
                                thresh=10, norm_mode='vn', power=2,
                                out_dir=out_dir)
-    if dne:
-=======
-
-    if 't1c' in gscontrol:
-        LGR.info('Performing T1c global signal regression to remove spatially '
-                 'diffuse noise')
-        io.gscontrol_mmix(data_oc, mmix, mask, comptable, ref_img)
 
     if verbose:
->>>>>>> 16cfa720
         io.writeresults_echoes(catd, mmix, mask, acc, rej, midk, ref_img)
 
     LGR.info('Workflow completed')
