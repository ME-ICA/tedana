--- conflicted
+++ resolved
@@ -260,15 +260,8 @@
 
     kdaw, rdaw = float(kdaw), float(rdaw)
 
-<<<<<<< HEAD
     # Base file from which to extract prefix for output files
     bf = op.basename(data[0])
-=======
-    try:
-        ref_label = op.basename(ref_img).split('.')[0]
-    except (TypeError, AttributeError):
-        ref_label = op.basename(str(data[0])).split('.')[0]
->>>>>>> 6e21c5de
 
     out_dir = op.abspath(out_dir)
     if not op.isdir(out_dir):
@@ -329,18 +322,10 @@
                                                 t2s, t2sG, stabilize, ref_img,
                                                 tes=tes, kdaw=kdaw, rdaw=rdaw,
                                                 ste=ste, wvpca=wvpca)
-<<<<<<< HEAD
-        # Perform ICA on dimensionally reduced data (*without* thermal noise)
-        mmix_orig, fixed_seed = decomposition.tedica(n_components, dd, conv, fixed_seed,
-                                                     cost=initcost, final_cost=finalcost,
-                                                     verbose=debug)
-        np.savetxt(gen_fname(bf, '_mixing.tsv', desc='initialTEDICA'), mmix_orig)
-=======
         mmix_orig, fixed_seed = decomposition.tedica(n_components, dd, conv,
                                                      fixed_seed, cost=cost)
-        np.savetxt(op.join(out_dir, '__meica_mix.1D'), mmix_orig)
-
->>>>>>> 6e21c5de
+        np.savetxt(gen_fname(bf, '_mixing.tsv', desc='initialTEDICA'), mmix_orig)
+
         LGR.info('Making second component selection guess from ICA results')
         # Estimate betas and compute selection metrics for mixing matrix
         # generated from dimensionally reduced data using full data (i.e., data
