"""
Run the "canonical" TE-Dependent ANAlysis workflow.
"""
import os

os.environ['MKL_NUM_THREADS'] = '1'
os.environ['NUMEXPR_NUM_THREADS'] = '1'
os.environ['OMP_NUM_THREADS'] = '1'
os.environ['VECLIB_MAXIMUM_THREADS'] = '1'
os.environ['OPENBLAS_NUM_THREADS'] = '1'

import shutil
import logging
import os.path as op
from glob import glob
import datetime

import argparse
import numpy as np
import pandas as pd
from scipy import stats
from nilearn.masking import compute_epi_mask

from tedana import (decay, combine, decomposition, io, metrics, selection,
                    utils, viz)
import tedana.gscontrol as gsc
from tedana.stats import computefeats2
from tedana.workflows.parser_utils import is_valid_file, ContextFilter

LGR = logging.getLogger(__name__)
RepLGR = logging.getLogger('REPORT')
RefLGR = logging.getLogger('REFERENCES')


def _get_parser():
    """
    Parses command line inputs for tedana

    Returns
    -------
    parser.parse_args() : argparse dict
    """
    from ..info import __version__
    verstr = 'tedana v{}'.format(__version__)
    parser = argparse.ArgumentParser()
    # Argument parser follow templtate provided by RalphyZ
    # https://stackoverflow.com/a/43456577
    optional = parser._action_groups.pop()
    required = parser.add_argument_group('required arguments')
    required.add_argument('-d',
                          dest='data',
                          nargs='+',
                          metavar='FILE',
                          type=lambda x: is_valid_file(parser, x),
                          help=('Multi-echo dataset for analysis. May be a '
                                'single file with spatially concatenated data '
                                'or a set of echo-specific files, in the same '
                                'order as the TEs are listed in the -e '
                                'argument.'),
                          required=True)
    required.add_argument('-e',
                          dest='tes',
                          nargs='+',
                          metavar='TE',
                          type=float,
                          help='Echo times (in ms). E.g., 15.0 39.0 63.0',
                          required=True)
    optional.add_argument('--out-dir',
                          dest='out_dir',
                          type=str,
                          metavar='PATH',
                          help='Output directory.',
                          default='.')
    optional.add_argument('--mask',
                          dest='mask',
                          metavar='FILE',
                          type=lambda x: is_valid_file(parser, x),
                          help=("Binary mask of voxels to include in TE "
                                "Dependent ANAlysis. Must be in the same "
                                "space as `data`. If an explicit mask is not "
                                "provided, then Nilearn's compute_epi_mask "
                                "function will be used to derive a mask "
                                "from the first echo's data."),
                          default=None)
    optional.add_argument('--fittype',
                          dest='fittype',
                          action='store',
                          choices=['loglin', 'curvefit'],
                          help=('Desired T2*/S0 fitting method. '
                                '"loglin" means that a linear model is fit '
                                'to the log of the data. '
                                '"curvefit" means that a more computationally '
                                'demanding monoexponential model is fit '
                                'to the raw data. '
                                'Default is "loglin".'),
                          default='loglin')
    optional.add_argument('--combmode',
                          dest='combmode',
                          action='store',
                          choices=['t2s'],
                          help=('Combination scheme for TEs: '
                                't2s (Posse 1999, default)'),
                          default='t2s')
    optional.add_argument('--tedpca',
                          dest='tedpca',
                          help=('Method with which to select components in TEDPCA. '
                                'PCA decomposition with the mdl, kic and aic options '
                                'is based on a Moving Average (stationary Gaussian) '
                                'process and are ordered from most to least aggresive. '
                                'Default=\'mdl\'.'),
                          choices=['kundu', 'kundu-stabilize', 'mdl', 'aic', 'kic'],
                          default='mdl')
    optional.add_argument('--seed',
                          dest='fixed_seed',
                          metavar='INT',
                          type=int,
                          help=('Value used for random initialization of ICA '
                                'algorithm. Set to an integer value for '
                                'reproducible ICA results. Set to -1 for '
                                'varying results across ICA calls. '
                                'Default=42.'),
                          default=42)
    optional.add_argument('--maxit',
                          dest='maxit',
                          type=int,
                          metavar='INT',
                          help=('Maximum number of iterations for ICA.'),
                          default=500)
    optional.add_argument('--maxrestart',
                          dest='maxrestart',
                          type=int,
                          metavar='INT',
                          help=('Maximum number of attempts for ICA. If ICA '
                                'fails to converge, the fixed seed will be '
                                'updated and ICA will be run again. If '
                                'convergence is achieved before maxrestart '
                                'attempts, ICA will finish early.'),
                          default=10)
    optional.add_argument('--tedort',
                          dest='tedort',
                          action='store_true',
                          help=('Orthogonalize rejected components w.r.t. '
                                'accepted components prior to denoising.'),
                          default=False)
    optional.add_argument('--gscontrol',
                          dest='gscontrol',
                          required=False,
                          action='store',
                          nargs='+',
                          help=('Perform additional denoising to remove '
                                'spatially diffuse noise. Default is None. '
                                'This argument can be single value or a space '
                                'delimited list'),
                          choices=['t1c', 'gsr'],
                          default=None)
    optional.add_argument('--no-png',
                          dest='no_png',
                          action='store_true',
                          help=('Creates a figures folder with static component '
                                'maps, timecourse plots and other diagnostic '
                                'images'),
                          default=False)
    optional.add_argument('--png-cmap',
                          dest='png_cmap',
                          type=str,
                          help='Colormap for figures',
                          default='coolwarm')
    optional.add_argument('--verbose',
                          dest='verbose',
                          action='store_true',
                          help='Generate intermediate and additional files.',
                          default=False)
    optional.add_argument('--lowmem',
                          dest='low_mem',
                          action='store_true',
                          help=('Enables low-memory processing, including the '
                                'use of IncrementalPCA. May increase workflow '
                                'duration.'),
                          default=False)
    optional.add_argument('--debug',
                          dest='debug',
                          action='store_true',
                          help=('Logs in the terminal will have increased '
                                'verbosity, and will also be written into '
                                'a .tsv file in the output directory.'),
                          default=False)
    optional.add_argument('--quiet',
                          dest='quiet',
                          help=argparse.SUPPRESS,
                          action='store_true',
                          default=False)
    optional.add_argument('-v', '--version', action='version', version=verstr)
    parser._action_groups.append(optional)

    rerungrp = parser.add_argument_group('arguments for rerunning the workflow')
    rerungrp.add_argument('--mix',
                          dest='mixm',
                          metavar='FILE',
                          type=lambda x: is_valid_file(parser, x),
                          help=('File containing mixing matrix. If not '
                                'provided, ME-PCA & ME-ICA is done.'),
                          default=None)
    rerungrp.add_argument('--ctab',
                          dest='ctab',
                          metavar='FILE',
                          type=lambda x: is_valid_file(parser, x),
                          help=('File containing a component table from which '
                                'to extract pre-computed classifications.'),
                          default=None)
    rerungrp.add_argument('--manacc',
                          dest='manacc',
                          help=('Comma separated list of manually '
                                'accepted components'),
                          default=None)

    return parser


<<<<<<< HEAD
def tedana_workflow(data, tes, mask=None, mixm=None, ctab=None, manacc=None,
                    tedort=False, gscontrol=None, tedpca='mdl',
                    combmode='t2s', verbose=False,
                    out_dir='.', fixed_seed=42, maxit=500, maxrestart=10,
                    debug=False, quiet=False, no_png=False,
                    png_cmap='coolwarm',
                    low_mem=False, fittype='loglin'):
=======
def tedana_workflow(data, tes, out_dir='.', mask=None,
                    fittype='loglin', combmode='t2s', tedpca='mdl',
                    fixed_seed=42, maxit=500, maxrestart=10,
                    tedort=False, gscontrol=None,
                    no_png=False, png_cmap='coolwarm',
                    verbose=False, low_mem=False, debug=False, quiet=False,
                    mixm=None, ctab=None, manacc=None):
>>>>>>> f591bd90
    """
    Run the "canonical" TE-Dependent ANAlysis workflow.

    Parameters
    ----------
    data : :obj:`str` or :obj:`list` of :obj:`str`
        Either a single z-concatenated file (single-entry list or str) or a
        list of echo-specific files, in ascending order.
    tes : :obj:`list`
        List of echo times associated with data in milliseconds.
    out_dir : :obj:`str`, optional
        Output directory.
    mask : :obj:`str` or None, optional
        Binary mask of voxels to include in TE Dependent ANAlysis. Must be
        spatially aligned with `data`. If an explicit mask is not provided,
        then Nilearn's compute_epi_mask function will be used to derive a mask
        from the first echo's data.
    fittype : {'loglin', 'curvefit'}, optional
        Monoexponential fitting method. 'loglin' uses the the default linear
        fit to the log of the data. 'curvefit' uses a monoexponential fit to
        the raw data, which is slightly slower but may be more accurate.
        Default is 'loglin'.
    combmode : {'t2s'}, optional
        Combination scheme for TEs: 't2s' (Posse 1999, default).
    tedpca : {'kundu', 'kundu-stabilize', 'mdl', 'aic', 'kic'}, optional
        Method with which to select components in TEDPCA. Default is 'mdl'.
    tedort : :obj:`bool`, optional
        Orthogonalize rejected components w.r.t. accepted ones prior to
        denoising. Default is False.
    gscontrol : {None, 't1c', 'gsr'} or :obj:`list`, optional
        Perform additional denoising to remove spatially diffuse noise. Default
        is None.
    verbose : :obj:`bool`, optional
        Generate intermediate and additional files. Default is False.
    no_png : obj:'bool', optional
        Do not generate .png plots and figures. Default is false.
    png_cmap : obj:'str', optional
        Name of a matplotlib colormap to be used when generating figures.
        Cannot be used with --no-png. Default is 'coolwarm'.
    mixm : :obj:`str` or None, optional
        File containing mixing matrix, to be used when re-running the workflow.
        If not provided, ME-PCA and ME-ICA are done. Default is None.
    ctab : :obj:`str` or None, optional
        File containing component table from which to extract pre-computed
        classifications, to be used with 'mixm' when re-running the workflow.
        Default is None.
    manacc : :obj:`list`, :obj:`str`, or None, optional
        List of manually accepted components. Can be a list of the components,
        a comma-separated string with component numbers, or None. Default is
        None.

    Other Parameters
    ----------------
    fixed_seed : :obj:`int`, optional
        Value passed to ``mdp.numx_rand.seed()``.
        Set to a positive integer value for reproducible ICA results;
        otherwise, set to -1 for varying results across calls.
    maxit : :obj:`int`, optional
        Maximum number of iterations for ICA. Default is 500.
    maxrestart : :obj:`int`, optional
        Maximum number of attempts for ICA. If ICA fails to converge, the
        fixed seed will be updated and ICA will be run again. If convergence
        is achieved before maxrestart attempts, ICA will finish early.
        Default is 10.
    low_mem : :obj:`bool`, optional
        Enables low-memory processing, including the use of IncrementalPCA.
        May increase workflow duration. Default is False.
    debug : :obj:`bool`, optional
        Whether to run in debugging mode or not. Default is False.
    quiet : :obj:`bool`, optional
        If True, suppresses logging/printing of messages. Default is False.

    Notes
    -----
    This workflow writes out several files. For a complete list of the files
    generated by this workflow, please visit
    https://tedana.readthedocs.io/en/latest/outputs.html
    """
    out_dir = op.abspath(out_dir)
    if not op.isdir(out_dir):
        os.mkdir(out_dir)

    # boilerplate
    basename = 'report'
    extension = 'txt'
    repname = op.join(out_dir, (basename + '.' + extension))
    repex = op.join(out_dir, (basename + '*'))
    previousreps = glob(repex)
    previousreps.sort(reverse=True)
    for f in previousreps:
        previousparts = op.splitext(f)
        newname = previousparts[0] + '_old' + previousparts[1]
        os.rename(f, newname)
    refname = op.join(out_dir, '_references.txt')

    # create logfile name
    basename = 'tedana_'
    extension = 'tsv'
    isotime = datetime.datetime.now().replace(microsecond=0).isoformat()
    logname = op.join(out_dir, (basename + isotime + '.' + extension))

    # set logging format
    log_formatter = logging.Formatter(
        '%(asctime)s\t%(name)-12s\t%(levelname)-8s\t%(message)s',
        datefmt='%Y-%m-%dT%H:%M:%S')
    text_formatter = logging.Formatter('%(message)s')

    # set up logging file and open it for writing
    log_handler = logging.FileHandler(logname)
    log_handler.setFormatter(log_formatter)
    # Removing handlers after basicConfig doesn't work, so we use filters
    # for the relevant handlers themselves.
    log_handler.addFilter(ContextFilter())
    sh = logging.StreamHandler()
    sh.addFilter(ContextFilter())

    if quiet:
        logging.basicConfig(level=logging.WARNING,
                            handlers=[log_handler, sh])
    elif debug:
        logging.basicConfig(level=logging.DEBUG,
                            handlers=[log_handler, sh])
    else:
        logging.basicConfig(level=logging.INFO,
                            handlers=[log_handler, sh])

    # Loggers for report and references
    rep_handler = logging.FileHandler(repname)
    rep_handler.setFormatter(text_formatter)
    ref_handler = logging.FileHandler(refname)
    ref_handler.setFormatter(text_formatter)
    RepLGR.setLevel(logging.INFO)
    RepLGR.addHandler(rep_handler)
    RepLGR.setLevel(logging.INFO)
    RefLGR.addHandler(ref_handler)

    LGR.info('Using output directory: {}'.format(out_dir))

    # ensure tes are in appropriate format
    tes = [float(te) for te in tes]
    n_echos = len(tes)

    # Coerce gscontrol to list
    if not isinstance(gscontrol, list):
        gscontrol = [gscontrol]

    LGR.info('Loading input data: {}'.format([f for f in data]))
    catd, ref_img = io.load_data(data, n_echos=n_echos)
    n_samp, n_echos, n_vols = catd.shape
    LGR.debug('Resulting data shape: {}'.format(catd.shape))

    if no_png and (png_cmap != 'coolwarm'):
        LGR.warning('Overriding --no-png since --png-cmap provided.')
        no_png = False

    # check if TR is 0
    img_t_r = ref_img.header.get_zooms()[-1]
    if img_t_r == 0 and not no_png:
        raise IOError('Dataset has a TR of 0. This indicates incorrect'
                      ' header information. To correct this, we recommend'
                      ' using this snippet:'
                      '\n'
                      'https://gist.github.com/jbteves/032c87aeb080dd8de8861cb151bff5d6'
                      '\n'
                      'to correct your TR to the value it should be.')

    if mixm is not None and op.isfile(mixm):
        mixm = op.abspath(mixm)
        # Allow users to re-run on same folder
        if mixm != op.join(out_dir, 'ica_mixing.tsv'):
            shutil.copyfile(mixm, op.join(out_dir, 'ica_mixing.tsv'))
            shutil.copyfile(mixm, op.join(out_dir, op.basename(mixm)))
    elif mixm is not None:
        raise IOError('Argument "mixm" must be an existing file.')

    if ctab is not None and op.isfile(ctab):
        ctab = op.abspath(ctab)
        # Allow users to re-run on same folder
        if ctab != op.join(out_dir, 'ica_decomposition.json'):
            shutil.copyfile(ctab, op.join(out_dir, 'ica_decomposition.json'))
            shutil.copyfile(ctab, op.join(out_dir, op.basename(ctab)))
    elif ctab is not None:
        raise IOError('Argument "ctab" must be an existing file.')

    if isinstance(manacc, str):
        manacc = [int(comp) for comp in manacc.split(',')]

    if ctab and not mixm:
        LGR.warning('Argument "ctab" requires argument "mixm".')
        ctab = None
    elif manacc is not None and not mixm:
        LGR.warning('Argument "manacc" requires argument "mixm".')
        manacc = None

    RepLGR.info("TE-dependence analysis was performed on input data.")
    if mask is None:
        LGR.info('Computing EPI mask from first echo')
        first_echo_img = io.new_nii_like(ref_img, catd[:, 0, :])
        mask = compute_epi_mask(first_echo_img)
        RepLGR.info("An initial mask was generated from the first echo using "
                    "nilearn's compute_epi_mask function.")
    else:
        # TODO: add affine check
        LGR.info('Using user-defined mask')
        RepLGR.info("A user-defined mask was applied to the data.")

    mask, masksum = utils.make_adaptive_mask(catd, mask=mask, getsum=True)
    LGR.debug('Retaining {}/{} samples'.format(mask.sum(), n_samp))
    io.filewrite(masksum, op.join(out_dir, 'adaptive_mask.nii'), ref_img)

    LGR.info('Computing T2* map')
    t2s_limited, s0_limited, t2s_full, s0_full = decay.fit_decay(
        catd, tes, mask, masksum, fittype)

    # set a hard cap for the T2* map
    # anything that is 10x higher than the 99.5 %ile will be reset to 99.5 %ile
    cap_t2s = stats.scoreatpercentile(t2s_limited.flatten(), 99.5,
                                      interpolation_method='lower')
    LGR.debug('Setting cap on T2* map at {:.5f}'.format(cap_t2s * 10))
    t2s_limited[t2s_limited > cap_t2s * 10] = cap_t2s
    io.filewrite(t2s_limited, op.join(out_dir, 't2sv.nii'), ref_img)
    io.filewrite(s0_limited, op.join(out_dir, 's0v.nii'), ref_img)

    if verbose:
        io.filewrite(t2s_full, op.join(out_dir, 't2svG.nii'), ref_img)
        io.filewrite(s0_full, op.join(out_dir, 's0vG.nii'), ref_img)

    # optimally combine data
    data_oc = combine.make_optcom(catd, tes, mask, t2s=t2s_full, combmode=combmode)

    # regress out global signal unless explicitly not desired
    if 'gsr' in gscontrol:
        catd, data_oc = gsc.gscontrol_raw(catd, data_oc, n_echos, ref_img,
                                          out_dir=out_dir)

    if mixm is None:
        # Identify and remove thermal noise from data
        dd, n_components = decomposition.tedpca(catd, data_oc, combmode, mask,
                                                t2s_limited, t2s_full, ref_img,
                                                tes=tes, algorithm=tedpca,
                                                kdaw=10., rdaw=1.,
                                                out_dir=out_dir,
                                                verbose=verbose,
                                                low_mem=low_mem)
        mmix_orig = decomposition.tedica(dd, n_components, fixed_seed,
                                         maxit, maxrestart)

        if verbose:
            io.filewrite(utils.unmask(dd, mask),
                         op.join(out_dir, 'ts_OC_whitened.nii'), ref_img)

        LGR.info('Making second component selection guess from ICA results')
        # Estimate betas and compute selection metrics for mixing matrix
        # generated from dimensionally reduced data using full data (i.e., data
        # with thermal noise)
        comptable, metric_maps, betas, mmix = metrics.dependence_metrics(
                    catd, data_oc, mmix_orig, t2s_limited, tes,
                    ref_img, reindex=True, label='meica_', out_dir=out_dir,
                    algorithm='kundu_v2', verbose=verbose)
        comp_names = [io.add_decomp_prefix(comp, prefix='ica', max_value=comptable.index.max())
                      for comp in comptable.index.values]
        mixing_df = pd.DataFrame(data=mmix, columns=comp_names)
        mixing_df.to_csv(op.join(out_dir, 'ica_mixing.tsv'), sep='\t', index=False)
        betas_oc = utils.unmask(computefeats2(data_oc, mmix, mask), mask)
        io.filewrite(betas_oc,
                     op.join(out_dir, 'ica_components.nii.gz'),
                     ref_img)

        comptable = metrics.kundu_metrics(comptable, metric_maps)
        comptable = selection.kundu_selection_v2(comptable, n_echos, n_vols)
    else:
        LGR.info('Using supplied mixing matrix from ICA')
        mmix_orig = pd.read_table(op.join(out_dir, 'ica_mixing.tsv')).values

        if ctab is None:
            comptable, metric_maps, betas, mmix = metrics.dependence_metrics(
                        catd, data_oc, mmix_orig, t2s_limited, tes,
                        ref_img, label='meica_', out_dir=out_dir,
                        algorithm='kundu_v2', verbose=verbose)
            comptable = metrics.kundu_metrics(comptable, metric_maps)
            comptable = selection.kundu_selection_v2(comptable, n_echos, n_vols)
        else:
            mmix = mmix_orig.copy()
            comptable = io.load_comptable(ctab)
            if manacc is not None:
                comptable = selection.manual_selection(comptable, acc=manacc)
            betas_oc = utils.unmask(computefeats2(data_oc, mmix, mask), mask)
            io.filewrite(betas_oc,
                         op.join(out_dir, 'ica_components.nii.gz'),
                         ref_img)

    # Save decomposition
    comptable['Description'] = 'ICA fit to dimensionally-reduced optimally combined data.'
    mmix_dict = {}
    mmix_dict['Method'] = ('Independent components analysis with FastICA '
                           'algorithm implemented by sklearn. Components '
                           'are sorted by Kappa in descending order. '
                           'Component signs are flipped to best match the '
                           'data.')
    io.save_comptable(comptable, op.join(out_dir, 'ica_decomposition.json'),
                      label='ica', metadata=mmix_dict)

    if comptable[comptable.classification == 'accepted'].shape[0] == 0:
        LGR.warning('No BOLD components detected! Please check data and '
                    'results!')

    mmix_orig = mmix.copy()
    if tedort:
        acc_idx = comptable.loc[~comptable.classification.str.
                                contains('rejected')].index.values
        rej_idx = comptable.loc[comptable.classification.str.contains(
            'rejected')].index.values
        acc_ts = mmix[:, acc_idx]
        rej_ts = mmix[:, rej_idx]
        betas = np.linalg.lstsq(acc_ts, rej_ts, rcond=None)[0]
        pred_rej_ts = np.dot(acc_ts, betas)
        resid = rej_ts - pred_rej_ts
        mmix[:, rej_idx] = resid
        comp_names = [io.add_decomp_prefix(comp, prefix='ica', max_value=comptable.index.max())
                      for comp in comptable.index.values]
        mixing_df = pd.DataFrame(data=mmix, columns=comp_names)
        mixing_df.to_csv(op.join(out_dir, 'ica_orth_mixing.tsv'), sep='\t', index=False)
        RepLGR.info("Rejected components' time series were then "
                    "orthogonalized with respect to accepted components' time "
                    "series.")

    io.writeresults(data_oc,
                    mask=mask,
                    comptable=comptable,
                    mmix=mmix,
                    n_vols=n_vols,
                    ref_img=ref_img,
                    out_dir=out_dir)

    if 't1c' in gscontrol:
        gsc.gscontrol_mmix(data_oc, mmix, mask, comptable, ref_img, out_dir=out_dir)

    if verbose:
        io.writeresults_echoes(catd, mmix, mask, comptable, ref_img, out_dir=out_dir)

    if not no_png:
        LGR.info('Making figures folder with static component maps and '
                 'timecourse plots.')
        # make figure folder first
        if not op.isdir(op.join(out_dir, 'figures')):
            os.mkdir(op.join(out_dir, 'figures'))

        viz.write_comp_figs(data_oc,
                            mask=mask,
                            comptable=comptable,
                            mmix=mmix_orig,
                            ref_img=ref_img,
                            out_dir=op.join(out_dir, 'figures'),
                            png_cmap=png_cmap)

        LGR.info('Making Kappa vs Rho scatter plot')
        viz.write_kappa_scatter(comptable=comptable,
                                out_dir=op.join(out_dir, 'figures'))

        LGR.info('Making Kappa/Rho scree plot')
        viz.write_kappa_scree(comptable=comptable,
                              out_dir=op.join(out_dir, 'figures'))

        LGR.info('Making overall summary figure')
        viz.write_summary_fig(comptable=comptable,
                              out_dir=op.join(out_dir, 'figures'))

    LGR.info('Workflow completed')

    RepLGR.info("This workflow used numpy (Van Der Walt, Colbert, & "
                "Varoquaux, 2011), scipy (Jones et al., 2001), pandas "
                "(McKinney, 2010), scikit-learn (Pedregosa et al., 2011), "
                "nilearn, and nibabel (Brett et al., 2019).")
    RefLGR.info("Van Der Walt, S., Colbert, S. C., & Varoquaux, G. (2011). The "
                "NumPy array: a structure for efficient numerical computation. "
                "Computing in Science & Engineering, 13(2), 22.")
    RefLGR.info("Jones E, Oliphant E, Peterson P, et al. SciPy: Open Source "
                "Scientific Tools for Python, 2001-, http://www.scipy.org/")
    RefLGR.info("McKinney, W. (2010, June). Data structures for statistical "
                "computing in python. In Proceedings of the 9th Python in "
                "Science Conference (Vol. 445, pp. 51-56).")
    RefLGR.info("Pedregosa, F., Varoquaux, G., Gramfort, A., Michel, V., "
                "Thirion, B., Grisel, O., ... & Vanderplas, J. (2011). "
                "Scikit-learn: Machine learning in Python. Journal of machine "
                "learning research, 12(Oct), 2825-2830.")
    RefLGR.info("Brett, M., Markiewicz, C. J., Hanke, M., Côté, M.-A., "
                "Cipollini, B., McCarthy, P., … freec84. (2019, May 28). "
                "nipy/nibabel. Zenodo. http://doi.org/10.5281/zenodo.3233118")

    RepLGR.info("This workflow also used the Dice similarity index "
                "(Dice, 1945; Sørensen, 1948).")
    RefLGR.info("Dice, L. R. (1945). Measures of the amount of ecologic "
                "association between species. Ecology, 26(3), 297-302.")
    RefLGR.info("Sørensen, T. J. (1948). A method of establishing groups of "
                "equal amplitude in plant sociology based on similarity of "
                "species content and its application to analyses of the "
                "vegetation on Danish commons. I kommission hos E. Munksgaard.")

    with open(repname, 'r') as fo:
        report = [line.rstrip() for line in fo.readlines()]
        report = ' '.join(report)
    with open(refname, 'r') as fo:
        reference_list = sorted(list(set(fo.readlines())))
        references = '\n'.join(reference_list)
    report += '\n\nReferences\n' + references
    with open(repname, 'w') as fo:
        fo.write(report)
    os.remove(refname)

    for handler in logging.root.handlers[:]:
        logging.root.removeHandler(handler)


def _main(argv=None):
    """Tedana entry point"""
    options = _get_parser().parse_args(argv)
    tedana_workflow(**vars(options))


if __name__ == '__main__':
    _main()<|MERGE_RESOLUTION|>--- conflicted
+++ resolved
@@ -216,15 +216,6 @@
     return parser
 
 
-<<<<<<< HEAD
-def tedana_workflow(data, tes, mask=None, mixm=None, ctab=None, manacc=None,
-                    tedort=False, gscontrol=None, tedpca='mdl',
-                    combmode='t2s', verbose=False,
-                    out_dir='.', fixed_seed=42, maxit=500, maxrestart=10,
-                    debug=False, quiet=False, no_png=False,
-                    png_cmap='coolwarm',
-                    low_mem=False, fittype='loglin'):
-=======
 def tedana_workflow(data, tes, out_dir='.', mask=None,
                     fittype='loglin', combmode='t2s', tedpca='mdl',
                     fixed_seed=42, maxit=500, maxrestart=10,
@@ -232,7 +223,6 @@
                     no_png=False, png_cmap='coolwarm',
                     verbose=False, low_mem=False, debug=False, quiet=False,
                     mixm=None, ctab=None, manacc=None):
->>>>>>> f591bd90
     """
     Run the "canonical" TE-Dependent ANAlysis workflow.
 
