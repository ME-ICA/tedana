--- conflicted
+++ resolved
@@ -29,126 +29,6 @@
     parser.parse_args() : argparse dict
     """
     parser = argparse.ArgumentParser()
-<<<<<<< HEAD
-    parser.add_argument('-d',
-                        dest='data',
-                        nargs='+',
-                        metavar='FILE',
-                        type=lambda x: is_valid_file(parser, x),
-                        help=('Multi-echo dataset for analysis. May be a '
-                              'single file with spatially concatenated data '
-                              'or a set of echo-specific files, in the same '
-                              'order as the TEs are listed in the -e '
-                              'argument.'),
-                        required=True)
-    parser.add_argument('-e',
-                        dest='tes',
-                        nargs='+',
-                        metavar='TE',
-                        type=float,
-                        help='Echo times (in ms). E.g., 15.0 39.0 63.0',
-                        required=True)
-    parser.add_argument('--mask',
-                        dest='mask',
-                        metavar='FILE',
-                        type=lambda x: is_valid_file(parser, x),
-                        help=('Binary mask of voxels to include in TE '
-                              'Dependent ANAlysis. Must be in the same '
-                              'space as `data`.'),
-                        default=None)
-    parser.add_argument('--mix',
-                        dest='mixm',
-                        metavar='FILE',
-                        type=lambda x: is_valid_file(parser, x),
-                        help=('File containing mixing matrix. If not '
-                              'provided, ME-PCA & ME-ICA is done.'),
-                        default=None)
-    parser.add_argument('--ctab',
-                        dest='ctab',
-                        metavar='FILE',
-                        type=lambda x: is_valid_file(parser, x),
-                        help=('File containing a component table from which '
-                              'to extract pre-computed classifications.'),
-                        default=None)
-    parser.add_argument('--manacc',
-                        dest='manacc',
-                        help=('Comma separated list of manually '
-                              'accepted components'),
-                        default=None)
-    parser.add_argument('--sourceTEs',
-                        dest='ste',
-                        type=str,
-                        help=('Source TEs for models. E.g., 0 for all, '
-                              '-1 for opt. com., and 1,2 for just TEs 1 and '
-                              '2. Default=-1.'),
-                        default=-1)
-    parser.add_argument('--combmode',
-                        dest='combmode',
-                        action='store',
-                        choices=['t2s', 'ste'],
-                        help=('Combination scheme for TEs: '
-                              't2s (Posse 1999, default), ste (Poser)'),
-                        default='t2s')
-    parser.add_argument('--verbose',
-                        dest='verbose',
-                        action='store_true',
-                        help='Generate intermediate and additional files.',
-                        default=False)
-    parser.add_argument('--tedort',
-                        dest='tedort',
-                        action='store_true',
-                        help=('Orthogonalize rejected components w.r.t. '
-                              'accepted components prior to denoising.'),
-                        default=False)
-    parser.add_argument('--gscontrol',
-                        dest='gscontrol',
-                        required=False,
-                        action='store',
-                        nargs='+',
-                        help=('Perform additional denoising to remove '
-                              'spatially diffuse noise. Default is None. '
-                              'This argument can be single value or a space '
-                              'delimited list'),
-                        choices=['t1c', 'gsr'],
-                        default=None)
-    parser.add_argument('--wvpca',
-                        dest='wvpca',
-                        help='Perform PCA on wavelet-transformed data',
-                        action='store_true',
-                        default=False)
-    parser.add_argument('--tedpca',
-                        dest='tedpca',
-                        help='Method with which to select components in TEDPCA',
-                        choices=['mle', 'kundu', 'kundu-stabilize'],
-                        default='mle')
-    parser.add_argument('--out-dir',
-                        dest='out_dir',
-                        type=str,
-                        help='Output directory.',
-                        default='.')
-    parser.add_argument('--seed',
-                        dest='fixed_seed',
-                        type=int,
-                        help=('Value passed to repr(mdp.numx_rand.seed()) '
-                              'Set to an integer value for reproducible ICA results; '
-                              'otherwise, set to -1 for varying results across calls.'),
-                        default=42)
-    parser.add_argument('--debug',
-                        dest='debug',
-                        help=argparse.SUPPRESS,
-                        action='store_true',
-                        default=False)
-    parser.add_argument('--quiet',
-                        dest='quiet',
-                        help=argparse.SUPPRESS,
-                        action='store_true',
-                        default=False)
-    parser.add_argument('--n_cores',
-                        dest='n_cores',
-                        action='store',
-                        type=int,
-                        default=1)
-=======
     # Argument parser follow templtate provided by RalphyZ
     # https://stackoverflow.com/a/43456577
     optional = parser._action_groups.pop()
@@ -266,8 +146,12 @@
                           help=argparse.SUPPRESS,
                           action='store_true',
                           default=False)
+    optional.add_argument('--n_cores',
+                          dest='n_cores',
+                          action='store',
+                          type=int,
+                          default=1)
     parser._action_groups.append(optional)
->>>>>>> a22a7c20
     return parser
 
 
