--- conflicted
+++ resolved
@@ -707,7 +707,6 @@
     if verbose:
         io.writeresults_echoes(catd, mmix, mask, comptable, ref_img)
 
-<<<<<<< HEAD
     if not no_reports:
         LGR.info('Making figures folder with static component maps and '
                  'timecourse plots.')
@@ -753,8 +752,6 @@
 
     LGR.info('Workflow completed')
 
-=======
->>>>>>> 0f4d54c3
     RepLGR.info("This workflow used numpy (Van Der Walt, Colbert, & "
                 "Varoquaux, 2011), scipy (Jones et al., 2001), pandas "
                 "(McKinney, 2010), scikit-learn (Pedregosa et al., 2011), "
