--- conflicted
+++ resolved
@@ -632,7 +632,6 @@
     if verbose:
         io.writeresults_echoes(catd, mmix, mask, comptable, ref_img, out_dir=out_dir)
 
-<<<<<<< HEAD
     if not no_reports:
         LGR.info('Making figures folder with static component maps and '
                  'timecourse plots.')
@@ -669,8 +668,6 @@
 
     LGR.info('Workflow completed')
 
-=======
->>>>>>> 7b329b2e
     RepLGR.info("This workflow used numpy (Van Der Walt, Colbert, & "
                 "Varoquaux, 2011), scipy (Jones et al., 2001), pandas "
                 "(McKinney, 2010), scikit-learn (Pedregosa et al., 2011), "
@@ -710,29 +707,6 @@
     with open(repname, 'w') as fo:
         fo.write(report)
 
-    if not no_reports:
-        LGR.info('Making figures folder with static component maps and '
-                 'timecourse plots.')
-        # make figure folder first
-        if not op.isdir(op.join(out_dir, 'figures')):
-            os.mkdir(op.join(out_dir, 'figures'))
-
-        reporting.static_figures.comp_figures(data_oc, mask=mask,
-                                              comptable=comptable,
-                                              mmix=mmix_orig,
-                                              ref_img=ref_img,
-                                              out_dir=op.join(out_dir,
-                                                              'figures'),
-                                              png_cmap=png_cmap)
-
-        if sys.version_info.major == 3 and sys.version_info.minor < 6:
-            warn_msg = ("Reports requested but Python version is less than "
-                        "3.6.0. Dynamic reports will not be generated.")
-            LGR.warn(warn_msg)
-        else:
-            LGR.info('Generating dynamic report')
-            reporting.generate_report(out_dir=out_dir, tr=img_t_r)
-
     log_handler.close()
     logging.root.removeHandler(log_handler)
     sh.close()
