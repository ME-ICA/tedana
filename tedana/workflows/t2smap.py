"""
Estimate T2 and S0, and optimally combine data across TEs.
"""
import argparse
import logging
import os
import os.path as op

import numpy as np
from scipy import stats
from threadpoolctl import threadpool_limits

from tedana import __version__, combine, decay, io, utils
from tedana.workflows.parser_utils import is_valid_file

LGR = logging.getLogger("GENERAL")
RepLGR = logging.getLogger("REPORT")
RefLGR = logging.getLogger("REFERENCES")


def _get_parser():
    """
    Parses command line inputs for tedana

    Returns
    -------
    parser.parse_args() : argparse dict
    """
    parser = argparse.ArgumentParser()
    # Argument parser follow templtate provided by RalphyZ
    # https://stackoverflow.com/a/43456577
    optional = parser._action_groups.pop()
    required = parser.add_argument_group("Required Arguments")
    required.add_argument(
        "-d",
        dest="data",
        nargs="+",
        metavar="FILE",
        type=lambda x: is_valid_file(parser, x),
        help=(
            "Multi-echo dataset for analysis. May be a "
            "single file with spatially concatenated data "
            "or a set of echo-specific files, in the same "
            "order as the TEs are listed in the -e "
            "argument."
        ),
        required=True,
    )
    required.add_argument(
        "-e",
        dest="tes",
        nargs="+",
        metavar="TE",
        type=float,
        help="Echo times (in ms). E.g., 15.0 39.0 63.0",
        required=True,
    )
    optional.add_argument(
        "--out-dir",
        dest="out_dir",
        type=str,
        metavar="PATH",
        help="Output directory.",
        default=".",
    )
    optional.add_argument(
        "--mask",
        dest="mask",
        metavar="FILE",
        type=lambda x: is_valid_file(parser, x),
        help=(
            "Binary mask of voxels to include in TE "
            "Dependent ANAlysis. Must be in the same "
            "space as `data`."
        ),
        default=None,
    )
    optional.add_argument(
        "--prefix", dest="prefix", type=str, help="Prefix for filenames generated.", default=""
    )
    optional.add_argument(
        "--convention",
        dest="convention",
        action="store",
        choices=["orig", "bids"],
        help=("Filenaming convention. bids will use the latest BIDS derivatives version."),
        default="bids",
    )
    optional.add_argument(
        "--fittype",
        dest="fittype",
        action="store",
        choices=["loglin", "curvefit"],
        help="Desired Fitting Method"
        '"loglin" means that a linear model is fit'
        " to the log of the data, default"
        '"curvefit" means that a more computationally'
        "demanding monoexponential model is fit"
        "to the raw data",
        default="loglin",
    )
    optional.add_argument(
        "--fitmode",
        dest="fitmode",
        action="store",
        choices=["all", "ts"],
        help=(
            "Monoexponential model fitting scheme. "
            '"all" means that the model is fit, per voxel, '
            "across all timepoints. "
            '"ts" means that the model is fit, per voxel '
            "and per timepoint."
        ),
        default="all",
    )
    optional.add_argument(
        "--combmode",
        dest="combmode",
        action="store",
        choices=["t2s", "paid"],
        help=("Combination scheme for TEs: t2s (Posse 1999, default), paid (Poser)"),
        default="t2s",
    )
    optional.add_argument(
        "--n-threads",
        dest="n_threads",
        type=int,
        action="store",
        help=(
            "Number of threads to use. Used by "
            "threadpoolctl to set the parameter outside "
            "of the workflow function. Higher numbers of "
            "threads tend to slow down performance on "
            "typical datasets. Default is 1."
        ),
        default=1,
    )
    optional.add_argument(
        "--debug", dest="debug", help=argparse.SUPPRESS, action="store_true", default=False
    )
    optional.add_argument(
        "--quiet", dest="quiet", help=argparse.SUPPRESS, action="store_true", default=False
    )
    parser._action_groups.append(optional)
    return parser


def t2smap_workflow(
    data,
    tes,
    out_dir=".",
    mask=None,
    prefix="",
    convention="bids",
    fittype="loglin",
    fitmode="all",
    combmode="t2s",
    debug=False,
    quiet=False,
):
    """
    Estimate T2 and S0, and optimally combine data across TEs.

    Parameters
    ----------
    data : :obj:`str` or :obj:`list` of :obj:`str`
        Either a single z-concatenated file (single-entry list or str) or a
        list of echo-specific files, in ascending order.
    tes : :obj:`list`
        List of echo times associated with data in milliseconds.
    out_dir : :obj:`str`, optional
        Output directory.
    mask : :obj:`str`, optional
        Binary mask of voxels to include in TE Dependent ANAlysis. Must be spatially
        aligned with `data`.
    fittype : {'loglin', 'curvefit'}, optional
        Monoexponential fitting method.
        'loglin' means to use the the default linear fit to the log of
        the data.
        'curvefit' means to use a monoexponential fit to the raw data,
        which is slightly slower but may be more accurate.
    fitmode : {'all', 'ts'}, optional
        Monoexponential model fitting scheme.
        'all' means that the model is fit, per voxel, across all timepoints.
        'ts' means that the model is fit, per voxel and per timepoint.
        Default is 'all'.
    combmode : {'t2s', 'paid'}, optional
        Combination scheme for TEs: 't2s' (Posse 1999, default), 'paid' (Poser).

    Other Parameters
    ----------------
    debug : :obj:`bool`, optional
        Whether to run in debugging mode or not. Default is False.
    quiet : :obj:`bool`, optional
        If True, suppress logging/printing of messages. Default is False.

    Notes
    -----
    This workflow writes out several files, which are described below:

    ============================= =================================================
    Filename                      Content
    ============================= =================================================
    T2starmap.nii.gz              Estimated T2* 3D map or 4D timeseries.
                                  Will be a 3D map if ``fitmode`` is 'all' and a
                                  4D timeseries if it is 'ts'.
    S0map.nii.gz                  S0 3D map or 4D timeseries.
    desc-limited_T2starmap.nii.gz Limited T2* map/timeseries. The difference between
                                  the limited and full maps is that, for voxels
                                  affected by dropout where only one echo contains
                                  good data, the full map uses the T2* estimate
                                  from the first two echos, while the limited map
                                  will have a NaN.
    desc-limited_S0map.nii.gz     Limited S0 map/timeseries. The difference between
                                  the limited and full maps is that, for voxels
                                  affected by dropout where only one echo contains
                                  good data, the full map uses the S0 estimate
                                  from the first two echos, while the limited map
                                  will have a NaN.
    desc-optcom_bold.nii.gz       Optimally combined timeseries.
    ============================= =================================================
    """
    out_dir = op.abspath(out_dir)
    if not op.isdir(out_dir):
        os.mkdir(out_dir)

    utils.setup_loggers(quiet=quiet, debug=debug)

    LGR.info("Using output directory: {}".format(out_dir))

    # ensure tes are in appropriate format
    tes = [float(te) for te in tes]
    n_echos = len(tes)

    # coerce data to samples x echos x time array
    if isinstance(data, str):
        data = [data]

    LGR.info("Loading input data: {}".format([f for f in data]))
    catd, ref_img = io.load_data(data, n_echos=n_echos)
    io_generator = io.OutputGenerator(
        ref_img,
        convention=convention,
        out_dir=out_dir,
        prefix=prefix,
        config="auto",
        make_figures=False,
    )
    n_samp, n_echos, n_vols = catd.shape
    LGR.debug("Resulting data shape: {}".format(catd.shape))

    if mask is None:
        LGR.info("Computing adaptive mask")
    else:
        LGR.info("Using user-defined mask")
    mask, masksum = utils.make_adaptive_mask(catd, mask=mask, getsum=True, threshold=1)

    LGR.info("Computing adaptive T2* map")
    if fitmode == "all":
        (t2s_limited, s0_limited, t2s_full, s0_full) = decay.fit_decay(
            catd, tes, mask, masksum, fittype
        )
    else:
        (t2s_limited, s0_limited, t2s_full, s0_full) = decay.fit_decay_ts(
            catd, tes, mask, masksum, fittype
        )

    # set a hard cap for the T2* map/timeseries
    # anything that is 10x higher than the 99.5 %ile will be reset to 99.5 %ile
<<<<<<< HEAD
    cap_t2s = stats.scoreatpercentile(t2s_limited.flatten(), 99.5, interpolation_method="lower")
    cap_t2s_sec = utils.millisec2sec(cap_t2s * 10.0)
    LGR.debug("Setting cap on T2* map at {:.5f}s".format(cap_t2s_sec))
    t2s_limited[t2s_limited > cap_t2s * 10] = cap_t2s
=======
    cap_t2s = stats.scoreatpercentile(t2s_full.flatten(), 99.5,
                                      interpolation_method='lower')
    cap_t2s_sec = utils.millisec2sec(cap_t2s * 10.)
    LGR.debug('Setting cap on T2* map at {:.5f}s'.format(cap_t2s_sec))
    t2s_full[t2s_full > cap_t2s * 10] = cap_t2s
>>>>>>> 3147e01b

    LGR.info("Computing optimal combination")
    # optimally combine data
    OCcatd = combine.make_optcom(catd, tes, masksum, t2s=t2s_full, combmode=combmode)

    # clean up numerical errors
    for arr in (OCcatd, s0_full, t2s_full):
        np.nan_to_num(arr, copy=False)

    s0_full[s0_full < 0] = 0
    t2s_full[t2s_full < 0] = 0

    io_generator.save_file(
<<<<<<< HEAD
        utils.millisec2sec(t2s_limited),
        "t2star img",
    )
    io_generator.save_file(s0_limited, "s0 img")
    io_generator.save_file(
        utils.millisec2sec(t2s_full),
        "full t2star img",
    )
    io_generator.save_file(
        s0_full,
        "full s0 img",
=======
        utils.millisec2sec(t2s_full),
        't2star img',
    )
    io_generator.save_file(s0_full, 's0 img')
    io_generator.save_file(
        utils.millisec2sec(t2s_limited),
        'limited t2star img',
    )
    io_generator.save_file(
        s0_limited,
        'limited s0 img',
>>>>>>> 3147e01b
    )
    io_generator.save_file(OCcatd, "combined img")

    # Write out BIDS-compatible description file
    derivative_metadata = {
        "Name": "t2smap Outputs",
        "BIDSVersion": "1.5.0",
        "DatasetType": "derivative",
        "GeneratedBy": [
            {
                "Name": "tedana",
                "Version": __version__,
                "Description": (
                    "A pipeline estimating T2* from multi-echo fMRI data and "
                    "combining data across echoes."
                ),
                "CodeURL": "https://github.com/ME-ICA/tedana",
            }
        ],
    }
    io_generator.save_file(derivative_metadata, "data description json")

    LGR.info("Workflow completed")
    utils.teardown_loggers()


def _main(argv=None):
    """T2smap entry point"""
    options = _get_parser().parse_args(argv)
    kwargs = vars(options)
    n_threads = kwargs.pop("n_threads")
    n_threads = None if n_threads == -1 else n_threads
    with threadpool_limits(limits=n_threads, user_api=None):
        t2smap_workflow(**kwargs)


if __name__ == "__main__":
    _main()<|MERGE_RESOLUTION|>--- conflicted
+++ resolved
@@ -267,18 +267,10 @@
 
     # set a hard cap for the T2* map/timeseries
     # anything that is 10x higher than the 99.5 %ile will be reset to 99.5 %ile
-<<<<<<< HEAD
-    cap_t2s = stats.scoreatpercentile(t2s_limited.flatten(), 99.5, interpolation_method="lower")
+    cap_t2s = stats.scoreatpercentile(t2s_full.flatten(), 99.5, interpolation_method="lower")
     cap_t2s_sec = utils.millisec2sec(cap_t2s * 10.0)
     LGR.debug("Setting cap on T2* map at {:.5f}s".format(cap_t2s_sec))
-    t2s_limited[t2s_limited > cap_t2s * 10] = cap_t2s
-=======
-    cap_t2s = stats.scoreatpercentile(t2s_full.flatten(), 99.5,
-                                      interpolation_method='lower')
-    cap_t2s_sec = utils.millisec2sec(cap_t2s * 10.)
-    LGR.debug('Setting cap on T2* map at {:.5f}s'.format(cap_t2s_sec))
     t2s_full[t2s_full > cap_t2s * 10] = cap_t2s
->>>>>>> 3147e01b
 
     LGR.info("Computing optimal combination")
     # optimally combine data
@@ -292,31 +284,17 @@
     t2s_full[t2s_full < 0] = 0
 
     io_generator.save_file(
-<<<<<<< HEAD
-        utils.millisec2sec(t2s_limited),
+        utils.millisec2sec(t2s_full),
         "t2star img",
     )
-    io_generator.save_file(s0_limited, "s0 img")
-    io_generator.save_file(
-        utils.millisec2sec(t2s_full),
-        "full t2star img",
-    )
-    io_generator.save_file(
-        s0_full,
-        "full s0 img",
-=======
-        utils.millisec2sec(t2s_full),
-        't2star img',
-    )
-    io_generator.save_file(s0_full, 's0 img')
+    io_generator.save_file(s0_full, "s0 img")
     io_generator.save_file(
         utils.millisec2sec(t2s_limited),
-        'limited t2star img',
+        "limited t2star img",
     )
     io_generator.save_file(
         s0_limited,
-        'limited s0 img',
->>>>>>> 3147e01b
+        "limited s0 img",
     )
     io_generator.save_file(OCcatd, "combined img")
 
