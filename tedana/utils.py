--- conflicted
+++ resolved
@@ -555,7 +555,6 @@
     return op.abspath(op.join(op.dirname(__file__), "resources") + op.sep)
 
 
-<<<<<<< HEAD
 def _check_report_dependencies():
     """Check if dependencies required for reports are installed."""
     try:
@@ -570,13 +569,8 @@
         )
 
 
-def get_system_info():
+def get_system_version_info():
     """Return information about the system tedana is being run on.
-=======
-def get_system_version_info():
-    """
-    Return information about the system tedana is being run on.
->>>>>>> af5e99a0
 
     Returns
     -------
