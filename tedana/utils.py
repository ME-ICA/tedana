"""Utilities for tedana package."""

import logging
import os.path as op
import platform
import sys
import warnings

import nibabel as nib
import numpy as np
from bokeh import __version__ as bokeh_version
from mapca import __version__ as mapca_version
from matplotlib import __version__ as matplotlib_version
from nibabel import __version__ as nibabel_version
from nilearn import __version__ as nilearn_version
from nilearn._utils import check_niimg
from numpy import __version__ as numpy_version
from pandas import __version__ as pandas_version
from scipy import __version__ as scipy_version
from scipy import ndimage
from sklearn import __version__ as sklearn_version
from sklearn.utils import check_array
from threadpoolctl import __version__ as threadpoolctl_version

LGR = logging.getLogger("GENERAL")
RepLGR = logging.getLogger("REPORT")


def reshape_niimg(data):
    """Take input `data` and return a sample x time array.

    Parameters
    ----------
    data : (X x Y x Z [x T]) array_like or img_like object
        Data array or data file to be loaded and reshaped

    Returns
    -------
    fdata : (S [x T]) :obj:`numpy.ndarray`
        Reshaped `data`, where `S` is samples and `T` is time
    """
    if isinstance(data, (str, nib.spatialimages.SpatialImage)):
        data = check_niimg(data).get_fdata()
    elif not isinstance(data, np.ndarray):
        raise TypeError(f"Unsupported type {type(data)}")

    fdata = data.reshape((-1,) + data.shape[3:]).squeeze()

    return fdata


<<<<<<< HEAD
def make_adaptive_mask(data, mask, threshold=1):
=======
def make_adaptive_mask(data, mask=None, threshold=1, methods=["dropout"]):
>>>>>>> 6abcfd16
    """Make map of `data` specifying longest echo a voxel can be sampled with.

    Parameters
    ----------
    data : (S x E x T) array_like
        Multi-echo data array, where `S` is samples, `E` is echos, and `T` is time.
<<<<<<< HEAD
    mask : :obj:`str` or img_like
        Binary mask for voxels to consider in TE Dependent ANAlysis.
        This must be provided, as the mask is used to identify exemplar voxels.
        Without a mask limiting the voxels to consider,
        the adaptive mask will generally select voxels outside the brain as exemplars.
    threshold : :obj:`int`, optional
        Minimum echo count to retain in the mask.
        Default is 1, which is equivalent not thresholding.
=======
    mask : :obj:`str` or img_like, optional
        Binary mask for voxels to consider in TE Dependent ANAlysis. Default is
        to generate mask from data with good signal across echoes
    threshold : :obj:`int`, optional
        Minimum echo count to retain in the mask. Default is 1, which is
        equivalent not thresholding.
    methods : :obj:`list`, optional
        List of methods to use for adaptive mask generation. Default is ["dropout"].
        Valid methods are "decay", "dropout", and "none".
>>>>>>> 6abcfd16

    Returns
    -------
    mask : (S,) :obj:`numpy.ndarray`
        Boolean array of voxels that have sufficient signal in at least ``threshold`` echos.
<<<<<<< HEAD
    masksum : (S,) :obj:`numpy.ndarray`
=======
    adaptive_mask : (S,) :obj:`numpy.ndarray`
>>>>>>> 6abcfd16
        Valued array indicating the number of echos with sufficient signal in a given voxel.

    Notes
    -----
<<<<<<< HEAD
    The adaptive mask is constructed from the following method:

    1.  Count the total number of echoes in each voxel that have "good" data.
        This method assumes that an exemplar voxel's signal at later echoes is also reasonable,
        and that any voxels whose values at a given echo are less than 1/3 of the exemplar voxel's
        values at that echo are affected by dropout.

        This method uses distributions of values across the mask.
        Therefore, it is sensitive to the quality of the mask;
        a bad mask may result in a bad adaptive mask.

        This method is implemented as follows:

        a.  Calculate the 33rd percentile of values in the first echo,
            based on the voxel-wise mean over time.

            -   The 33rd percentile is arbitrary.
            -   The percentile is calculated only across voxels with non-zero values.
                However, it is rare for voxels to have values of zero in the first echo,
                so this exclusion will likely not have a major effect.
        b.  Identify the voxel where the first echo's mean value is equal to the 33rd percentile.
            Basically, this identifies an "exemplar" voxel reflecting the 33rd percentile.

            -   If more than one voxel has a value exactly equal to the 33rd percentile,
                keep all of them.
        c.  Calculate 1/3 of the mean value of the exemplar voxel for each echo.

            -   This is the threshold for "good" data.
            -   The 1/3 value is arbitrary.
            -   If there was more than one exemplar voxel,
                retain the the highest value across the exemplars for each echo.
        d.  For each voxel, count the number of echoes that have a mean value greater than the
            corresponding echo's threshold.
    """
    RepLGR.info(
        "An adaptive mask was then generated, "
        "in which each voxel's value reflects the number of echoes with 'good' data."
    )
    mask = reshape_niimg(mask).astype(bool)
    data = data[mask, :, :]

    adaptive_masks = []

    if True:
        # take temporal mean of echos and extract non-zero voxels in first echo.
        # limiting to non-zero voxels may reduce the effect of a low-quality brain mask.
        echo_means = data.mean(axis=-1)  # temporal mean of echos
=======
    The adaptive mask can flag "bad" echoes via two methods: dropout and decay.
    Either or both methods are applied to the mean magnitude across time for each voxel and echo.

    Dropout

    Remove voxels with relatively low mean magnitudes from the mask.
    This method uses distributions of values across the mask.
    Therefore, it is sensitive to the quality of the mask.
    A bad mask may result in a bad adaptive mask.

    This method is implemented as follows:

    a.  Calculate the 33rd percentile of values in the first echo,
        based on voxel-wise mean over time.
    b.  Identify the voxel where the first echo's mean value is equal to the 33rd percentile.
        Basically, this identifies "exemplar" voxel reflecting the 33rd percentile.

        -   The 33rd percentile is arbitrary.
        -   If more than one voxel has a value exactly equal to the 33rd percentile,
            keep all of them.
    c.  For the exemplar voxel from the first echo, calculate 1/3 of the mean value for each echo.

        -   This is the threshold for "good" data.
        -   The 1/3 value is arbitrary.
        -   If there was more than one exemplar voxel, retain the the highest value for each echo.
    d.  For each voxel, count the number of echoes that have a mean value greater than the
        corresponding echo's threshold.

    Decay

    Determine the echo at which the signal stops decreasing for each voxel.
    If a voxel's signal stops decreasing as echo time increases, then we can infer that the
    voxel has either fully dephased (i.e., "bottomed out") or been contaminated by noise.
    This essentially identifies the last echo with "good" data.
    For a scan that collects many echoes for T2* estimation or has a relatively short echo
    spacing, it is possible that a later echo will have a higher value,
    but the overall trend still shows a decay.
    This method should not be used in those situations.

    The element-wise minimum value between any selected methods is used to construct the adaptive
    mask.
    """
    RepLGR.info(
        f"An adaptive mask was then generated using the {'+'.join(methods)} method(s), "
        "in which each voxel's value reflects the number of echoes with 'good' data."
    )
    if (methods is None) or (len(methods) == 1 and methods[0].lower() == "none"):
        LGR.warning(
            "No methods provided for adaptive mask generation. "
            "Only removing voxels with negative or NaN values"
        )
        RepLGR.info(
            "An adaptive mask was then generated that retained echoes with negative or NaN values."
        )
    else:
        RepLGR.info(
            f"An adaptive mask was then generated using the {'+'.join(methods)} method(s), "
            "in which each voxel's value reflects the number of echoes with 'good' data."
        )
    assert all([method.lower() in ["decay", "dropout", "none"] for method in methods])

    n_samples, n_echos, _ = data.shape
    adaptive_masks = []

    # Generate a base adaptive mask that flags any NaNs or negative values
    # TODO When masking is moved before dropout calc, change to "data <= 0"
    bad_data_vals = np.isnan(data) + (data < 0)
    good_vox_echoes = 1 - np.any(bad_data_vals, axis=-1).astype(int)
    base_adaptive_mask = np.zeros(n_samples, dtype=int)
    for echo_idx in range(n_echos):
        # For voxels that were in the mask for the immediately previous echo
        # If they are still good in the current echo, increment the adaptive
        # mask value
        base_adaptive_mask[
            (base_adaptive_mask == (echo_idx)) * (good_vox_echoes[:, echo_idx] == 1)
        ] = (echo_idx + 1)

    adaptive_masks.append(base_adaptive_mask)

    if ("dropout" in methods) or ("decay" in methods):
        echo_means = data.mean(axis=-1)  # temporal mean of echos

    if "dropout" in methods:
        # take temporal mean of echos and extract non-zero values in first echo
>>>>>>> 6abcfd16
        first_echo = echo_means[echo_means[:, 0] != 0, 0]

        # get 33rd %ile of `first_echo` and find corresponding index
        # NOTE: percentile is arbitrary
        # TODO: "interpolation" param changed to "method" in numpy 1.22.0
        #       confirm method="higher" is the same as interpolation="higher"
        #       Current minimum version for numpy in tedana is 1.16 where
        #       there is no "method" parameter. Either wait until we bump
        #       our minimum numpy version to 1.22 or add a version check
        #       or try/catch statement.
        perc = np.percentile(first_echo, 33, interpolation="higher")
        perc_val = echo_means[:, 0] == perc

        # extract values from all echos at relevant index
        # NOTE: threshold of 1/3 voxel value is arbitrary
        lthrs = np.squeeze(echo_means[perc_val].T) / 3

        # if multiple samples were extracted per echo, keep the one w/the highest signal
        if lthrs.ndim > 1:
            lthrs = lthrs[:, lthrs.sum(axis=0).argmax()]

<<<<<<< HEAD
        LGR.info("Echo-wise intensity thresholds for adaptive mask: %s", lthrs)

        # determine samples where value is greater than echo-specific thresholds
        # and count # of echos that pass criterion
        dropout_adaptive_mask = (echo_means > lthrs).sum(axis=-1)
        adaptive_masks.append(dropout_adaptive_mask)

    # Retain the most conservative of the selected adaptive mask estimates
    adaptive_mask = np.minimum.reduce(adaptive_masks)

    # TODO: Use visual report to make checking the reduced mask easier
    if np.any(adaptive_mask < threshold):
        n_bad_voxels = np.sum(adaptive_mask < threshold)
        LGR.warning(
            f"{n_bad_voxels} voxels in user-defined mask do not have good signal. "
            "Removing voxels from mask."
        )
        adaptive_mask[adaptive_mask < threshold] = 0

    modified_mask = adaptive_mask.astype(bool)

    adaptive_mask = unmask(adaptive_mask, mask)
    modified_mask = unmask(modified_mask, mask)

    return modified_mask, adaptive_mask
=======
        # determine samples where absolute value is greater than echo-specific thresholds
        # and count # of echos that pass criterion
        dropout_adaptive_mask = (np.abs(echo_means) > lthrs).sum(axis=-1)
        adaptive_masks.append(dropout_adaptive_mask)

    if "decay" in methods:
        # Determine where voxels stop decreasing in signal from echo to echo
        echo_diffs = np.hstack((np.full((n_samples, 1), -1), np.diff(echo_means, axis=1)))
        diff_mask = echo_diffs >= 0  # flag where signal is not decreasing
        last_decreasing_echo = diff_mask.argmax(axis=1)
        last_decreasing_echo[last_decreasing_echo == 0] = n_echos  # if no increase, set to n_echos
        adaptive_masks.append(last_decreasing_echo)

    # Retain the most conservative of the selected adaptive mask estimates
    adaptive_mask = np.minimum.reduce(adaptive_masks)

    if mask is None:
        # make it a boolean mask to (where we have at least `threshold` echoes with good signal)
        mask = (adaptive_mask >= threshold).astype(bool)
        adaptive_mask[adaptive_mask < threshold] = 0
    else:
        # if the user has supplied a binary mask
        mask = reshape_niimg(mask).astype(bool)
        adaptive_mask = adaptive_mask * mask
        # reduce mask based on adaptive_mask
        # TODO: Use visual report to make checking the reduced mask easier
        if np.any(adaptive_mask[mask] < threshold):
            n_bad_voxels = np.sum(adaptive_mask[mask] < threshold)
            LGR.warning(
                f"{n_bad_voxels} voxels in user-defined mask do not have good "
                "signal. Removing voxels from mask."
            )
            adaptive_mask[adaptive_mask < threshold] = 0
            mask = adaptive_mask.astype(bool)

    return mask, adaptive_mask
>>>>>>> 6abcfd16


def unmask(data, mask):
    """
    Unmasks `data` using non-zero entries of `mask`.

    Parameters
    ----------
    data : (M [x E [x T]]) array_like
        Masked array, where `M` is the number of `True` values in `mask`
    mask : (S,) array_like
        Boolean array of `S` samples that was used to mask `data`. It should
        have exactly `M` True values.

    Returns
    -------
    out : (S [x E [x T]]) :obj:`numpy.ndarray`
        Unmasked `data` array
    """
    out = np.zeros(mask.shape + data.shape[1:], dtype=data.dtype)
    out[mask] = data
    return out


def dice(arr1, arr2, axis=None):
    """
    Compute Dice's similarity index between two numpy arrays.

    Arrays will be
    binarized before comparison.

    This method was first proposed in :footcite:t:`dice1945measures` and
    :footcite:t:`sorensen1948method`.

    Parameters
    ----------
    arr1, arr2 : array_like
        Input arrays, arrays to binarize and compare.
    axis : None or int, optional
        Axis along which the DSIs are computed.
        The default is to compute the DSI of the flattened arrays.

    Returns
    -------
    dsi : :obj:`float`
        Dice-Sorenson index.

    Notes
    -----
    This implementation was based on
    https://gist.github.com/brunodoamaral/e130b4e97aa4ebc468225b7ce39b3137.

    References
    ----------
    .. footbibliography::
    """
    arr1 = np.array(arr1 != 0).astype(int)
    arr2 = np.array(arr2 != 0).astype(int)

    if arr1.shape != arr2.shape:
        raise ValueError("Shape mismatch: arr1 and arr2 must have the same shape.")

    if axis is not None and axis > (arr1.ndim - 1):
        raise ValueError(f"Axis provided {axis} not supported by the input arrays.")

    arr_sum = arr1.sum(axis=axis) + arr2.sum(axis=axis)
    intersection = np.logical_and(arr1, arr2)
    # Count number of zero-elements in the denominator and report
    total_zeros = np.count_nonzero(arr_sum == 0)
    if total_zeros > 0:
        LGR.warning(
            f"{total_zeros} of {arr_sum.size} components have empty maps, resulting in Dice "
            "values of 0. "
            "Please check your component table for dice columns with 0-values."
        )

    with warnings.catch_warnings():
        warnings.filterwarnings(
            "ignore", category=RuntimeWarning, message="invalid value encountered in true_divide"
        )
        dsi = (2.0 * intersection.sum(axis=axis)) / arr_sum
    dsi = np.nan_to_num(dsi)

    return dsi


def andb(arrs):
    """
    Sum arrays in `arrs`.

    Parameters
    ----------
    arrs : :obj:`list`
        List of boolean or integer arrays to be summed

    Returns
    -------
    result : :obj:`numpy.ndarray`
        Integer array of summed `arrs`
    """
    # coerce to integer and ensure all arrays are the same shape
    arrs = [check_array(arr, dtype=int, ensure_2d=False, allow_nd=True) for arr in arrs]
    if not np.all([arr1.shape == arr2.shape for arr1 in arrs for arr2 in arrs]):
        raise ValueError("All input arrays must have same shape.")

    # sum across arrays
    result = np.sum(arrs, axis=0)

    return result


def get_spectrum(data: np.array, tr: float = 1.0):
    """
    Return the power spectrum and corresponding frequencies.

    Done when provided with a component time course and repitition time.

    Parameters
    ----------
    data : (S, ) array_like
            A timeseries S, on which you would like to perform an fft.
    tr : :obj:`float`
            Reptition time (TR) of the data
    """
    # adapted from @dangom
    power_spectrum = np.abs(np.fft.rfft(data)) ** 2
    freqs = np.fft.rfftfreq(power_spectrum.size * 2 - 1, tr)
    idx = np.argsort(freqs)
    return power_spectrum[idx], freqs[idx]


def threshold_map(img, min_cluster_size, threshold=None, mask=None, binarize=True, sided="bi"):
    """
    Cluster-extent threshold and binarize image.

    Parameters
    ----------
    img : img_like or array_like
        Image object or 3D array to be clustered
    min_cluster_size : int
        Minimum cluster size (in voxels)
    threshold : float or None, optional
        Cluster-defining threshold for img. If None (default), assume img is
        already thresholded.
    mask : (S,) array_like or None, optional
        Boolean array for masking resultant data array. Default is None.
    binarize : bool, optional
        Default is True.
    sided : {'bi', 'two', 'one'}, optional
        How to apply thresholding. One-sided thresholds on the positive side.
        Two-sided thresholds positive and negative values together. Bi-sided
        thresholds positive and negative values separately. Default is 'bi'.

    Returns
    -------
    clust_thresholded : (M) :obj:`numpy.ndarray`
        Cluster-extent thresholded (and optionally binarized) map.
    """
    if not isinstance(img, np.ndarray):
        arr = img.get_fdata()
    else:
        arr = img.copy()

    if mask is not None:
        mask = mask.astype(bool)
        arr *= mask.reshape(arr.shape)

    if binarize:
        clust_thresholded = np.zeros(arr.shape, bool)
    else:
        clust_thresholded = np.zeros(arr.shape, int)

    if sided == "two":
        test_arr = np.abs(arr)
    else:
        test_arr = arr.copy()

    # Positive values (or absolute values) first
    if threshold is not None:
        thresh_arr = test_arr >= threshold
    else:
        thresh_arr = test_arr > 0

    # 6 connectivity
    struc = ndimage.generate_binary_structure(3, 1)
    labeled, _ = ndimage.label(thresh_arr, struc)
    unique, counts = np.unique(labeled, return_counts=True)
    clust_sizes = dict(zip(unique, counts))
    clust_sizes = {k: v for k, v in clust_sizes.items() if v >= min_cluster_size}
    for i_clust in clust_sizes.keys():
        if np.all(thresh_arr[labeled == i_clust] == 1):
            if binarize:
                clust_thresholded[labeled == i_clust] = True
            else:
                clust_thresholded[labeled == i_clust] = arr[labeled == i_clust]

    # Now negative values *if bi-sided*
    if sided == "bi":
        if threshold is not None:
            thresh_arr = test_arr <= (-1 * threshold)
        else:
            thresh_arr = test_arr < 0

        labeled, _ = ndimage.label(thresh_arr, struc)
        unique, counts = np.unique(labeled, return_counts=True)
        clust_sizes = dict(zip(unique, counts))
        clust_sizes = {k: v for k, v in clust_sizes.items() if v >= min_cluster_size}
        for i_clust in clust_sizes.keys():
            if np.all(thresh_arr[labeled == i_clust] == 1):
                if binarize:
                    clust_thresholded[labeled == i_clust] = True
                else:
                    clust_thresholded[labeled == i_clust] = arr[labeled == i_clust]

    # reshape to (S,)
    clust_thresholded = clust_thresholded.ravel()

    # if mask provided, mask output
    if mask is not None:
        clust_thresholded = clust_thresholded[mask]

    return clust_thresholded


def sec2millisec(arr):
    """
    Convert seconds to milliseconds.

    Parameters
    ----------
    arr : array_like
        Values in seconds.

    Returns
    -------
    array_like
        Values in milliseconds.
    """
    return arr * 1000


def millisec2sec(arr):
    """
    Convert milliseconds to seconds.

    Parameters
    ----------
    arr : array_like
        Values in milliseconds.

    Returns
    -------
    array_like
        Values in seconds.
    """
    return arr / 1000.0


def setup_loggers(logname=None, repname=None, quiet=False, debug=False):
    """Set up loggers for tedana.

    Parameters
    ----------
    logname : str, optional
        Name of log file, by default None
    repname : str, optional
        Name of report file, by default None
    quiet : bool, optional
        Whether to suppress logging to console, by default False
    debug : bool, optional
        Whether to set logging level to debug, by default False
    """
    # Set up the general logger
    log_formatter = logging.Formatter(
        "%(asctime)s\t%(module)s.%(funcName)-12s\t%(levelname)-8s\t%(message)s",
        datefmt="%Y-%m-%dT%H:%M:%S",
    )
    stream_formatter = logging.Formatter(
        "%(levelname)-8s %(module)s:%(funcName)s:%(lineno)d %(message)s"
    )
    # set up general logging file and open it for writing
    if logname:
        log_handler = logging.FileHandler(logname)
        log_handler.setFormatter(log_formatter)
        LGR.addHandler(log_handler)

    stream_handler = logging.StreamHandler()
    stream_handler.setFormatter(stream_formatter)
    LGR.addHandler(stream_handler)

    if quiet:
        LGR.setLevel(logging.WARNING)
    elif debug:
        LGR.setLevel(logging.DEBUG)
    else:
        LGR.setLevel(logging.INFO)

    # Loggers for report and references
    text_formatter = logging.Formatter("%(message)s")
    if repname:
        rep_handler = logging.FileHandler(repname)
        rep_handler.setFormatter(text_formatter)
        RepLGR.setLevel(logging.INFO)
        RepLGR.addHandler(rep_handler)
        RepLGR.propagate = False


def teardown_loggers():
    """Close loggers."""
    for local_logger in (RepLGR, LGR):
        for handler in local_logger.handlers[:]:
            handler.close()
            local_logger.removeHandler(handler)


def get_resource_path():
    """Return the path to general resources, terminated with separator.

    Resources are kept outside package folder in "datasets".
    Based on function by Yaroslav Halchenko used in Neurosynth Python package.
    """
    return op.abspath(op.join(op.dirname(__file__), "resources") + op.sep)


def get_system_version_info():
    """
    Return information about the system tedana is being run on.

    Returns
    -------
    dict
        Info about system where tedana is run on and
        and python and python library versioning info for key
        modules used by tedana.
    """
    system_info = platform.uname()

    python_libraries = {
        "bokeh": bokeh_version,
        "matplotlib": matplotlib_version,
        "mapca": mapca_version,
        "nibabel": nibabel_version,
        "nilearn": nilearn_version,
        "numpy": numpy_version,
        "pandas": pandas_version,
        "scikit-learn": sklearn_version,
        "scipy": scipy_version,
        "threadpoolctl": threadpoolctl_version,
    }

    return {
        "System": system_info.system,
        "Node": system_info.node,
        "Release": system_info.release,
        "Version": system_info.version,
        "Machine": system_info.machine,
        "Processor": system_info.processor,
        "Python": sys.version,
        "Python_Libraries": python_libraries,
    }<|MERGE_RESOLUTION|>--- conflicted
+++ resolved
@@ -49,106 +49,41 @@
     return fdata
 
 
-<<<<<<< HEAD
-def make_adaptive_mask(data, mask, threshold=1):
-=======
-def make_adaptive_mask(data, mask=None, threshold=1, methods=["dropout"]):
->>>>>>> 6abcfd16
+def make_adaptive_mask(data, mask, threshold=1, methods=["dropout"]):
     """Make map of `data` specifying longest echo a voxel can be sampled with.
 
     Parameters
     ----------
     data : (S x E x T) array_like
         Multi-echo data array, where `S` is samples, `E` is echos, and `T` is time.
-<<<<<<< HEAD
     mask : :obj:`str` or img_like
         Binary mask for voxels to consider in TE Dependent ANAlysis.
         This must be provided, as the mask is used to identify exemplar voxels.
         Without a mask limiting the voxels to consider,
         the adaptive mask will generally select voxels outside the brain as exemplars.
     threshold : :obj:`int`, optional
-        Minimum echo count to retain in the mask.
-        Default is 1, which is equivalent not thresholding.
-=======
-    mask : :obj:`str` or img_like, optional
-        Binary mask for voxels to consider in TE Dependent ANAlysis. Default is
-        to generate mask from data with good signal across echoes
-    threshold : :obj:`int`, optional
         Minimum echo count to retain in the mask. Default is 1, which is
         equivalent not thresholding.
     methods : :obj:`list`, optional
         List of methods to use for adaptive mask generation. Default is ["dropout"].
         Valid methods are "decay", "dropout", and "none".
->>>>>>> 6abcfd16
 
     Returns
     -------
     mask : (S,) :obj:`numpy.ndarray`
         Boolean array of voxels that have sufficient signal in at least ``threshold`` echos.
-<<<<<<< HEAD
-    masksum : (S,) :obj:`numpy.ndarray`
-=======
     adaptive_mask : (S,) :obj:`numpy.ndarray`
->>>>>>> 6abcfd16
         Valued array indicating the number of echos with sufficient signal in a given voxel.
 
     Notes
     -----
-<<<<<<< HEAD
-    The adaptive mask is constructed from the following method:
-
-    1.  Count the total number of echoes in each voxel that have "good" data.
-        This method assumes that an exemplar voxel's signal at later echoes is also reasonable,
-        and that any voxels whose values at a given echo are less than 1/3 of the exemplar voxel's
-        values at that echo are affected by dropout.
-
-        This method uses distributions of values across the mask.
-        Therefore, it is sensitive to the quality of the mask;
-        a bad mask may result in a bad adaptive mask.
-
-        This method is implemented as follows:
-
-        a.  Calculate the 33rd percentile of values in the first echo,
-            based on the voxel-wise mean over time.
-
-            -   The 33rd percentile is arbitrary.
-            -   The percentile is calculated only across voxels with non-zero values.
-                However, it is rare for voxels to have values of zero in the first echo,
-                so this exclusion will likely not have a major effect.
-        b.  Identify the voxel where the first echo's mean value is equal to the 33rd percentile.
-            Basically, this identifies an "exemplar" voxel reflecting the 33rd percentile.
-
-            -   If more than one voxel has a value exactly equal to the 33rd percentile,
-                keep all of them.
-        c.  Calculate 1/3 of the mean value of the exemplar voxel for each echo.
-
-            -   This is the threshold for "good" data.
-            -   The 1/3 value is arbitrary.
-            -   If there was more than one exemplar voxel,
-                retain the the highest value across the exemplars for each echo.
-        d.  For each voxel, count the number of echoes that have a mean value greater than the
-            corresponding echo's threshold.
-    """
-    RepLGR.info(
-        "An adaptive mask was then generated, "
-        "in which each voxel's value reflects the number of echoes with 'good' data."
-    )
-    mask = reshape_niimg(mask).astype(bool)
-    data = data[mask, :, :]
-
-    adaptive_masks = []
-
-    if True:
-        # take temporal mean of echos and extract non-zero voxels in first echo.
-        # limiting to non-zero voxels may reduce the effect of a low-quality brain mask.
-        echo_means = data.mean(axis=-1)  # temporal mean of echos
-=======
     The adaptive mask can flag "bad" echoes via two methods: dropout and decay.
     Either or both methods are applied to the mean magnitude across time for each voxel and echo.
 
     Dropout
 
     Remove voxels with relatively low mean magnitudes from the mask.
+
     This method uses distributions of values across the mask.
     Therefore, it is sensitive to the quality of the mask.
     A bad mask may result in a bad adaptive mask.
@@ -189,6 +124,9 @@
         f"An adaptive mask was then generated using the {'+'.join(methods)} method(s), "
         "in which each voxel's value reflects the number of echoes with 'good' data."
     )
+    mask = reshape_niimg(mask).astype(bool)
+    data = data[mask, :, :]
+
     if (methods is None) or (len(methods) == 1 and methods[0].lower() == "none"):
         LGR.warning(
             "No methods provided for adaptive mask generation. "
@@ -227,7 +165,6 @@
 
     if "dropout" in methods:
         # take temporal mean of echos and extract non-zero values in first echo
->>>>>>> 6abcfd16
         first_echo = echo_means[echo_means[:, 0] != 0, 0]
 
         # get 33rd %ile of `first_echo` and find corresponding index
@@ -249,13 +186,18 @@
         if lthrs.ndim > 1:
             lthrs = lthrs[:, lthrs.sum(axis=0).argmax()]
 
-<<<<<<< HEAD
-        LGR.info("Echo-wise intensity thresholds for adaptive mask: %s", lthrs)
-
-        # determine samples where value is greater than echo-specific thresholds
+        # determine samples where absolute value is greater than echo-specific thresholds
         # and count # of echos that pass criterion
-        dropout_adaptive_mask = (echo_means > lthrs).sum(axis=-1)
+        dropout_adaptive_mask = (np.abs(echo_means) > lthrs).sum(axis=-1)
         adaptive_masks.append(dropout_adaptive_mask)
+
+    if "decay" in methods:
+        # Determine where voxels stop decreasing in signal from echo to echo
+        echo_diffs = np.hstack((np.full((n_samples, 1), -1), np.diff(echo_means, axis=1)))
+        diff_mask = echo_diffs >= 0  # flag where signal is not decreasing
+        last_decreasing_echo = diff_mask.argmax(axis=1)
+        last_decreasing_echo[last_decreasing_echo == 0] = n_echos  # if no increase, set to n_echos
+        adaptive_masks.append(last_decreasing_echo)
 
     # Retain the most conservative of the selected adaptive mask estimates
     adaptive_mask = np.minimum.reduce(adaptive_masks)
@@ -275,44 +217,6 @@
     modified_mask = unmask(modified_mask, mask)
 
     return modified_mask, adaptive_mask
-=======
-        # determine samples where absolute value is greater than echo-specific thresholds
-        # and count # of echos that pass criterion
-        dropout_adaptive_mask = (np.abs(echo_means) > lthrs).sum(axis=-1)
-        adaptive_masks.append(dropout_adaptive_mask)
-
-    if "decay" in methods:
-        # Determine where voxels stop decreasing in signal from echo to echo
-        echo_diffs = np.hstack((np.full((n_samples, 1), -1), np.diff(echo_means, axis=1)))
-        diff_mask = echo_diffs >= 0  # flag where signal is not decreasing
-        last_decreasing_echo = diff_mask.argmax(axis=1)
-        last_decreasing_echo[last_decreasing_echo == 0] = n_echos  # if no increase, set to n_echos
-        adaptive_masks.append(last_decreasing_echo)
-
-    # Retain the most conservative of the selected adaptive mask estimates
-    adaptive_mask = np.minimum.reduce(adaptive_masks)
-
-    if mask is None:
-        # make it a boolean mask to (where we have at least `threshold` echoes with good signal)
-        mask = (adaptive_mask >= threshold).astype(bool)
-        adaptive_mask[adaptive_mask < threshold] = 0
-    else:
-        # if the user has supplied a binary mask
-        mask = reshape_niimg(mask).astype(bool)
-        adaptive_mask = adaptive_mask * mask
-        # reduce mask based on adaptive_mask
-        # TODO: Use visual report to make checking the reduced mask easier
-        if np.any(adaptive_mask[mask] < threshold):
-            n_bad_voxels = np.sum(adaptive_mask[mask] < threshold)
-            LGR.warning(
-                f"{n_bad_voxels} voxels in user-defined mask do not have good "
-                "signal. Removing voxels from mask."
-            )
-            adaptive_mask[adaptive_mask < threshold] = 0
-            mask = adaptive_mask.astype(bool)
-
-    return mask, adaptive_mask
->>>>>>> 6abcfd16
 
 
 def unmask(data, mask):
