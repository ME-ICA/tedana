--- conflicted
+++ resolved
@@ -12,15 +12,9 @@
 
 from tedana.due import BibTeX, due
 
-<<<<<<< HEAD
-LGR = logging.getLogger(__name__)
+LGR = logging.getLogger("GENERAL")
 RepLGR = logging.getLogger("REPORT")
 RefLGR = logging.getLogger("REFERENCES")
-=======
-LGR = logging.getLogger("GENERAL")
-RepLGR = logging.getLogger('REPORT')
-RefLGR = logging.getLogger('REFERENCES')
->>>>>>> 7e1cf2c6
 
 
 def load_image(data):
@@ -397,8 +391,9 @@
 def setup_loggers(logname=None, repname=None, refname=None, quiet=False, debug=False):
     # Set up the general logger
     log_formatter = logging.Formatter(
-        '%(asctime)s\t%(module)s.%(funcName)-12s\t%(levelname)-8s\t%(message)s',
-        datefmt='%Y-%m-%dT%H:%M:%S')
+        "%(asctime)s\t%(module)s.%(funcName)-12s\t%(levelname)-8s\t%(message)s",
+        datefmt="%Y-%m-%dT%H:%M:%S",
+    )
     stream_formatter = logging.Formatter(
         "%(levelname)-8s %(module)s:%(funcName)s:%(lineno)d %(message)s"
     )
@@ -420,7 +415,7 @@
         LGR.setLevel(logging.INFO)
 
     # Loggers for report and references
-    text_formatter = logging.Formatter('%(message)s')
+    text_formatter = logging.Formatter("%(message)s")
     if repname:
         rep_handler = logging.FileHandler(repname)
         rep_handler.setFormatter(text_formatter)
