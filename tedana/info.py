# -*- coding: utf-8 -*-
# emacs: -*- mode: python; py-indent-offset: 4; indent-tabs-mode: nil -*-
# vi: set ft=python sts=4 ts=4 sw=4 et:
"""
Base module variables
"""

from ._version import get_versions

__version__ = get_versions()["version"]
del get_versions

__author__ = "tedana developers"
__copyright__ = "Copyright 2018, tedana developers"
__license__ = "LGPL 2.1"
__maintainer__ = "Elizabeth DuPre"
__email__ = "emd222@cornell.edu"
__status__ = "Prototype"
__url__ = "https://github.com/me-ica/tedana"
__packagename__ = "tedana"
__description__ = (
    "TE-Dependent Analysis (tedana) of multi-echo functional "
    "magnetic resonance imaging (fMRI) data."
)

DOWNLOAD_URL = "https://github.com/ME-ICA/{name}/archive/{ver}.tar.gz".format(
    name=__packagename__, ver=__version__
)

REQUIRES = [
<<<<<<< HEAD
    "bokeh<2.3.0",
=======
    "bokeh",
>>>>>>> bb573840
    "mapca~=0.0.1",
    "matplotlib",
    "nibabel>=2.5.1",
    "nilearn>=0.7",
    "numpy>=1.16",
    "pandas>=0.24",
    "scikit-learn>=0.21",
    "scipy>=1.2.0",
    "threadpoolctl",
]

TESTS_REQUIRES = [
    "codecov",
    "coverage<5.0",
    "flake8>=3.7",
<<<<<<< HEAD
=======
    "flake8-black",
    "flake8-isort",
>>>>>>> bb573840
    "pytest",
    "pytest-cov",
    "requests",
]

EXTRA_REQUIRES = {
    "dev": ["versioneer"],
    "doc": [
        "sphinx>=1.5.3",
        "sphinx_rtd_theme",
        "sphinx-argparse",
    ],
    "tests": TESTS_REQUIRES,
    "duecredit": ["duecredit"],
}

# Enable a handle to install all extra dependencies at once
EXTRA_REQUIRES["all"] = list(set([v for deps in EXTRA_REQUIRES.values() for v in deps]))

# Supported Python versions using PEP 440 version specifiers
# Should match the same set of Python versions as classifiers
PYTHON_REQUIRES = ">=3.6"

# Package classifiers
CLASSIFIERS = [
    "Development Status :: 4 - Beta",
    "Intended Audience :: Science/Research",
    "Topic :: Scientific/Engineering :: Information Analysis",
    "License :: OSI Approved :: GNU Library or Lesser General Public License (LGPL)",
    "Programming Language :: Python :: 3.6",
    "Programming Language :: Python :: 3.7",
    "Programming Language :: Python :: 3.8",
    "Programming Language :: Python :: 3.9",
]<|MERGE_RESOLUTION|>--- conflicted
+++ resolved
@@ -28,11 +28,7 @@
 )
 
 REQUIRES = [
-<<<<<<< HEAD
     "bokeh<2.3.0",
-=======
-    "bokeh",
->>>>>>> bb573840
     "mapca~=0.0.1",
     "matplotlib",
     "nibabel>=2.5.1",
@@ -48,11 +44,8 @@
     "codecov",
     "coverage<5.0",
     "flake8>=3.7",
-<<<<<<< HEAD
-=======
     "flake8-black",
     "flake8-isort",
->>>>>>> bb573840
     "pytest",
     "pytest-cov",
     "requests",
