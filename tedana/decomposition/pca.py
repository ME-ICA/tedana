--- conflicted
+++ resolved
@@ -10,16 +10,10 @@
 from scipy import stats
 from sklearn.decomposition import PCA
 
-<<<<<<< HEAD
 from tedana import metrics, utils, io
-from tedana.decomposition import ma_pca
 from tedana.stats import get_ls_zvalues
-=======
-from tedana import io, metrics, utils
 from tedana.reporting import pca_results as plot_pca_results
->>>>>>> a008689e
 from tedana.selection import kundu_tedpca
-from tedana.stats import computefeats2
 
 LGR = logging.getLogger("GENERAL")
 RepLGR = logging.getLogger("REPORT")
@@ -387,7 +381,6 @@
     comptable["normalized variance explained"] = varex_norm
 
     # write component maps to 4D image
-<<<<<<< HEAD
     # compute component spatial maps based on regression of the data on the
     # component time series. Internally, regression (orthogonal least squares)
     # is performed after z-normalization of data and component time series.
@@ -395,11 +388,7 @@
     # will divided by its standard deviation (option normalize=True)
     comp_ts_z = stats.zscore(comp_ts, axis=0)
     comp_maps = utils.unmask(get_ls_zvalues(data_oc, comp_ts_z, mask), mask)
-    io.filewrite(comp_maps, op.join(out_dir, 'pca_components.nii.gz'), ref_img)
-=======
-    comp_maps = utils.unmask(computefeats2(data_oc, comp_ts, mask), mask)
     io_generator.save_file(comp_maps, "z-scored PCA components img")
->>>>>>> a008689e
 
     # Select components using decision tree
     if algorithm == "kundu":
