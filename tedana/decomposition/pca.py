"""
PCA and related signal decomposition methods for tedana
"""
import logging
import os.path as op

import numpy as np
import pandas as pd
from scipy import stats
from sklearn.decomposition import PCA

from tedana import metrics, utils, io
from tedana.decomposition import (ma_pca, _utils)
from tedana.stats import computefeats2
from tedana.selection import kundu_tedpca
from tedana.due import due, BibTeX

LGR = logging.getLogger(__name__)
RepLGR = logging.getLogger('REPORT')
RefLGR = logging.getLogger('REFERENCES')


@due.dcite(BibTeX("""
    @inproceedings{minka2001automatic,
      title={Automatic choice of dimensionality for PCA},
      author={Minka, Thomas P},
      booktitle={Advances in neural information processing systems},
      pages={598--604},
      year={2001}
    }
    """),
           description='Introduces method for choosing PCA dimensionality '
           'automatically')
def run_mlepca(data):
    """
    Run Singular Value Decomposition (SVD) on input data,
    automatically select components on MLE variance cut-off.

    Parameters
    ----------
    data : (S [*E] x T) array_like
        Optimally combined (S x T) or full multi-echo (S*E x T) data.

    Returns
    -------
    u : (S [*E] x C) array_like
        Component weight map for each component.
    s : (C,) array_like
        Variance explained for each component.
    v : (T x C) array_like
        Component timeseries.
    """
    # do PC dimension selection and get eigenvalue cutoff
    ppca = PCA(n_components='mle', svd_solver='full', copy=False)
    ppca.fit(data)
    v = ppca.components_.T
    s = ppca.explained_variance_
    u = np.dot(np.dot(data, v), np.diag(1. / s))
    varex_norm = ppca.explained_variance_ratio_
    return u, s, varex_norm, v


def low_mem_pca(data):
    """
    Run Singular Value Decomposition (SVD) on input data.

    Parameters
    ----------
    data : (S [*E] x T) array_like
        Optimally combined (S x T) or full multi-echo (S*E x T) data.

    Returns
    -------
    u : (S [*E] x C) array_like
        Component weight map for each component.
    s : (C,) array_like
        Variance explained for each component.
    v : (C x T) array_like
        Component timeseries.
    """
    from sklearn.decomposition import IncrementalPCA
    ppca = IncrementalPCA(n_components=(data.shape[-1] - 1))
    ppca.fit(data)
    v = ppca.components_.T
    s = ppca.explained_variance_
    u = np.dot(np.dot(data, v), np.diag(1. / s))
    return u, s, v


<<<<<<< HEAD
def tedpca(data_cat, data_oc, combmode, mask, adaptive_mask, t2sG,
           ref_img, tes, algorithm='mle', source_tes=-1, kdaw=10., rdaw=1.,
=======
def tedpca(data_cat, data_oc, combmode, mask, t2s, t2sG,
           ref_img, tes, algorithm='mdl', source_tes=-1, kdaw=10., rdaw=1.,
>>>>>>> 2e6e3cbe
           out_dir='.', verbose=False, low_mem=False):
    """
    Use principal components analysis (PCA) to identify and remove thermal
    noise from multi-echo data.

    Parameters
    ----------
    data_cat : (S x E x T) array_like
        Input functional data
    data_oc : (S x T) array_like
        Optimally combined time series data
    combmode : {'t2s', 'paid'} str
        How optimal combination of echos should be made, where 't2s' indicates
        using the method of Posse 1999 and 'paid' indicates using the method of
        Poser 2006
    mask : (S,) array_like
        Boolean mask array
    adaptive_mask : (S,) array_like
        Adaptive mask
    t2sG : (S,) array_like
        Map of voxel-wise T2* estimates.
    ref_img : :obj:`str` or img_like
        Reference image to dictate how outputs are saved to disk
    tes : :obj:`list`
        List of echo times associated with `data_cat`, in milliseconds
    algorithm : {'mle', 'kundu', 'kundu-stabilize', 'mdl', 'aic', 'kic'}, optional
        Method with which to select components in TEDPCA. Default is 'mdl'. PCA
        decomposition with the mdl, kic and aic options are based on a Moving Average
        (stationary Gaussian) process and are ordered from most to least aggresive.
        See (Li et al., 2007).
    source_tes : :obj:`int` or :obj:`list` of :obj:`int`, optional
        Which echos to use in PCA. Values -1 and 0 are special, where a value
        of -1 will indicate using the optimal combination of the echos
        and 0  will indicate using all the echos. A list can be provided
        to indicate a subset of echos.
        Default: -1
    kdaw : :obj:`float`, optional
        Dimensionality augmentation weight for Kappa calculations. Must be a
        non-negative float, or -1 (a special value). Default is 10.
    rdaw : :obj:`float`, optional
        Dimensionality augmentation weight for Rho calculations. Must be a
        non-negative float, or -1 (a special value). Default is 1.
    out_dir : :obj:`str`, optional
        Output directory.
    verbose : :obj:`bool`, optional
        Whether to output files from fitmodels_direct or not. Default: False
    low_mem : :obj:`bool`, optional
        Whether to use incremental PCA (for low-memory systems) or not.
        Default: False

    Returns
    -------
    kept_data : (S x T) :obj:`numpy.ndarray`
        Dimensionally reduced optimally combined functional data
    n_components : :obj:`int`
        Number of components retained from PCA decomposition

    Notes
    -----
    ======================    =================================================
    Notation                  Meaning
    ======================    =================================================
    :math:`\\kappa`            Component pseudo-F statistic for TE-dependent
                              (BOLD) model.
    :math:`\\rho`              Component pseudo-F statistic for TE-independent
                              (artifact) model.
    :math:`v`                 Voxel
    :math:`V`                 Total number of voxels in mask
    :math:`\\zeta`             Something
    :math:`c`                 Component
    :math:`p`                 Something else
    ======================    =================================================

    Steps:

    1.  Variance normalize either multi-echo or optimally combined data,
        depending on settings.
    2.  Decompose normalized data using PCA or SVD.
    3.  Compute :math:`{\\kappa}` and :math:`{\\rho}`:

            .. math::
                {\\kappa}_c = \\frac{\\sum_{v}^V {\\zeta}_{c,v}^p * \
                      F_{c,v,R_2^*}}{\\sum {\\zeta}_{c,v}^p}

                {\\rho}_c = \\frac{\\sum_{v}^V {\\zeta}_{c,v}^p * \
                      F_{c,v,S_0}}{\\sum {\\zeta}_{c,v}^p}

    4.  Some other stuff. Something about elbows.
    5.  Classify components as thermal noise if they meet both of the
        following criteria:

            - Nonsignificant :math:`{\\kappa}` and :math:`{\\rho}`.
            - Nonsignificant variance explained.

    Outputs:

    This function writes out several files:

    ======================    =================================================
    Filename                  Content
    ======================    =================================================
    pca_decomposition.json    PCA component table.
    pca_mixing.tsv            PCA mixing matrix.
    pca_components.nii.gz     Component weight maps.
    ======================    =================================================
    """
    if low_mem and algorithm == 'mle':
        LGR.warning('Low memory option is not compatible with MLE '
                    'dimensionality estimation. Switching to Kundu decision '
                    'tree.')
        algorithm = 'kundu'

    if algorithm == 'mle':
        alg_str = "using MLE dimensionality estimation (Minka, 2001)"
        RefLGR.info("Minka, T. P. (2001). Automatic choice of dimensionality "
                    "for PCA. In Advances in neural information processing "
                    "systems (pp. 598-604).")
    elif algorithm == 'kundu':
        alg_str = ("followed by the Kundu component selection decision "
                   "tree (Kundu et al., 2013)")
        RefLGR.info("Kundu, P., Brenowitz, N. D., Voon, V., Worbe, Y., "
                    "Vértes, P. E., Inati, S. J., ... & Bullmore, E. T. "
                    "(2013). Integrated strategy for improving functional "
                    "connectivity mapping using multiecho fMRI. Proceedings "
                    "of the National Academy of Sciences, 110(40), "
                    "16187-16192.")
    elif algorithm == 'kundu-stabilize':
        alg_str = ("followed by the 'stabilized' Kundu component "
                   "selection decision tree (Kundu et al., 2013)")
        RefLGR.info("Kundu, P., Brenowitz, N. D., Voon, V., Worbe, Y., "
                    "Vértes, P. E., Inati, S. J., ... & Bullmore, E. T. "
                    "(2013). Integrated strategy for improving functional "
                    "connectivity mapping using multiecho fMRI. Proceedings "
                    "of the National Academy of Sciences, 110(40), "
                    "16187-16192.")
    else:
        alg_str = ("based on the PCA component estimation with a Moving Average"
                   "(stationary Gaussian) process (Li et al., 2007)")
        RefLGR.info("Li, Y.O., Adalı, T. and Calhoun, V.D., (2007). "
                    "Estimating the number of independent components for "
                    "functional magnetic resonance imaging data. "
                    "Human brain mapping, 28(11), pp.1251-1266.")

    if source_tes == -1:
        dat_str = "the optimally combined data"
    elif source_tes == 0:
        dat_str = "the z-concatenated multi-echo data"
    else:
        dat_str = "a z-concatenated subset of echoes from the input data"

    RepLGR.info("Principal component analysis {0} was applied to "
                "{1} for dimensionality reduction.".format(alg_str, dat_str))

    n_samp, n_echos, n_vols = data_cat.shape
    source_tes = np.array([int(ee) for ee in str(source_tes).split(',')])

    if len(source_tes) == 1 and source_tes[0] == -1:
        LGR.info('Computing PCA of optimally combined multi-echo data')
        data = data_oc[mask, :][:, np.newaxis, :]
    elif len(source_tes) == 1 and source_tes[0] == 0:
        LGR.info('Computing PCA of spatially concatenated multi-echo data')
        data = data_cat[mask, ...]
    else:
        LGR.info('Computing PCA of echo #{0}'.format(','.join([str(ee) for ee in source_tes])))
        data = np.stack([data_cat[mask, ee, :] for ee in source_tes - 1], axis=1)

    eim = np.squeeze(_utils.eimask(data))
    data = np.squeeze(data[eim])

    data_z = ((data.T - data.T.mean(axis=0)) / data.T.std(axis=0)).T  # var normalize ts
    data_z = (data_z - data_z.mean()) / data_z.std()  # var normalize everything

    if algorithm in ['mdl', 'aic', 'kic']:
        data_img = io.new_nii_like(
            ref_img, utils.unmask(utils.unmask(data, eim), mask))
        mask_img = io.new_nii_like(ref_img,
                                   utils.unmask(eim, mask).astype(int))
        voxel_comp_weights, varex, varex_norm, comp_ts = ma_pca.ma_pca(
            data_img, mask_img, algorithm)
    elif algorithm == 'mle':
        voxel_comp_weights, varex, varex_norm, comp_ts = run_mlepca(data_z)
    elif low_mem:
        voxel_comp_weights, varex, comp_ts = low_mem_pca(data_z)
        varex_norm = varex / varex.sum()
    else:
        ppca = PCA(copy=False, n_components=(n_vols - 1))
        ppca.fit(data_z)
        comp_ts = ppca.components_.T
        varex = ppca.explained_variance_
        voxel_comp_weights = np.dot(np.dot(data_z, comp_ts),
                                    np.diag(1. / varex))
        varex_norm = varex / varex.sum()

    # Compute Kappa and Rho for PCA comps
    eimum = np.atleast_2d(eim)
    eimum = np.transpose(eimum, np.argsort(eimum.shape)[::-1])
    eimum = eimum.prod(axis=1)
    o = np.zeros((mask.shape[0], *eimum.shape[1:]))
    o[mask, ...] = eimum
    eimum = np.squeeze(o).astype(bool)

    # Normalize each component's time series
    vTmixN = stats.zscore(comp_ts, axis=0)
<<<<<<< HEAD
    comptable, _, _, _ = metrics.dependence_metrics(
                data_cat, data_oc, comp_ts, adaptive_mask, tes, ref_img,
                reindex=False, mmixN=vTmixN, algorithm=None,
                label='mepca_', out_dir=out_dir, verbose=verbose)
=======
    comptable, _, _, _ = metrics.dependence_metrics(data_cat,
                                                    data_oc,
                                                    comp_ts,
                                                    t2s,
                                                    tes,
                                                    ref_img,
                                                    reindex=False,
                                                    mmixN=vTmixN,
                                                    algorithm=None,
                                                    label='mepca_',
                                                    out_dir=out_dir,
                                                    verbose=verbose)
>>>>>>> 2e6e3cbe

    # varex_norm from PCA overrides varex_norm from dependence_metrics,
    # but we retain the original
    comptable['estimated normalized variance explained'] = \
        comptable['normalized variance explained']
    comptable['normalized variance explained'] = varex_norm

    # write component maps to 4D image
    comp_ts_z = stats.zscore(comp_ts, axis=0)
    comp_maps = utils.unmask(computefeats2(data_oc, comp_ts_z, mask), mask)
    io.filewrite(comp_maps, op.join(out_dir, 'pca_components.nii.gz'), ref_img)

    # Select components using decision tree
    if algorithm == 'kundu':
        comptable = kundu_tedpca(comptable, n_echos, kdaw, rdaw, stabilize=False)
    elif algorithm == 'kundu-stabilize':
        comptable = kundu_tedpca(comptable, n_echos, kdaw, rdaw, stabilize=True)
    elif algorithm == 'mle':
        LGR.info('Selected {0} components with MLE dimensionality '
                 'detection'.format(comptable.shape[0]))
        comptable['classification'] = 'accepted'
        comptable['rationale'] = ''

    elif algorithm in ['mdl', 'aic', 'kic']:
        LGR.info('Selected {0} components with {1} dimensionality '
                 'detection'.format(comptable.shape[0], algorithm))
        comptable['classification'] = 'accepted'
        comptable['rationale'] = ''

    # Save decomposition
    comp_names = [io.add_decomp_prefix(comp, prefix='pca', max_value=comptable.index.max())
                  for comp in comptable.index.values]

    mixing_df = pd.DataFrame(data=comp_ts, columns=comp_names)
    mixing_df.to_csv(op.join(out_dir, 'pca_mixing.tsv'), sep='\t', index=False)

    data_type = 'optimally combined data' if source_tes == -1 else 'z-concatenated data'
    comptable['Description'] = 'PCA fit to {0}.'.format(data_type)
    mmix_dict = {}
    mmix_dict['Method'] = ('Principal components analysis implemented by '
                           'sklearn. Components are sorted by variance '
                           'explained in descending order. '
                           'Component signs are flipped to best match the '
                           'data.')
    io.save_comptable(comptable, op.join(out_dir, 'pca_decomposition.json'),
                      label='pca', metadata=mmix_dict)

    acc = comptable[comptable.classification == 'accepted'].index.values
    n_components = acc.size
    voxel_kept_comp_weighted = (voxel_comp_weights[:, acc] * varex[None, acc])
    kept_data = np.dot(voxel_kept_comp_weighted, comp_ts[:, acc].T)

    kept_data = stats.zscore(kept_data, axis=1)  # variance normalize time series
    kept_data = stats.zscore(kept_data, axis=None)  # variance normalize everything

    return kept_data, n_components<|MERGE_RESOLUTION|>--- conflicted
+++ resolved
@@ -87,13 +87,8 @@
     return u, s, v
 
 
-<<<<<<< HEAD
 def tedpca(data_cat, data_oc, combmode, mask, adaptive_mask, t2sG,
-           ref_img, tes, algorithm='mle', source_tes=-1, kdaw=10., rdaw=1.,
-=======
-def tedpca(data_cat, data_oc, combmode, mask, t2s, t2sG,
            ref_img, tes, algorithm='mdl', source_tes=-1, kdaw=10., rdaw=1.,
->>>>>>> 2e6e3cbe
            out_dir='.', verbose=False, low_mem=False):
     """
     Use principal components analysis (PCA) to identify and remove thermal
@@ -297,25 +292,10 @@
 
     # Normalize each component's time series
     vTmixN = stats.zscore(comp_ts, axis=0)
-<<<<<<< HEAD
     comptable, _, _, _ = metrics.dependence_metrics(
                 data_cat, data_oc, comp_ts, adaptive_mask, tes, ref_img,
                 reindex=False, mmixN=vTmixN, algorithm=None,
                 label='mepca_', out_dir=out_dir, verbose=verbose)
-=======
-    comptable, _, _, _ = metrics.dependence_metrics(data_cat,
-                                                    data_oc,
-                                                    comp_ts,
-                                                    t2s,
-                                                    tes,
-                                                    ref_img,
-                                                    reindex=False,
-                                                    mmixN=vTmixN,
-                                                    algorithm=None,
-                                                    label='mepca_',
-                                                    out_dir=out_dir,
-                                                    verbose=verbose)
->>>>>>> 2e6e3cbe
 
     # varex_norm from PCA overrides varex_norm from dependence_metrics,
     # but we retain the original
