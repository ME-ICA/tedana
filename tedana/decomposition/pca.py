"""
PCA and related signal decomposition methods for tedana
"""
import logging
import os.path as op

import numpy as np
import pandas as pd
from scipy import stats
from sklearn.decomposition import PCA

from tedana import metrics, utils, io
from tedana.decomposition import ma_pca
from tedana.stats import computefeats2
from tedana.selection import kundu_tedpca

LGR = logging.getLogger(__name__)
RepLGR = logging.getLogger('REPORT')
RefLGR = logging.getLogger('REFERENCES')


def low_mem_pca(data):
    """
    Run Singular Value Decomposition (SVD) on input data.

    Parameters
    ----------
    data : (S [*E] x T) array_like
        Optimally combined (S x T) or full multi-echo (S*E x T) data.

    Returns
    -------
    u : (S [*E] x C) array_like
        Component weight map for each component.
    s : (C,) array_like
        Variance explained for each component.
    v : (C x T) array_like
        Component timeseries.
    """
    from sklearn.decomposition import IncrementalPCA
    ppca = IncrementalPCA(n_components=(data.shape[-1] - 1))
    ppca.fit(data)
    v = ppca.components_.T
    s = ppca.explained_variance_
    u = np.dot(np.dot(data, v), np.diag(1. / s))
    return u, s, v


def tedpca(data_cat, data_oc, combmode, mask, adaptive_mask, t2sG,
           ref_img, tes, algorithm='mdl', kdaw=10., rdaw=1.,
           out_dir='.', verbose=False, low_mem=False):
    """
    Use principal components analysis (PCA) to identify and remove thermal
    noise from multi-echo data.

    Parameters
    ----------
    data_cat : (S x E x T) array_like
        Input functional data
    data_oc : (S x T) array_like
        Optimally combined time series data
    combmode : {'t2s', 'paid'} str
        How optimal combination of echos should be made, where 't2s' indicates
        using the method of Posse 1999 and 'paid' indicates using the method of
        Poser 2006
    mask : (S,) array_like
        Boolean mask array
    adaptive_mask : (S,) array_like
        Adaptive mask of the data indicating the number of echos with signal at each voxel
    t2sG : (S,) array_like
        Map of voxel-wise T2* estimates.
    ref_img : :obj:`str` or img_like
        Reference image to dictate how outputs are saved to disk
    tes : :obj:`list`
        List of echo times associated with `data_cat`, in milliseconds
    algorithm : {'kundu', 'kundu-stabilize', 'mdl', 'aic', 'kic'}, optional
        Method with which to select components in TEDPCA. Default is 'mdl'. PCA
        decomposition with the mdl, kic and aic options are based on a Moving Average
        (stationary Gaussian) process and are ordered from most to least aggresive.
        See (Li et al., 2007).
    kdaw : :obj:`float`, optional
        Dimensionality augmentation weight for Kappa calculations. Must be a
        non-negative float, or -1 (a special value). Default is 10.
    rdaw : :obj:`float`, optional
        Dimensionality augmentation weight for Rho calculations. Must be a
        non-negative float, or -1 (a special value). Default is 1.
    out_dir : :obj:`str`, optional
        Output directory.
    verbose : :obj:`bool`, optional
        Whether to output files from fitmodels_direct or not. Default: False
    low_mem : :obj:`bool`, optional
        Whether to use incremental PCA (for low-memory systems) or not.
        Default: False

    Returns
    -------
    kept_data : (S x T) :obj:`numpy.ndarray`
        Dimensionally reduced optimally combined functional data
    n_components : :obj:`int`
        Number of components retained from PCA decomposition

    Notes
    -----
    ======================    =================================================
    Notation                  Meaning
    ======================    =================================================
    :math:`\\kappa`            Component pseudo-F statistic for TE-dependent
                              (BOLD) model.
    :math:`\\rho`              Component pseudo-F statistic for TE-independent
                              (artifact) model.
    :math:`v`                 Voxel
    :math:`V`                 Total number of voxels in mask
    :math:`\\zeta`             Something
    :math:`c`                 Component
    :math:`p`                 Something else
    ======================    =================================================

    Steps:

    1.  Variance normalize either multi-echo or optimally combined data,
        depending on settings.
    2.  Decompose normalized data using PCA or SVD.
    3.  Compute :math:`{\\kappa}` and :math:`{\\rho}`:

            .. math::
                {\\kappa}_c = \\frac{\\sum_{v}^V {\\zeta}_{c,v}^p * \
                      F_{c,v,R_2^*}}{\\sum {\\zeta}_{c,v}^p}

                {\\rho}_c = \\frac{\\sum_{v}^V {\\zeta}_{c,v}^p * \
                      F_{c,v,S_0}}{\\sum {\\zeta}_{c,v}^p}

    4.  Some other stuff. Something about elbows.
    5.  Classify components as thermal noise if they meet both of the
        following criteria:

            - Nonsignificant :math:`{\\kappa}` and :math:`{\\rho}`.
            - Nonsignificant variance explained.

    Outputs:

    This function writes out several files:

    ======================    =================================================
    Filename                  Content
    ======================    =================================================
    pca_decomposition.json    PCA component table.
    pca_mixing.tsv            PCA mixing matrix.
    pca_components.nii.gz     Component weight maps.
    ======================    =================================================
    """
    if algorithm == 'kundu':
        alg_str = ("followed by the Kundu component selection decision "
                   "tree (Kundu et al., 2013)")
        RefLGR.info("Kundu, P., Brenowitz, N. D., Voon, V., Worbe, Y., "
                    "Vértes, P. E., Inati, S. J., ... & Bullmore, E. T. "
                    "(2013). Integrated strategy for improving functional "
                    "connectivity mapping using multiecho fMRI. Proceedings "
                    "of the National Academy of Sciences, 110(40), "
                    "16187-16192.")
    elif algorithm == 'kundu-stabilize':
        alg_str = ("followed by the 'stabilized' Kundu component "
                   "selection decision tree (Kundu et al., 2013)")
        RefLGR.info("Kundu, P., Brenowitz, N. D., Voon, V., Worbe, Y., "
                    "Vértes, P. E., Inati, S. J., ... & Bullmore, E. T. "
                    "(2013). Integrated strategy for improving functional "
                    "connectivity mapping using multiecho fMRI. Proceedings "
                    "of the National Academy of Sciences, 110(40), "
                    "16187-16192.")
    else:
        alg_str = ("based on the PCA component estimation with a Moving Average"
                   "(stationary Gaussian) process (Li et al., 2007)")
        RefLGR.info("Li, Y.O., Adalı, T. and Calhoun, V.D., (2007). "
                    "Estimating the number of independent components for "
                    "functional magnetic resonance imaging data. "
                    "Human brain mapping, 28(11), pp.1251-1266.")

    RepLGR.info("Principal component analysis {0} was applied to "
                "the optimally combined data for dimensionality "
                "reduction.".format(alg_str))

    n_samp, n_echos, n_vols = data_cat.shape

    LGR.info('Computing PCA of optimally combined multi-echo data')
    data = data_oc[mask, :]

    data_z = ((data.T - data.T.mean(axis=0)) / data.T.std(axis=0)).T  # var normalize ts
    data_z = (data_z - data_z.mean()) / data_z.std()  # var normalize everything

    if algorithm in ['mdl', 'aic', 'kic']:
        data_img = io.new_nii_like(ref_img, utils.unmask(data, mask))
        mask_img = io.new_nii_like(ref_img, mask.astype(int))
        voxel_comp_weights, varex, varex_norm, comp_ts = ma_pca.ma_pca(
            data_img, mask_img, algorithm)
    elif low_mem:
        voxel_comp_weights, varex, comp_ts = low_mem_pca(data_z)
        varex_norm = varex / varex.sum()
    else:
        ppca = PCA(copy=False, n_components=(n_vols - 1))
        ppca.fit(data_z)
        comp_ts = ppca.components_.T
        varex = ppca.explained_variance_
        voxel_comp_weights = np.dot(np.dot(data_z, comp_ts),
                                    np.diag(1. / varex))
        varex_norm = varex / varex.sum()

    # Compute Kappa and Rho for PCA comps
<<<<<<< HEAD
    eimum = np.atleast_2d(eim)
    eimum = np.transpose(eimum, np.argsort(eimum.shape)[::-1])
    eimum = eimum.prod(axis=1)
    o = np.zeros((mask.shape[0], *eimum.shape[1:]))
    o[mask, ...] = eimum
    eimum = np.squeeze(o).astype(bool)

    required_metrics = [
        'kappa', 'rho', 'countnoise', 'countsigFT2', 'countsigFS0',
        'dice_FT2', 'dice_FS0', 'signal-noise_t',
        'variance explained', 'normalized variance explained',
        'd_table_score'
    ]
    comptable, _ = metrics.collect.generate_metrics(
        data_cat, data_oc, comp_ts, mask, tes, ref_img,
        metrics=required_metrics, sort_by=None
    )
=======
    # Normalize each component's time series
    vTmixN = stats.zscore(comp_ts, axis=0)
    comptable, _, _, _ = metrics.dependence_metrics(
                data_cat, data_oc, comp_ts, adaptive_mask, tes, ref_img,
                reindex=False, mmixN=vTmixN, algorithm=None,
                label='mepca_', out_dir=out_dir, verbose=verbose)
>>>>>>> ddaa4d5c

    # varex_norm from PCA overrides varex_norm from dependence_metrics,
    # but we retain the original
    comptable['estimated normalized variance explained'] = \
        comptable['normalized variance explained']
    comptable['normalized variance explained'] = varex_norm

    # write component maps to 4D image
    comp_ts_z = stats.zscore(comp_ts, axis=0)
    comp_maps = utils.unmask(computefeats2(data_oc, comp_ts_z, mask), mask)
    io.filewrite(comp_maps, op.join(out_dir, 'pca_components.nii.gz'), ref_img)

    # Select components using decision tree
    if algorithm == 'kundu':
        comptable = kundu_tedpca(comptable, n_echos, kdaw, rdaw, stabilize=False)
    elif algorithm == 'kundu-stabilize':
        comptable = kundu_tedpca(comptable, n_echos, kdaw, rdaw, stabilize=True)
    elif algorithm in ['mdl', 'aic', 'kic']:
        LGR.info('Selected {0} components with {1} dimensionality '
                 'detection'.format(comptable.shape[0], algorithm))
        comptable['classification'] = 'accepted'
        comptable['rationale'] = ''

    # Save decomposition
    comp_names = [io.add_decomp_prefix(comp, prefix='pca', max_value=comptable.index.max())
                  for comp in comptable.index.values]

    mixing_df = pd.DataFrame(data=comp_ts, columns=comp_names)
    mixing_df.to_csv(op.join(out_dir, 'pca_mixing.tsv'), sep='\t', index=False)

    comptable['Description'] = 'PCA fit to optimally combined data.'
    mmix_dict = {}
    mmix_dict['Method'] = ('Principal components analysis implemented by '
                           'sklearn. Components are sorted by variance '
                           'explained in descending order. '
                           'Component signs are flipped to best match the '
                           'data.')
    io.save_comptable(comptable, op.join(out_dir, 'pca_decomposition.json'),
                      label='pca', metadata=mmix_dict)

    acc = comptable[comptable.classification == 'accepted'].index.values
    n_components = acc.size
    voxel_kept_comp_weighted = (voxel_comp_weights[:, acc] * varex[None, acc])
    kept_data = np.dot(voxel_kept_comp_weighted, comp_ts[:, acc].T)

    kept_data = stats.zscore(kept_data, axis=1)  # variance normalize time series
    kept_data = stats.zscore(kept_data, axis=None)  # variance normalize everything

    return kept_data, n_components<|MERGE_RESOLUTION|>--- conflicted
+++ resolved
@@ -204,14 +204,6 @@
         varex_norm = varex / varex.sum()
 
     # Compute Kappa and Rho for PCA comps
-<<<<<<< HEAD
-    eimum = np.atleast_2d(eim)
-    eimum = np.transpose(eimum, np.argsort(eimum.shape)[::-1])
-    eimum = eimum.prod(axis=1)
-    o = np.zeros((mask.shape[0], *eimum.shape[1:]))
-    o[mask, ...] = eimum
-    eimum = np.squeeze(o).astype(bool)
-
     required_metrics = [
         'kappa', 'rho', 'countnoise', 'countsigFT2', 'countsigFS0',
         'dice_FT2', 'dice_FS0', 'signal-noise_t',
@@ -222,14 +214,6 @@
         data_cat, data_oc, comp_ts, mask, tes, ref_img,
         metrics=required_metrics, sort_by=None
     )
-=======
-    # Normalize each component's time series
-    vTmixN = stats.zscore(comp_ts, axis=0)
-    comptable, _, _, _ = metrics.dependence_metrics(
-                data_cat, data_oc, comp_ts, adaptive_mask, tes, ref_img,
-                reindex=False, mmixN=vTmixN, algorithm=None,
-                label='mepca_', out_dir=out_dir, verbose=verbose)
->>>>>>> ddaa4d5c
 
     # varex_norm from PCA overrides varex_norm from dependence_metrics,
     # but we retain the original
