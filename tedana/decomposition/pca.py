--- conflicted
+++ resolved
@@ -46,13 +46,8 @@
     return u, s, v
 
 
-<<<<<<< HEAD
 def tedpca(data_cat, data_oc, combmode, mask, adaptive_mask, t2sG,
-           ref_img, tes, algorithm='mdl', source_tes=-1, kdaw=10., rdaw=1.,
-=======
-def tedpca(data_cat, data_oc, combmode, mask, t2s, t2sG,
            ref_img, tes, algorithm='mdl', kdaw=10., rdaw=1.,
->>>>>>> 5e6918a6
            out_dir='.', verbose=False, low_mem=False):
     """
     Use principal components analysis (PCA) to identify and remove thermal
