--- conflicted
+++ resolved
@@ -325,19 +325,9 @@
     comptable['normalized variance explained'] = varex_norm
 
     # write component maps to 4D image
-<<<<<<< HEAD
-    comp_maps = np.zeros((data_oc.shape[0], comp_ts.shape[1]))
-    for i_comp in range(comp_ts.shape[1]):
-        temp_comp_ts = comp_ts[:, i_comp][:, None]
-        comp_map = utils.unmask(computefeats2(data_oc, temp_comp_ts, mask),
-                                mask)
-        comp_maps[:, i_comp] = np.squeeze(comp_map)
-    io.filewrite(comp_maps, 'mepca_OC_components.nii', ref_img)
-=======
     comp_ts_z = stats.zscore(comp_ts, axis=0)
     comp_maps = utils.unmask(computefeats2(data_oc, comp_ts_z, mask), mask)
     io.filewrite(comp_maps, op.join(out_dir, 'pca_components.nii.gz'), ref_img)
->>>>>>> be175c71
 
     # Select components using decision tree
     if algorithm == 'kundu':
@@ -358,19 +348,12 @@
         comptable['classification'] = 'accepted'
         comptable['rationale'] = ''
 
-<<<<<<< HEAD
     elif algorithm in ['mdl', 'aic', 'kic']:
         LGR.info('Selected {0} components with {1} dimensionality '
                  'detection'.format(comptable.shape[0], algorithm))
         comptable['classification'] = 'accepted'
         comptable['rationale'] = ''
 
-    comptable.to_csv('comp_table_pca.tsv',
-                     sep='\t',
-                     index=True,
-                     index_label='component',
-                     float_format='%.6f')
-=======
     # Save decomposition
     comp_names = [io.add_decomp_prefix(comp, prefix='pca', max_value=comptable.index.max())
                   for comp in comptable.index.values]
@@ -388,7 +371,6 @@
                            'data.')
     io.save_comptable(comptable, op.join(out_dir, 'pca_decomposition.json'),
                       label='pca', metadata=mmix_dict)
->>>>>>> be175c71
 
     acc = comptable[comptable.classification == 'accepted'].index.values
     n_components = acc.size
