--- conflicted
+++ resolved
@@ -341,7 +341,6 @@
         comptable['classification'] = 'accepted'
         comptable['rationale'] = ''
 
-<<<<<<< HEAD
     elif algorithm in ['mdl', 'aic', 'kic']:
         LGR.info('Selected {0} components with {1}} dimensionality '
                  'detection'.format(comptable.shape[0], algorithm))
@@ -353,10 +352,6 @@
                      index=True,
                      index_label='component',
                      float_format='%.6f')
-=======
-    comptable.to_csv('comp_table_pca.tsv', sep='\t', index=True,
-                     index_label='component', float_format='%.6f')
->>>>>>> 8e565f6b
 
     acc = comptable[comptable.classification == 'accepted'].index.values
     n_components = acc.size
