--- conflicted
+++ resolved
@@ -421,13 +421,14 @@
 
         n_val_kundu = values_kundu_st.shape[0]
         n_val = aic["value"].shape[0]
-        if n_val > n_val_kundu :
+        if n_val > n_val_kundu:
             values_kundu = np.concatenate(
-                [values_kundu, np.array([np.nan] * (n_val - n_val_kundu))])
+                [values_kundu, np.array([np.nan] * (n_val - n_val_kundu))]
+            )
             values_kundu_st = np.concatenate(
-                [values_kundu_st, np.array([np.nan] * (n_val - n_val_kundu))])
+                [values_kundu_st, np.array([np.nan] * (n_val - n_val_kundu))]
+            )
         else:
-<<<<<<< HEAD
             values_kundu = values_kundu[:n_val]
             values_kundu_st = values_kundu_st[:n_val]
 
@@ -437,14 +438,8 @@
                 kic["value"].reshape(1, -1),
                 mdl["value"].reshape(1, -1),
                 values_kundu.reshape(1, -1),
-                values_kundu_st.reshape(1, -1)
+                values_kundu_st.reshape(1, -1),
             ]
-=======
-            alg_str = algorithm
-        LGR.info(
-            f"Selected {comptable.shape[0]} components with {round(100*varex_norm.sum(),2)}% "
-            f"normalized variance explained using {alg_str} dimensionality estimate"
->>>>>>> bf3392ab
         )
         pca_criteria_components = np.array(
             [
