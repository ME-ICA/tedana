"""
Signal decomposition methods for tedana
"""
import pickle
import logging
import warnings
import os.path as op

import numpy as np
from scipy import stats
from sklearn.decomposition import PCA

from tedana import model, utils, io
from tedana.decomposition._utils import eimask
from tedana.selection._utils import (getelbow_cons, getelbow)
from tedana.due import due, BibTeX

LGR = logging.getLogger(__name__)

F_MAX = 500
Z_MAX = 8


@due.dcite(BibTeX(
    """
    @inproceedings{minka2001automatic,
      title={Automatic choice of dimensionality for PCA},
      author={Minka, Thomas P},
      booktitle={Advances in neural information processing systems},
      pages={598--604},
      year={2001}
    }
    """),
    description='Introduces method for choosing PCA dimensionality '
                'automatically')
def run_mlepca(data):
    """
    Run Singular Value Decomposition (SVD) on input data.

    Parameters
    ----------
    data : (S [*E] x T) array_like
        Optimally combined (S x T) or full multi-echo (S*E x T) data.

    Returns
    -------
    u : (S [*E] x C) array_like
        Component weight map for each component.
    s : (C,) array_like
        Variance explained for each component.
    v : (C x T) array_like
        Component timeseries.
    """
    # do PC dimension selection and get eigenvalue cutoff
    ppca = PCA(n_components='mle', svd_solver='full')
    ppca.fit(data)
    v = ppca.components_
    s = ppca.explained_variance_
    u = np.dot(np.dot(data, v.T), np.diag(1. / s))
    return u, s, v


def kundu_tedpca(comptable, n_echos, kdaw, rdaw, stabilize=False):
    """
    Select PCA components using Kundu's decision tree approach.

    Parameters
    ----------
    comptable : :obj:`pandas.DataFrame`
        Component table with relevant metrics: kappa, rho, and normalized
        variance explained.
    n_echos : :obj:`int`
        Number of echoes in dataset.
    kdaw : :obj:`float`
        Kappa dimensionality augmentation weight. Must be a non-negative float,
        or -1 (a special value).
    rdaw : :obj:`float`
        Rho dimensionality augmentation weight. Must be a non-negative float,
        or -1 (a special value).
    stabilize : :obj:`bool`, optional
        Whether to stabilize convergence by reducing dimensionality, for low
        quality data. Default is False.

    Returns
    -------
    comptable : :obj:`pandas.DataFrame`
        Component table with components classified as 'accepted', 'rejected',
        or 'ignored'.
    """
    eigenvalue_elbow = getelbow(comptable['normalized variance explained'],
                                return_val=True)

    diff_varex_norm = np.abs(np.diff(comptable['normalized variance explained']))
    lower_diff_varex_norm = diff_varex_norm[(len(diff_varex_norm) // 2):]
    varex_norm_thr = np.mean([lower_diff_varex_norm.max(),
                              diff_varex_norm.min()])
    varex_norm_min = comptable['normalized variance explained'][
        (len(diff_varex_norm) // 2) +
        np.arange(len(lower_diff_varex_norm))[lower_diff_varex_norm >= varex_norm_thr][0] + 1]
    varex_norm_cum = np.cumsum(comptable['normalized variance explained'])

    fmin, fmid, fmax = utils.getfbounds(n_echos)
    if int(kdaw) == -1:
        lim_idx = utils.andb([comptable['kappa'] < fmid,
                              comptable['kappa'] > fmin]) == 2
        kappa_lim = comptable.loc[lim_idx, 'kappa'].values
        kappa_thr = kappa_lim[getelbow(kappa_lim)]

        lim_idx = utils.andb([comptable['rho'] < fmid, comptable['rho'] > fmin]) == 2
        rho_lim = comptable.loc[lim_idx, 'rho'].values
        rho_thr = rho_lim[getelbow(rho_lim)]
        stabilize = True
        LGR.info('kdaw set to -1. Switching TEDPCA method to '
                 'kundu-stabilize')
    elif int(rdaw) == -1:
        lim_idx = utils.andb([comptable['rho'] < fmid, comptable['rho'] > fmin]) == 2
        rho_lim = comptable.loc[lim_idx, 'rho'].values
        rho_thr = rho_lim[getelbow(rho_lim)]
    else:
        kappa_thr = np.average(
            sorted([fmin, (getelbow(comptable['kappa'], return_val=True) / 2), fmid]),
            weights=[kdaw, 1, 1])
        rho_thr = np.average(
            sorted([fmin, (getelbow_cons(comptable['rho'], return_val=True) / 2), fmid]),
            weights=[rdaw, 1, 1])

    # Reject if low Kappa, Rho, and variance explained
    is_lowk = comptable['kappa'] <= kappa_thr
    is_lowr = comptable['rho'] <= rho_thr
    is_lowe = comptable['normalized variance explained'] <= eigenvalue_elbow
    is_lowkre = is_lowk & is_lowr & is_lowe
    comptable.loc[is_lowkre, 'classification'] = 'rejected'
    comptable.loc[is_lowkre, 'rationale'] += 'P001;'

    # Reject if low variance explained
    is_lows = comptable['normalized variance explained'] <= varex_norm_min
    comptable.loc[is_lows, 'classification'] = 'rejected'
    comptable.loc[is_lows, 'rationale'] += 'P002;'

    # Reject if Kappa over limit
    is_fmax1 = comptable['kappa'] == F_MAX
    comptable.loc[is_fmax1, 'classification'] = 'rejected'
    comptable.loc[is_fmax1, 'rationale'] += 'P003;'

    # Reject if Rho over limit
    is_fmax2 = comptable['rho'] == F_MAX
    comptable.loc[is_fmax2, 'classification'] = 'rejected'
    comptable.loc[is_fmax2, 'rationale'] += 'P004;'

    if stabilize:
        temp7 = varex_norm_cum >= 0.95
        comptable.loc[temp7, 'classification'] = 'rejected'
        comptable.loc[temp7, 'rationale'] += 'P005;'
        under_fmin1 = comptable['kappa'] <= fmin
        comptable.loc[under_fmin1, 'classification'] = 'rejected'
        comptable.loc[under_fmin1, 'rationale'] += 'P006;'
        under_fmin2 = comptable['rho'] <= fmin
        comptable.loc[under_fmin2, 'classification'] = 'rejected'
        comptable.loc[under_fmin2, 'rationale'] += 'P007;'

    n_components = comptable.loc[comptable['classification'] == 'accepted'].shape[0]
    LGR.info('Selected {0} components with Kappa threshold: {1:.02f}, Rho '
             'threshold: {2:.02f}'.format(n_components, kappa_thr, rho_thr))
    return comptable


def tedpca(catd, OCcatd, combmode, mask, t2s, t2sG,
           ref_img, bf, tes, method='mle', ste=-1, kdaw=10., rdaw=1.,
           verbose=False):
    """
    Use principal components analysis (PCA) to identify and remove thermal
    noise from multi-echo data.

    Parameters
    ----------
    catd : (S x E x T) array_like
        Input functional data
    OCcatd : (S x T) array_like
        Optimally combined time series data
    combmode : {'t2s', 'ste'} str
        How optimal combination of echos should be made, where 't2s' indicates
        using the method of Posse 1999 and 'ste' indicates using the method of
        Poser 2006
    mask : (S,) array_like
        Boolean mask array
    ref_img : :obj:`str` or img_like
        Reference image to dictate how outputs are saved to disk
    bf : :obj:`str`
        Base filename for outputs.
    tes : :obj:`list`
        List of echo times associated with `catd`, in milliseconds
    kdaw : :obj:`float`
        Dimensionality augmentation weight for Kappa calculations
    rdaw : :obj:`float`
        Dimensionality augmentation weight for Rho calculations
    method : {'mle', 'kundu', 'kundu-stabilize'}, optional
        Method with which to select components in TEDPCA. Default is 'mle'.
    ste : :obj:`int` or :obj:`list` of :obj:`int`, optional
        Which echos to use in PCA. Values -1 and 0 are special, where a value
        of -1 will indicate using the optimal combination of the echos
        and 0  will indicate using all the echos. A list can be provided
        to indicate a subset of echos.
        Default: -1
    verbose : :obj:`bool`, optional
        Whether to output files from fitmodels_direct or not. Default: False

    Returns
    -------
    n_components : :obj:`int`
        Number of components retained from PCA decomposition
    dd : (S x T) :obj:`numpy.ndarray`
        Dimensionally reduced optimally combined functional data

    Notes
    -----
    ======================    =================================================
    Notation                  Meaning
    ======================    =================================================
    :math:`\\kappa`            Component pseudo-F statistic for TE-dependent
                              (BOLD) model.
    :math:`\\rho`              Component pseudo-F statistic for TE-independent
                              (artifact) model.
    :math:`v`                 Voxel
    :math:`V`                 Total number of voxels in mask
    :math:`\\zeta`             Something
    :math:`c`                 Component
    :math:`p`                 Something else
    ======================    =================================================

    Steps:

    1.  Variance normalize either multi-echo or optimally combined data,
        depending on settings.
    2.  Decompose normalized data using PCA or SVD.
    3.  Compute :math:`{\\kappa}` and :math:`{\\rho}`:

            .. math::
                {\\kappa}_c = \\frac{\sum_{v}^V {\\zeta}_{c,v}^p * \
                      F_{c,v,R_2^*}}{\sum {\\zeta}_{c,v}^p}

                {\\rho}_c = \\frac{\sum_{v}^V {\\zeta}_{c,v}^p * \
                      F_{c,v,S_0}}{\sum {\\zeta}_{c,v}^p}

    4.  Some other stuff. Something about elbows.
    5.  Classify components as thermal noise if they meet both of the
        following criteria:

            - Nonsignificant :math:`{\\kappa}` and :math:`{\\rho}`.
            - Nonsignificant variance explained.

    Outputs:

    This function writes out several files:

    ======================    =================================================
    Filename                  Content
    ======================    =================================================
    pcastate.pkl              Values from PCA results.
    comp_table_pca.txt        PCA component table.
    mepca_mix.1D              PCA mixing matrix.
    ======================    =================================================
    """

    n_samp, n_echos, n_vols = catd.shape
    ste = np.array([int(ee) for ee in str(ste).split(',')])

    if len(ste) == 1 and ste[0] == -1:
        LGR.info('Computing PCA of optimally combined multi-echo data')
        d = OCcatd[mask, :][:, np.newaxis, :]
    elif len(ste) == 1 and ste[0] == 0:
        LGR.info('Computing PCA of spatially concatenated multi-echo data')
        d = catd[mask, ...]
    else:
        LGR.info('Computing PCA of echo #%s' % ','.join([str(ee) for ee in ste]))
        d = np.stack([catd[mask, ee, :] for ee in ste - 1], axis=1)

    eim = np.squeeze(eimask(d))
    d = np.squeeze(d[eim])

    dz = ((d.T - d.T.mean(axis=0)) / d.T.std(axis=0)).T  # var normalize ts
    dz = (dz - dz.mean()) / dz.std()  # var normalize everything

    state_file = io.gen_fname(bf, '_variables.pkl', desc='TEDPCAState')
    if op.exists(state_file):
        LGR.info('Loading PCA from: {}'.format(state_file))
        with open(state_file, 'rb') as handle:
            pcastate = pickle.load(handle)

        if pcastate['method'] != method:
            LGR.warning('Method from PCA state file ({0}) does not match '
                        'requested method ({1}).'.format(pcastate['method'],
                                                         method))
            state_found = False
        else:
            state_found = True
    else:
        state_found = False

    if not state_found:
        if method == 'mle':
            voxel_comp_weights, varex, comp_ts = run_mlepca(dz)
        else:
            ppca = PCA()
            ppca.fit(dz)
            comp_ts = ppca.components_
            varex = ppca.explained_variance_
            voxel_comp_weights = np.dot(np.dot(dz, comp_ts.T),
                                        np.diag(1. / varex))

        # actual variance explained (normalized)
        varex_norm = varex / varex.sum()

        # Compute K and Rho for PCA comps
        eimum = np.atleast_2d(eim)
        eimum = np.transpose(eimum, np.argsort(eimum.shape)[::-1])
        eimum = eimum.prod(axis=1)
        o = np.zeros((mask.shape[0], *eimum.shape[1:]))
        o[mask, ...] = eimum
        eimum = np.squeeze(o).astype(bool)

        # Normalize each component's time series
        vTmixN = stats.zscore(comp_ts, axis=1).T
        LGR.info('Making initial component selection guess from PCA results')
        _, comptable, betasv, v_T = model.fitmodels_direct(
                    catd, comp_ts.T, eimum, t2s, t2sG, tes, combmode, ref_img,
                    bf, mmixN=vTmixN, full_sel=False, label='TEDPCA',
                    verbose=verbose)
        # varex_norm overrides normalized varex computed by fitmodels_direct
        comptable['normalized variance explained'] = varex_norm

        # Save state
        LGR.info('Saving PCA results to: {}'.format(state_file))
        pcastate = {'method': method,
                    'voxel_comp_weights': voxel_comp_weights,
                    'varex': varex,
                    'comp_ts': comp_ts,
                    'comptable': comptable}

        try:
            with open(state_file, 'wb') as handle:
                pickle.dump(pcastate, handle)
        except TypeError:
            LGR.warning('Could not save PCA solution')
    else:  # if loading existing state
        voxel_comp_weights = pcastate['voxel_comp_weights']
        varex = pcastate['varex']
        comp_ts = pcastate['comp_ts']
        comptable = pcastate['comptable']

    np.savetxt(io.gen_fname(bf, '_mixing.tsv', desc='TEDPCA'),
               comp_ts.T, delimiter='\t')

    # write component maps to 4D image
    comp_maps = np.zeros((OCcatd.shape[0], comp_ts.shape[0]))
    for i_comp in range(comp_ts.shape[0]):
        temp_comp_ts = comp_ts[i_comp, :][:, None]
        comp_map = utils.unmask(model.computefeats2(OCcatd, temp_comp_ts, mask), mask)
        comp_maps[:, i_comp] = np.squeeze(comp_map)
    io.filewrite(comp_maps,
                 io.gen_fname(bf, '_components.nii.gz', desc='TEDPCA'),
                 ref_img)

    # Add new columns to comptable for classification
    comptable['classification'] = 'accepted'
    comptable['rationale'] = ''

    # Select components using decision tree
    if method == 'kundu':
        comptable = kundu_tedpca(comptable, n_echos, kdaw, rdaw, stabilize=False)
    elif method == 'kundu-stabilize':
        comptable = kundu_tedpca(comptable, n_echos, kdaw, rdaw, stabilize=True)
    elif method == 'mle':
        LGR.info('Selected {0} components with MLE dimensionality '
                 'detection'.format(comptable.shape[0]))

<<<<<<< HEAD
    io.save_comptable(ct_df, io.gen_fname(bf, '_comptable.json', desc='TEDPCA'))
=======
    comptable['rationale'] = comptable['rationale'].str.rstrip(';')
    comptable.to_csv('comp_table_pca.txt', sep='\t', index=True,
                     index_label='component', float_format='%.6f')
>>>>>>> e1bc0b64

    sel_idx = comptable['classification'] == 'accepted'
    n_components = np.sum(sel_idx)
    voxel_kept_comp_weighted = (voxel_comp_weights[:, sel_idx] *
                                varex[None, sel_idx])
    kept_data = np.dot(voxel_kept_comp_weighted, comp_ts[sel_idx, :])

    kept_data = stats.zscore(kept_data, axis=1)  # variance normalize time series
    kept_data = stats.zscore(kept_data, axis=None)  # variance normalize everything

    return n_components, kept_data


def tedica(n_components, dd, fixed_seed, maxit=500, maxrestart=10):
    """
    Performs ICA on `dd` and returns mixing matrix

    Parameters
    ----------
    n_components : :obj:`int`
        Number of components retained from PCA decomposition
    dd : (S x T) :obj:`numpy.ndarray`
        Dimensionally reduced optimally combined functional data, where `S` is
        samples and `T` is time
    fixed_seed : :obj:`int`
        Seed for ensuring reproducibility of ICA results
    maxit : :obj:`int`, optional
        Maximum number of iterations for ICA. Default is 500.
    maxrestart : :obj:`int`, optional
        Maximum number of attempted decompositions to perform with different
        random seeds. ICA will stop running if there is convergence prior to
        reaching this limit. Default is 10.

    Returns
    -------
    mmix : (T x C) :obj:`numpy.ndarray`
        Mixing matrix for converting input data to component space, where `C`
        is components and `T` is the same as in `dd`

    Notes
    -----
    Uses `sklearn` implementation of FastICA for decomposition
    """

    from sklearn.decomposition import FastICA
    warnings.filterwarnings(action='ignore', module='scipy',
                            message='^internal gelsd')

    if fixed_seed == -1:
        fixed_seed = np.random.randint(low=1, high=1000)

    for i_attempt in range(maxrestart):
        ica = FastICA(n_components=n_components, algorithm='parallel',
                      fun='logcosh', max_iter=maxit, random_state=fixed_seed)

        with warnings.catch_warnings(record=True) as w:
            # Cause all warnings to always be triggered.
            warnings.simplefilter('always')

            ica.fit(dd)

            w = list(filter(lambda i: issubclass(i.category, UserWarning), w))
            if len(w):
                LGR.warning('ICA attempt {0} failed to converge after {1} '
                            'iterations'.format(i_attempt + 1, ica.n_iter_))
                fixed_seed += 1
                LGR.warning('Random seed updated to {0}'.format(fixed_seed))
            else:
                LGR.info('ICA attempt {0} converged in {1} '
                         'iterations'.format(i_attempt + 1, ica.n_iter_))
                break

    mmix = ica.mixing_
    mmix = stats.zscore(mmix, axis=0)
    return mmix<|MERGE_RESOLUTION|>--- conflicted
+++ resolved
@@ -373,13 +373,8 @@
         LGR.info('Selected {0} components with MLE dimensionality '
                  'detection'.format(comptable.shape[0]))
 
-<<<<<<< HEAD
+    comptable['rationale'] = comptable['rationale'].str.rstrip(';')
     io.save_comptable(ct_df, io.gen_fname(bf, '_comptable.json', desc='TEDPCA'))
-=======
-    comptable['rationale'] = comptable['rationale'].str.rstrip(';')
-    comptable.to_csv('comp_table_pca.txt', sep='\t', index=True,
-                     index_label='component', float_format='%.6f')
->>>>>>> e1bc0b64
 
     sel_idx = comptable['classification'] == 'accepted'
     n_components = np.sum(sel_idx)
