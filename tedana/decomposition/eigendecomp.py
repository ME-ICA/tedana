--- conflicted
+++ resolved
@@ -60,12 +60,8 @@
 
 
 def tedpca(catd, OCcatd, combmode, mask, t2s, t2sG, stabilize,
-<<<<<<< HEAD
-           ref_img, tes, kdaw, rdaw, ste=0, mlepca=True, wvpca=False,
+           ref_img, tes, kdaw, rdaw, ste=0, wvpca=False,
            out_dir='.'):
-=======
-           ref_img, tes, kdaw, rdaw, ste=0, wvpca=False):
->>>>>>> 63d643aa
     """
     Use principal components analysis (PCA) to identify and remove thermal
     noise from multi-echo data.
@@ -182,22 +178,8 @@
     if wvpca:
         dz, cAl = dwtmat(dz)
 
-<<<<<<< HEAD
-    if not op.exists(op.join(out_dir, 'pcastate.pkl')):
-        # do PC dimension selection and get eigenvalue cutoff
-        if mlepca:
-            from sklearn.decomposition import PCA
-            ppca = PCA(n_components='mle', svd_solver='full')
-            ppca.fit(dz)
-            v = ppca.components_
-            s = ppca.explained_variance_
-            u = np.dot(np.dot(dz, v.T), np.diag(1. / s))
-        else:
-            u, s, v = np.linalg.svd(dz, full_matrices=0)
-=======
     if not op.exists('pcastate.pkl'):
         voxel_comp_weights, varex, comp_ts = run_svd(dz)
->>>>>>> 63d643aa
 
         # actual variance explained (normalized)
         varex_norm = varex / varex.sum()
@@ -251,16 +233,6 @@
         LGR.info('Loading PCA from: pcastate.pkl')
         with open(op.join(out_dir, 'pcastate.pkl'), 'rb') as handle:
             pcastate = pickle.load(handle)
-<<<<<<< HEAD
-        u, s, v = pcastate['u'], pcastate['s'], pcastate['v']
-        ctb, eigelb = pcastate['ctb'], pcastate['eigelb']
-        spmin, spcum = pcastate['spmin'], pcastate['spcum']
-
-    np.savetxt(op.join(out_dir, 'comp_table_pca.txt'),
-               ctb[ctb[:, 1].argsort(), :][::-1])
-    np.savetxt(op.join(out_dir, 'mepca_mix.1D'),
-               v[ctb[:, 1].argsort()[::-1], :].T)
-=======
         voxel_comp_weights, varex = pcastate['voxel_comp_weights'], pcastate['varex']
         comp_ts = pcastate['comp_ts']
         ct_df = pcastate['comptable']
@@ -277,7 +249,6 @@
         comp_map = utils.unmask(model.computefeats2(OCcatd, temp_comp_ts, mask), mask)
         comp_maps[:, i_comp] = np.squeeze(comp_map)
     io.filewrite(comp_maps, 'mepca_OC_components.nii', ref_img)
->>>>>>> 63d643aa
 
     fmin, fmid, fmax = utils.getfbounds(n_echos)
     kappa_thr = np.average(sorted([fmin, getelbow(ct_df['kappa'], return_val=True)/2, fmid]),
