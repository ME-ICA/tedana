--- conflicted
+++ resolved
@@ -165,13 +165,8 @@
 
 
 def tedpca(catd, OCcatd, combmode, mask, t2s, t2sG,
-<<<<<<< HEAD
-           ref_img, bf, tes, method='mle', ste=0, kdaw=10., rdaw=1.,
-           wvpca=False, verbose=False):
-=======
-           ref_img, tes, method='mle', ste=-1, kdaw=10., rdaw=1.,
+           ref_img, bf, tes, method='mle', ste=-1, kdaw=10., rdaw=1.,
            verbose=False):
->>>>>>> 2d99a0b9
     """
     Use principal components analysis (PCA) to identify and remove thermal
     noise from multi-echo data.
@@ -285,20 +280,10 @@
     dz = ((d.T - d.T.mean(axis=0)) / d.T.std(axis=0)).T  # var normalize ts
     dz = (dz - dz.mean()) / dz.std()  # var normalize everything
 
-<<<<<<< HEAD
-    if wvpca:
-        dz, cAl = dwtmat(dz)
-
     state_file = io.gen_fname(bf, '_variables.pkl', desc='TEDPCAState')
     if op.exists(state_file):
         LGR.info('Loading PCA from: {}'.format(state_file))
         with open(state_file, 'rb') as handle:
-=======
-    fname = op.abspath('pcastate.pkl')
-    if op.exists('pcastate.pkl'):
-        LGR.info('Loading PCA from: pcastate.pkl')
-        with open('pcastate.pkl', 'rb') as handle:
->>>>>>> 2d99a0b9
             pcastate = pickle.load(handle)
 
         if pcastate['method'] != method:
