--- conflicted
+++ resolved
@@ -377,13 +377,6 @@
     if wvpca:
         kept_data = idwtmat(kept_data, cAl)
 
-<<<<<<< HEAD
-=======
-    LGR.info('Selected {0} PCA components with Kappa threshold: {1:.02f}, '
-             'Rho threshold: {2:.02f}'.format(n_components, kappa_thr,
-                                              rho_thr))
-
->>>>>>> 5e259ec9
     kept_data = stats.zscore(kept_data, axis=1)  # variance normalize timeseries
     kept_data = stats.zscore(kept_data, axis=None)  # variance normalize everything
 
