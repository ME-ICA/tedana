--- conflicted
+++ resolved
@@ -194,11 +194,7 @@
 
     Parameters
     ----------
-<<<<<<< HEAD
-    data : file, list of files, img_like, or list of img_like
-=======
     data : (X x Y x M x T) array_like or :obj:`list` of img_like
->>>>>>> 31504f67
         Input multi-echo data array, where `X` and `Y` are spatial dimensions,
         `M` is the Z-spatial dimensions with all the input echos concatenated,
         and `T` is time. A list of image-like objects (e.g., .nii or .gii) are
