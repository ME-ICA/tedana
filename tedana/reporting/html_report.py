--- conflicted
+++ resolved
@@ -3,16 +3,12 @@
 from os.path import join as opj
 from pathlib import Path
 from string import Template
-<<<<<<< HEAD
-from tedana.info import __version__
-=======
 
 import pandas as pd
 from bokeh import __version__ as bokehversion
 from bokeh import embed, layouts, models
 
 from tedana import __version__
->>>>>>> 966a262f
 from tedana.io import load_json
 from tedana.reporting import dynamic_figures as df
 
@@ -29,9 +25,6 @@
         optcom_nogsr_disp = "block"
         optcom_name = "before MIR"
 
-<<<<<<< HEAD
-def _update_template_bokeh(bokeh_id, info_table, about, bokeh_js):
-=======
     denoised_mir_disp = "none"
     denoised_name = ""
     if "carpet_denoised_mir.svg" in images_list:
@@ -62,7 +55,6 @@
 
 
 def _update_template_bokeh(bokeh_id, about, references, bokeh_js, buttons):
->>>>>>> 966a262f
     """
     Populate a report with content.
 
@@ -88,16 +80,9 @@
     body_template_path = resource_path.joinpath(body_template_name)
     with open(str(body_template_path), "r") as body_file:
         body_tpl = Template(body_file.read())
-<<<<<<< HEAD
-    body = body_tpl.substitute(content=bokeh_id,
-                               info=info_table,
-                               about=about,
-                               javascript=bokeh_js)
-=======
     body = body_tpl.substitute(
         content=bokeh_id, about=about, references=references, javascript=bokeh_js, buttons=buttons
     )
->>>>>>> 966a262f
     return body
 
 
@@ -269,16 +254,6 @@
     with open(opj(io_generator.out_dir, "report.txt"), "r+") as f:
         about = f.read()
 
-<<<<<<< HEAD
-    # Read info table
-    data_descr_path = io_generator.get_name("data description json")
-    data_descr_dict = load_json(data_descr_path)
-
-    # Create info table
-    info_table = _generate_info_table(data_descr_dict)
-
-    body = _update_template_bokeh(kr_div, info_table, about, kr_script)
-=======
     with open(opj(io_generator.out_dir, "references.bib"), "r") as f:
         references = f.read()
 
@@ -289,7 +264,6 @@
         bokeh_js=kr_script,
         buttons=buttons_html,
     )
->>>>>>> 966a262f
     html = _save_as_html(body)
     with open(opj(io_generator.out_dir, "tedana_report.html"), "wb") as f:
         f.write(html.encode("utf-8"))