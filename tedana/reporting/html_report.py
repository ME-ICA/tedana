--- conflicted
+++ resolved
@@ -72,21 +72,12 @@
         A generated HTML report
     """
     # Load the component time series
-<<<<<<< HEAD
-    comp_ts_path = opj(out_dir, "ica_mixing.tsv")
-    comp_ts_df = pd.read_csv(comp_ts_path, sep="\t", encoding="utf=8")
-    n_vols, n_comps = comp_ts_df.shape
-
-    # Load the component table
-    comptable_path = opj(out_dir, "ica_decomposition.json")
-=======
     comp_ts_path = io_generator.get_name("ICA mixing tsv")
     comp_ts_df = pd.read_csv(comp_ts_path, sep='\t', encoding='utf=8')
     n_vols, n_comps = comp_ts_df.shape
 
     # Load the component table
     comptable_path = io_generator.get_name("ICA metrics tsv")
->>>>>>> e1bfc01e
     comptable_cds = df._create_data_struct(comptable_path)
 
     # Create kappa rho plot
@@ -136,19 +127,10 @@
     kr_script, kr_div = embed.components(app)
 
     # Read in relevant methods
-<<<<<<< HEAD
-    with open(opj(out_dir, "report.txt"), "r+") as f:
-=======
     with open(opj(io_generator.out_dir, 'report.txt'), 'r+') as f:
->>>>>>> e1bfc01e
         about = f.read()
 
     body = _update_template_bokeh(kr_div, about, kr_script)
     html = _save_as_html(body)
-<<<<<<< HEAD
-    with open(opj(out_dir, "tedana_report.html"), "wb") as f:
-        f.write(html.encode("utf-8"))
-=======
     with open(opj(io_generator.out_dir, 'tedana_report.html'), 'wb') as f:
-        f.write(html.encode('utf-8'))
->>>>>>> e1bfc01e
+        f.write(html.encode('utf-8'))