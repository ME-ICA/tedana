import logging
import os
from os.path import join as opj
from pathlib import Path
from string import Template

import pandas as pd
from bokeh import __version__ as bokehversion
from bokeh import embed, layouts, models

from tedana import __version__
from tedana.io import load_json
from tedana.reporting import dynamic_figures as df

LGR = logging.getLogger("GENERAL")


def _generate_buttons(out_dir, io_generator):
    resource_path = Path(__file__).resolve().parent.joinpath("data", "html")

    images_list = [img for img in os.listdir(out_dir) if ".svg" in img]
    optcom_nogsr_disp = "none"
    optcom_name = ""
    if f"{io_generator.prefix}carpet_optcom_nogsr.svg" in images_list:
        optcom_nogsr_disp = "block"
        optcom_name = "before MIR"

    denoised_mir_disp = "none"
    denoised_name = ""
    if f"{io_generator.prefix}carpet_denoised_mir.svg" in images_list:
        denoised_mir_disp = "block"
        denoised_name = "before MIR"

    accepted_mir_disp = "none"
    accepted_name = ""
    if f"{io_generator.prefix}carpet_accepted_mir.svg" in images_list:
        accepted_mir_disp = "block"
        accepted_name = "before MIR"

    buttons_template_name = "report_carpet_buttons_template.html"
    buttons_template_path = resource_path.joinpath(buttons_template_name)
    with open(str(buttons_template_path), "r") as buttons_file:
        buttons_tpl = Template(buttons_file.read())

    buttons_html = buttons_tpl.substitute(
        optcomdisp=optcom_nogsr_disp,
        denoiseddisp=denoised_mir_disp,
        accepteddisp=accepted_mir_disp,
        optcomname=optcom_name,
        denoisedname=denoised_name,
        acceptedname=accepted_name,
    )

    return buttons_html


<<<<<<< HEAD
def _update_template_bokeh(bokeh_id, about, prefix, references, bokeh_js, buttons):
=======
def _update_template_bokeh(bokeh_id, info_table, about, references, bokeh_js, buttons):
>>>>>>> d11f0215
    """
    Populate a report with content.

    Parameters
    ----------
    bokeh_id : str
        HTML div created by bokeh.embed.components
    info_table : str
        HTML div created by _generate_info_table()
    about : str
        Reporting information for a given run
    prefix : str
        Prefix for the outputted figures
    references : str
        BibTeX references associated with the reporting information
    bokeh_js : str
        Javascript created by bokeh.embed.components
    buttons : str
        HTML div created by _generate_buttons()
    Returns
    -------
    HTMLReport : an instance of a populated HTML report
    """
    resource_path = Path(__file__).resolve().parent.joinpath("data", "html")

    # Initial carpet plot (default one)
    initial_carpet = f"./figures/{prefix}carpet_optcom.svg"

    body_template_name = "report_body_template.html"
    body_template_path = resource_path.joinpath(body_template_name)
    with open(str(body_template_path), "r") as body_file:
        body_tpl = Template(body_file.read())
    body = body_tpl.substitute(
        content=bokeh_id,
<<<<<<< HEAD
        about=about,
        prefix=prefix,
        initialCarpet=initial_carpet,
=======
        info=info_table,
        about=about,
>>>>>>> d11f0215
        references=references,
        javascript=bokeh_js,
        buttons=buttons,
    )
    return body


def _save_as_html(body):
    """
    Save an HTML report out to a file.

    Parameters
    ----------
    body : str
        Body for HTML report with embedded figures
    """
    resource_path = Path(__file__).resolve().parent.joinpath("data", "html")
    head_template_name = "report_head_template.html"
    head_template_path = resource_path.joinpath(head_template_name)
    with open(str(head_template_path), "r") as head_file:
        head_tpl = Template(head_file.read())

    html = head_tpl.substitute(version=__version__, bokehversion=bokehversion, body=body)
    return html


def _generate_info_table(info_dict):
    """Generate a table with relevant information about the
    system and tedana.
    """
    resource_path = Path(__file__).resolve().parent.joinpath("data", "html")

    info_template_name = "report_info_table_template.html"
    info_template_path = resource_path.joinpath(info_template_name)
    with open(str(info_template_path), "r") as info_file:
        info_tpl = Template(info_file.read())

    info_dict = info_dict["GeneratedBy"][0]
    command = info_dict["Command"]
    version_python = info_dict["Python"]
    info_dict = info_dict["Node"]

    info_html = info_tpl.substitute(
        command=command,
        system=info_dict["System"],
        node=info_dict["Name"],
        release=info_dict["Release"],
        sysversion=info_dict["Version"],
        machine=info_dict["Machine"],
        processor=info_dict["Processor"],
        python=version_python,
        tedana=__version__,
    )
    return info_html


def generate_report(io_generator, tr):
    """Generate an HTML report.

    Parameters
    ----------
    io_generator : tedana.io.OutputGenerator
        io_generator object for this workflow's output
    tr : float
        The repetition time (TR) for the collected multi-echo
        sequence

    Returns
    -------
    HTML : file
        A generated HTML report
    """
    # Load the component time series
    comp_ts_path = io_generator.get_name("ICA mixing tsv")
    comp_ts_df = pd.read_csv(comp_ts_path, sep="\t", encoding="utf=8")
    n_vols, n_comps = comp_ts_df.shape

    # Load the component table
    comptable_path = io_generator.get_name("ICA metrics tsv")
    comptable_cds = df._create_data_struct(comptable_path)

    # Load the cross component metrics, including the kappa & rho elbows
    cross_component_metrics_path = io_generator.get_name("ICA cross component metrics json")
    cross_comp_metrics_dict = load_json(cross_component_metrics_path)

    def get_elbow_val(elbow_prefix):
        """
        Find cross component metrics that begin with elbow_prefix and output the value
        Current prefixes are kappa_elbow_kundu and rho_elbow_kundu. This flexability
        means anything that begins [kappa/rho]_elbow will be found and used regardless
        of the suffix. If more than one metric has the prefix then the alphabetically
        first one will be used and a warning will be logged
        """

        elbow_keys = [k for k in cross_comp_metrics_dict.keys() if elbow_prefix in k]
        elbow_keys.sort()
        if len(elbow_keys) == 0:
            LGR.warning(
                f"No {elbow_prefix} saved in cross_component_metrics so not displaying in report"
            )
            return None
        elif len(elbow_keys) == 1:
            return cross_comp_metrics_dict[elbow_keys[0]]
        else:
            printed_key = elbow_keys[0]
            unprinted_keys = elbow_keys[1:]

            LGR.warning(
                "More than one key saved in cross_component_metrics begins with "
                f"{elbow_prefix}. The lines on the plots will be for {printed_key} "
                f"NOT {unprinted_keys}"
            )
            return cross_comp_metrics_dict[printed_key]

    kappa_elbow = get_elbow_val("kappa_elbow")
    rho_elbow = get_elbow_val("rho_elbow")

    # Create kappa rho plot
    kappa_rho_plot = df._create_kr_plt(comptable_cds, kappa_elbow=kappa_elbow, rho_elbow=rho_elbow)

    # Create sorted plots
    kappa_sorted_plot = df._create_sorted_plt(
        comptable_cds,
        n_comps,
        "kappa_rank",
        "kappa",
        title="Kappa Rank",
        x_label="Components sorted by Kappa",
        y_label="Kappa",
        elbow=kappa_elbow,
    )
    rho_sorted_plot = df._create_sorted_plt(
        comptable_cds,
        n_comps,
        "rho_rank",
        "rho",
        title="Rho Rank",
        x_label="Components sorted by Rho",
        y_label="Rho",
        elbow=rho_elbow,
    )
    varexp_pie_plot = df._create_varexp_pie_plt(comptable_cds, n_comps)

    # link all dynamic figures
    figs = [kappa_rho_plot, kappa_sorted_plot, rho_sorted_plot, varexp_pie_plot]

    div_content = models.Div(width=500, height=750, height_policy="fixed")

    for fig in figs:
        df._link_figures(fig, comptable_cds, div_content, io_generator)

    # Create a layout
    app = layouts.gridplot(
        [
            [
                layouts.row(
                    layouts.column(
                        layouts.row(kappa_rho_plot, varexp_pie_plot),
                        layouts.row(rho_sorted_plot, kappa_sorted_plot),
                    ),
                    layouts.column(div_content),
                )
            ]
        ],
        toolbar_location="left",
    )

    # Embed for reporting and save out HTML
    kr_script, kr_div = embed.components(app)

    # Generate html of buttons (only for images that were generated)
    buttons_html = _generate_buttons(opj(io_generator.out_dir, "figures"), io_generator)

    # Read in relevant methods
    with open(opj(io_generator.out_dir, f"{io_generator.prefix}report.txt"), "r+") as f:
        about = f.read()

    with open(opj(io_generator.out_dir, f"{io_generator.prefix}references.bib"), "r") as f:
        references = f.read()

    # Read info table
    data_descr_path = io_generator.get_name("data description json")
    data_descr_dict = load_json(data_descr_path)

    # Create info table
    info_table = _generate_info_table(data_descr_dict)

    body = _update_template_bokeh(
        bokeh_id=kr_div,
        info_table=info_table,
        about=about,
        references=references,
        prefix=io_generator.prefix,
        bokeh_js=kr_script,
        buttons=buttons_html,
    )
    html = _save_as_html(body)
    with open(opj(io_generator.out_dir, f"{io_generator.prefix}tedana_report.html"), "wb") as f:
        f.write(html.encode("utf-8"))<|MERGE_RESOLUTION|>--- conflicted
+++ resolved
@@ -54,11 +54,7 @@
     return buttons_html
 
 
-<<<<<<< HEAD
 def _update_template_bokeh(bokeh_id, about, prefix, references, bokeh_js, buttons):
-=======
-def _update_template_bokeh(bokeh_id, info_table, about, references, bokeh_js, buttons):
->>>>>>> d11f0215
     """
     Populate a report with content.
 
@@ -93,14 +89,9 @@
         body_tpl = Template(body_file.read())
     body = body_tpl.substitute(
         content=bokeh_id,
-<<<<<<< HEAD
         about=about,
         prefix=prefix,
         initialCarpet=initial_carpet,
-=======
-        info=info_table,
-        about=about,
->>>>>>> d11f0215
         references=references,
         javascript=bokeh_js,
         buttons=buttons,
