--- conflicted
+++ resolved
@@ -618,7 +618,6 @@
     )
 
 
-<<<<<<< HEAD
 def plot_rmse(
     *,
     io_generator: io.OutputGenerator,
@@ -677,7 +676,8 @@
         annotate=False,
         output_file=rmse_brain_plot,
     )
-=======
+
+
 def plot_adaptive_mask(
     *,
     optcom: np.ndarray,
@@ -754,5 +754,4 @@
         fontsize=width,
     )
     adaptive_mask_plot = f"{io_generator.prefix}adaptive_mask.svg"
-    fig.savefig(os.path.join(io_generator.out_dir, "figures", adaptive_mask_plot))
->>>>>>> 953aa65b
+    fig.savefig(os.path.join(io_generator.out_dir, "figures", adaptive_mask_plot))