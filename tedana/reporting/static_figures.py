--- conflicted
+++ resolved
@@ -177,13 +177,8 @@
     mmix = mmix * comptable["optimal sign"].values
 
     # regenerate the beta images
-<<<<<<< HEAD
     ts_B = stats.get_ls_coeffs(ts, mmix, mask)
-    ts_B = ts_B.reshape(ref_img.shape[:3] + ts_B.shape[1:])
-=======
-    ts_B = stats.get_coeffs(ts, mmix, mask)
     ts_B = ts_B.reshape(io_generator.reference_img.shape[:3] + ts_B.shape[1:])
->>>>>>> a008689e
     # trim edges from ts_B array
     ts_B = _trim_edge_zeros(ts_B)
 
