"""Dynamic figures for tedana report."""

from math import pi

import numpy as np
import pandas as pd
from sklearn.preprocessing import MinMaxScaler

color_mapping = {"accepted": "#2ecc71", "rejected": "#e74c3c", "ignored": "#3498db"}

tap_callback_jscode = """
    // Accessing the selected component ID
    var data          = source_comp_table.data;
    var selected_idx = source_comp_table.selected.indices;
    console.log('Selected idx is ' + selected_idx)
    if(selected_idx >= 0) {
        // A component has been selected
        // -----------------------------
        var components = data['component']
        var selected = components[selected_idx]
        var selected_padded = String(selected).padStart(3,0)
        var selected_padded_forIMG = selected_padded
        var selected_padded_C = 'ica_' + selected_padded

        // Find color for selected component
        var colors = data['color']
        var this_component_color = colors[selected_idx]

        // Image Below Plots
        div.text = ""
        var line = "<span><img src='./figures/"+prefix+"comp_"+selected_padded_forIMG+".png'" +
            " alt='Component Map'><span>\\n";
        console.log('Linea: ' + line)
        var text = div.text.concat(line);
        var lines = text.split("\\n")
            if (lines.length > 35)
                lines.shift();
        div.text = lines.join("\\n");

    } else {
        // No component has been selected
        // ------------------------------
        // Set Component color to Black
        var this_component_color = '#000000'

        // Image Below Plots
        div.text = ""
        var line = "<p>Please select an individual component to view it in more detail</p>\\n"
        var text = div.text.concat(line);

    }
    """


def _create_data_struct(comptable_path, color_mapping=color_mapping):
    """
    Create Bokeh ColumnDataSource with all info dynamic plots need.

    Parameters
    ----------
    comptable : str
        file path to component table, JSON format

    Returns
    -------
    cds : bokeh.models.ColumnDataSource
        Data structure with all the fields to plot or hover over
    """
    from bokeh import models

    unused_cols = [
        "normalized variance explained",
        "countsigFT2",
        "countsigFS0",
        "dice_FS0",
        "countnoise",
        "dice_FT2",
        "signal-noise_t",
        "signal-noise_p",
        "d_table_score",
        "kappa ratio",
        "rationale",
        "d_table_score_scrub",
    ]

    df = pd.read_table(comptable_path)
    n_comps = df.shape[0]

    # remove space from column name
    df.rename(columns={"variance explained": "var_exp"}, inplace=True)

    # For providing sizes based on Var Explained that are visible
    mm_scaler = MinMaxScaler(feature_range=(4, 20))
    df["var_exp_size"] = mm_scaler.fit_transform(df[["var_exp", "normalized variance explained"]])[
        :, 0
    ]

    # Calculate Kappa and Rho ranks
    df["rho_rank"] = df["rho"].rank(ascending=False).values
    df["kappa_rank"] = df["kappa"].rank(ascending=False).values
    df["var_exp_rank"] = df["var_exp"].rank(ascending=False).values

    # Remove unused columns to decrease size of final HTML
    # set errors to 'ignore' in case some columns do not exist in
    # a given data frame
    df.drop(unused_cols, axis=1, inplace=True, errors="ignore")

    # Create additional Column with colors based on final classification
    df["color"] = [color_mapping[i] for i in df["classification"]]

    # Create additional column with component ID
    df["component"] = np.arange(n_comps)

    # Compute angle and re-sort data for Pie plots
    df["angle"] = df["var_exp"] / df["var_exp"].sum() * 2 * pi
    df.sort_values(by=["classification", "var_exp"], inplace=True)

    cds = models.ColumnDataSource(
        data=dict(
            kappa=df["kappa"],
            rho=df["rho"],
            varexp=df["var_exp"],
            kappa_rank=df["kappa_rank"],
            rho_rank=df["rho_rank"],
            varexp_rank=df["var_exp_rank"],
            component=[str(i) for i in df["component"]],
            color=df["color"],
            size=df["var_exp_size"],
            classif=df["classification"],
            classtag=df["classification_tags"],
            angle=df["angle"],
        )
    )

    return cds


def _create_kr_plt(comptable_cds, kappa_elbow=None, rho_elbow=None):
    """
    Create Dymamic Kappa/Rho Scatter Plot.

    Parameters
    ----------
    comptable_cds : bokeh.models.ColumnDataSource
        Data structure containing a limited set of columns from the comp_table

    kappa_elbow, rho_elbow : :obj:`float` :obj:`int`
        The elbow thresholds for kappa and rho to display on the plots
        Defaults=None

    Returns
    -------
    fig : bokeh.plotting.figure.Figure
        Bokeh scatter plot of kappa vs. rho
    """
    from bokeh import models, plotting

    # Create Panel for the Kappa - Rho Scatter
    kr_hovertool = models.HoverTool(
        tooltips=[
            ("Component ID", "@component"),
            ("Kappa", "@kappa{0.00}"),
            ("Rho", "@rho{0.00}"),
            ("Var. Expl.", "@varexp{0.00}%"),
            ("Tags", "@classtag"),
        ]
    )

    fig = plotting.figure(
        width=400,
        height=400,
        tools=[
            "wheel_zoom,reset,pan,crosshair,save",
            models.TapTool(mode="replace"),
            kr_hovertool,
        ],
        title="Kappa / Rho Plot",
    )
    diagonal = models.Slope(gradient=1, y_intercept=0, line_color="#D3D3D3")
    fig.add_layout(diagonal)
    fig.scatter(
        "kappa",
        "rho",
        size="size",
        color="color",
        alpha=0.5,
        source=comptable_cds,
        legend_group="classif",
    )

    if rho_elbow:
        rho_elbow_line = models.Span(
            location=rho_elbow,
            dimension="width",
            line_color="#000033",
            line_width=1,
            line_alpha=0.75,
            line_dash="dashed",
            name="rho elbow",
        )
        rho_elbow_label = models.Label(
            x=300,
            y=rho_elbow * 1.02,
            x_units="screen",
            text="rho elbow",
            text_color="#000033",
            text_alpha=0.75,
            text_font_size="10px",
        )
        fig.add_layout(rho_elbow_line)
        fig.add_layout(rho_elbow_label)
    if kappa_elbow:
        kappa_elbow_line = models.Span(
            location=kappa_elbow,
            dimension="height",
            line_color="#000033",
            line_width=1,
            line_alpha=0.75,
            line_dash="dashed",
            name="kappa elbow",
        )
        kappa_elbow_label = models.Label(
            x=kappa_elbow * 1.02,
            y=300,
            y_units="screen",
            text="kappa elbow",
            text_color="#000033",
            text_alpha=0.75,
            text_font_size="10px",
        )
        fig.add_layout(kappa_elbow_line)
        fig.add_layout(kappa_elbow_label)

    fig.xaxis.axis_label = "Kappa"
    fig.yaxis.axis_label = "Rho"
    fig.toolbar.logo = None
    fig.legend.background_fill_alpha = 0.5
    fig.legend.orientation = "horizontal"
    fig.legend.location = "bottom_right"
    return fig


def _create_sorted_plt(
    comptable_cds, n_comps, x_var, y_var, title=None, x_label=None, y_label=None, elbow=None
):
    """
    Create dynamic sorted plots.

    Parameters
    ----------
    comptable_ds : bokeh.models.ColumnDataSource
        Data structure containing a limited set of columns from the comp_table

    x_var : str
        Name of variable for the x-axis

    y_var : str
        Name of variable for the y-axis

    title : str
        Plot title

    x_label : str
        X-axis label

    y_label : str
        Y-axis label

    elbow : :obj:`float` :obj:`int`
        The elbow threshold for kappa or rho to display on the plot
        Default=None

    Returns
    -------
    fig : bokeh.plotting.figure.Figure
        Bokeh plot of components ranked by a given feature
    """
    from bokeh import models, plotting

    hovertool = models.HoverTool(
        tooltips=[
            ("Component ID", "@component"),
            ("Kappa", "@kappa{0.00}"),
            ("Rho", "@rho{0.00}"),
            ("Var. Expl.", "@varexp{0.00}%"),
            ("Tags", "@classtag"),
        ]
    )
    fig = plotting.figure(
        width=400,
        height=400,
        tools=["wheel_zoom,reset,pan,crosshair,save", models.TapTool(mode="replace"), hovertool],
        title=title,
    )
    fig.line(
        x=np.arange(1, n_comps + 1),
        y=comptable_cds.data[y_var].sort_values(ascending=False).values,
        color="black",
    )
    fig.scatter(x_var, y_var, source=comptable_cds, size=5, color="color", alpha=0.7)
    fig.xaxis.axis_label = x_label
    fig.yaxis.axis_label = y_label
    fig.x_range = models.Range1d(-1, n_comps + 1)
    fig.toolbar.logo = None

    if elbow:
        elbow_line = models.Span(
            location=elbow,
            dimension="width",
            line_color="#000033",
            line_width=1,
            line_alpha=0.75,
            line_dash="dashed",
            name="elbow",
        )
        elbow_label = models.Label(
            x=20,
            y=elbow * 1.02,
            x_units="screen",
            text="elbow",
            text_color="#000033",
            text_alpha=0.75,
            text_font_size="10px",
        )
        fig.add_layout(elbow_line)
        fig.add_layout(elbow_label)

    return fig


def _create_varexp_pie_plt(comptable_cds):
<<<<<<< HEAD
    from bokeh import models, plotting, transform

    fig = plotting.figure(
        width=400,
        height=400,
        title="Variance Explained View",
        tools=["hover,tap,save"],
=======

    pie_hovertool = models.HoverTool(
>>>>>>> af5e99a0
        tooltips=[
            ("Component ID", "@component"),
            ("Kappa", "@kappa{0.00}"),
            ("Rho", "@rho{0.00}"),
            ("Var. Expl.", "@varexp{0.00}%"),
            ("Tags", "@classtag"),
        ]
    )

    fig = plotting.figure(
        width=400,
        height=400,
        title="Variance Explained View",
        tools=[pie_hovertool, models.TapTool(mode="replace"), "save"],
    )
    fig.wedge(
        x=0,
        y=1,
        radius=0.9,
        start_angle=transform.cumsum("angle", include_zero=True),
        end_angle=transform.cumsum("angle"),
        line_color="white",
        fill_color="color",
        source=comptable_cds,
        fill_alpha=0.7,
    )
    fig.axis.visible = False
    fig.grid.visible = False
    fig.toolbar.logo = None

    circle = models.Scatter(
        x=0, y=1, size=150, marker="circle", fill_color="white", line_color="white"
    )
    fig.add_glyph(circle)

    return fig


def _tap_callback(comptable_cds, div_content, io_generator):
    """
    Javacript function to animate tap events and show component info on the right.

    Parameters
    ----------
    CDS : bokeh.models.ColumnDataSource
        Data structure containing a limited set of columns from the comp_table
    div : bokeh.models.Div
        Target Div element where component images will be loaded

    io_generator : tedana.io.OutputGenerator
        Output generating object for this workflow

    Returns
    -------
    CustomJS : bokeh.models.CustomJS
        Javascript function that adds the tapping functionality
    """
    from bokeh import models

    return models.CustomJS(
        args=dict(
            source_comp_table=comptable_cds,
            div=div_content,
            outdir=io_generator.out_dir,
            prefix=io_generator.prefix,
        ),
        code=tap_callback_jscode,
    )


def _link_figures(fig, comptable_ds, div_content, io_generator):
    """
    Links figures and adds interaction on mouse-click.

    Parameters
    ----------
    fig : bokeh.plotting.figure
        Figure containing a given plot

    comptable_ds : bokeh.models.ColumnDataSource
        Data structure with a limited version of the comptable
        suitable for dynamic plot purposes

    div_content : bokeh.models.Div
        Div element for additional HTML content.

    io_generator : `tedana.io.OutputGenerator`
        Output generating object for this workflow

    Returns
    -------
    fig : bokeh.plotting.figure
        Same as input figure, but with a linked method to
        its Tap event.
    """
    from bokeh import events

    fig.js_on_event(events.Tap, _tap_callback(comptable_ds, div_content, io_generator))
    return fig<|MERGE_RESOLUTION|>--- conflicted
+++ resolved
@@ -329,18 +329,9 @@
 
 
 def _create_varexp_pie_plt(comptable_cds):
-<<<<<<< HEAD
     from bokeh import models, plotting, transform
 
-    fig = plotting.figure(
-        width=400,
-        height=400,
-        title="Variance Explained View",
-        tools=["hover,tap,save"],
-=======
-
     pie_hovertool = models.HoverTool(
->>>>>>> af5e99a0
         tooltips=[
             ("Component ID", "@component"),
             ("Kappa", "@kappa{0.00}"),
