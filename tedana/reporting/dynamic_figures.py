"""Dynamic figures for tedana report."""
from math import pi

import numpy as np
import pandas as pd
from sklearn.preprocessing import MinMaxScaler

color_mapping = {"accepted": "#2ecc71", "rejected": "#e74c3c", "ignored": "#3498db"}

tap_callback_jscode = """
    // Accessing the selected component ID
    var data          = source_comp_table.data;
    var selected_idx = source_comp_table.selected.indices;
    console.log('Selected idx is ' + selected_idx)
    if(selected_idx >= 0) {
        // A component has been selected
        // -----------------------------
        var components = data['component']
        var selected = components[selected_idx]
        var selected_padded = String(selected).padStart(3,0)
        var selected_padded_forIMG = selected_padded
        var selected_padded_C = 'ica_' + selected_padded

        // Find color for selected component
        var colors = data['color']
        var this_component_color = colors[selected_idx]

        // Image Below Plots
        div.text = ""
        var line = "<span><img src='./figures/"+prefix+"comp_"+selected_padded_forIMG+".png'" +
            " alt='Component Map'><span>\\n";
        console.log('Linea: ' + line)
        var text = div.text.concat(line);
        var lines = text.split("\\n")
            if (lines.length > 35)
                lines.shift();
        div.text = lines.join("\\n");

    } else {
        // No component has been selected
        // ------------------------------
        // Set Component color to Black
        var this_component_color = '#000000'

        // Image Below Plots
        div.text = ""
        var line = "<p>Please select an individual component to view it in more detail</p>\\n"
        var text = div.text.concat(line);

    }
    """


def _create_data_struct(comptable_path, color_mapping=color_mapping):
    """
    Create Bokeh ColumnDataSource with all info dynamic plots need.

    Parameters
    ----------
    comptable : str
        file path to component table, JSON format

    Returns
    -------
    cds : bokeh.models.ColumnDataSource
        Data structure with all the fields to plot or hover over
    """
    from bokeh import models

    unused_cols = [
        "normalized variance explained",
        "countsigFT2",
        "countsigFS0",
        "dice_FS0",
        "countnoise",
        "dice_FT2",
        "signal-noise_t",
        "signal-noise_p",
        "d_table_score",
        "kappa ratio",
        "rationale",
        "d_table_score_scrub",
    ]

    df = pd.read_table(comptable_path)
    n_comps = df.shape[0]

    # remove space from column name
    df.rename(columns={"variance explained": "var_exp"}, inplace=True)

    # For providing sizes based on Var Explained that are visible
    mm_scaler = MinMaxScaler(feature_range=(4, 20))
    df["var_exp_size"] = mm_scaler.fit_transform(df[["var_exp", "normalized variance explained"]])[
        :, 0
    ]

    # Calculate Kappa and Rho ranks
    df["rho_rank"] = df["rho"].rank(ascending=False).values
    df["kappa_rank"] = df["kappa"].rank(ascending=False).values
    df["var_exp_rank"] = df["var_exp"].rank(ascending=False).values

    # Remove unused columns to decrease size of final HTML
    # set errors to 'ignore' in case some columns do not exist in
    # a given data frame
    df.drop(unused_cols, axis=1, inplace=True, errors="ignore")

    # Create additional Column with colors based on final classification
    df["color"] = [color_mapping[i] for i in df["classification"]]

    # Create additional column with component ID
    df["component"] = np.arange(n_comps)

    # Compute angle and re-sort data for Pie plots
    df["angle"] = df["var_exp"] / df["var_exp"].sum() * 2 * pi
    df.sort_values(by=["classification", "var_exp"], inplace=True)

    cds = models.ColumnDataSource(
        data=dict(
            kappa=df["kappa"],
            rho=df["rho"],
            varexp=df["var_exp"],
            kappa_rank=df["kappa_rank"],
            rho_rank=df["rho_rank"],
            varexp_rank=df["var_exp_rank"],
            component=[str(i) for i in df["component"]],
            color=df["color"],
            size=df["var_exp_size"],
            classif=df["classification"],
            classtag=df["classification_tags"],
            angle=df["angle"],
        )
    )

    return cds


def _create_kr_plt(comptable_cds, kappa_elbow=None, rho_elbow=None):
    """
    Create Dymamic Kappa/Rho Scatter Plot.

    Parameters
    ----------
    comptable_cds : bokeh.models.ColumnDataSource
        Data structure containing a limited set of columns from the comp_table

    kappa_elbow, rho_elbow : :obj:`float` :obj:`int`
        The elbow thresholds for kappa and rho to display on the plots
        Defaults=None

    Returns
    -------
    fig : bokeh.plotting.figure.Figure
        Bokeh scatter plot of kappa vs. rho
    """
    from bokeh import models, plotting

    # Create Panel for the Kappa - Rho Scatter
    kr_hovertool = models.HoverTool(
        tooltips=[
            ("Component ID", "@component"),
            ("Kappa", "@kappa{0.00}"),
            ("Rho", "@rho{0.00}"),
            ("Var. Expl.", "@varexp{0.00}%"),
            ("Tags", "@classtag"),
        ]
    )
    fig = plotting.figure(
        width=400,
        height=400,
        tools=["tap,wheel_zoom,reset,pan,crosshair,save", kr_hovertool],
        title="Kappa / Rho Plot",
    )
    diagonal = models.Slope(gradient=1, y_intercept=0, line_color="#D3D3D3")
    fig.add_layout(diagonal)
    fig.circle(
        "kappa",
        "rho",
        size="size",
        color="color",
        alpha=0.5,
        source=comptable_cds,
        legend_group="classif",
    )

    if rho_elbow:
        rho_elbow_line = models.Span(
            location=rho_elbow,
            dimension="width",
            line_color="#000033",
            line_width=1,
            line_alpha=0.75,
            line_dash="dashed",
            name="rho elbow",
        )
        rho_elbow_label = models.Label(
            x=300,
            y=rho_elbow * 1.02,
            x_units="screen",
            text="rho elbow",
            text_color="#000033",
            text_alpha=0.75,
            text_font_size="10px",
        )
        fig.add_layout(rho_elbow_line)
        fig.add_layout(rho_elbow_label)
    if kappa_elbow:
        kappa_elbow_line = models.Span(
            location=kappa_elbow,
            dimension="height",
            line_color="#000033",
            line_width=1,
            line_alpha=0.75,
            line_dash="dashed",
            name="kappa elbow",
        )
        kappa_elbow_label = models.Label(
            x=kappa_elbow * 1.02,
            y=300,
            y_units="screen",
            text="kappa elbow",
            text_color="#000033",
            text_alpha=0.75,
            text_font_size="10px",
        )
        fig.add_layout(kappa_elbow_line)
        fig.add_layout(kappa_elbow_label)

    fig.xaxis.axis_label = "Kappa"
    fig.yaxis.axis_label = "Rho"
    fig.toolbar.logo = None
    fig.legend.background_fill_alpha = 0.5
    fig.legend.orientation = "horizontal"
    fig.legend.location = "bottom_right"
    return fig


def _create_sorted_plt(
    comptable_cds, n_comps, x_var, y_var, title=None, x_label=None, y_label=None, elbow=None
):
    """
    Create dynamic sorted plots.

    Parameters
    ----------
    comptable_ds : bokeh.models.ColumnDataSource
        Data structure containing a limited set of columns from the comp_table

    x_var : str
        Name of variable for the x-axis

    y_var : str
        Name of variable for the y-axis

    title : str
        Plot title

    x_label : str
        X-axis label

    y_label : str
        Y-axis label

    elbow : :obj:`float` :obj:`int`
        The elbow threshold for kappa or rho to display on the plot
        Default=None

    Returns
    -------
    fig : bokeh.plotting.figure.Figure
        Bokeh plot of components ranked by a given feature
    """
    from bokeh import models, plotting

    hovertool = models.HoverTool(
        tooltips=[
            ("Component ID", "@component"),
            ("Kappa", "@kappa{0.00}"),
            ("Rho", "@rho{0.00}"),
            ("Var. Expl.", "@varexp{0.00}%"),
            ("Tags", "@classtag"),
        ]
    )
    fig = plotting.figure(
        width=400,
        height=400,
        tools=["tap,wheel_zoom,reset,pan,crosshair,save", hovertool],
        title=title,
    )
    fig.line(
        x=np.arange(1, n_comps + 1),
        y=comptable_cds.data[y_var].sort_values(ascending=False).values,
        color="black",
    )
    fig.circle(x_var, y_var, source=comptable_cds, size=5, color="color", alpha=0.7)
    fig.xaxis.axis_label = x_label
    fig.yaxis.axis_label = y_label
    fig.x_range = models.Range1d(-1, n_comps + 1)
    fig.toolbar.logo = None

    if elbow:
        elbow_line = models.Span(
            location=elbow,
            dimension="width",
            line_color="#000033",
            line_width=1,
            line_alpha=0.75,
            line_dash="dashed",
            name="elbow",
        )
        elbow_label = models.Label(
            x=20,
            y=elbow * 1.02,
            x_units="screen",
            text="elbow",
            text_color="#000033",
            text_alpha=0.75,
            text_font_size="10px",
        )
        fig.add_layout(elbow_line)
        fig.add_layout(elbow_label)

    return fig


<<<<<<< HEAD
def _create_varexp_pie_plt(comptable_cds, n_comps):
    from bokeh import models, plotting, transform

=======
def _create_varexp_pie_plt(comptable_cds):
>>>>>>> 1c3f93e9
    fig = plotting.figure(
        width=400,
        height=400,
        title="Variance Explained View",
        tools=["hover,tap,save"],
        tooltips=[
            ("Component ID", " @component"),
            ("Kappa", "@kappa{0.00}"),
            ("Rho", "@rho{0.00}"),
            ("Var. Exp.", "@varexp{0.00}%"),
            ("Tags", "@classtag"),
        ],
    )
    fig.wedge(
        x=0,
        y=1,
        radius=0.9,
        start_angle=transform.cumsum("angle", include_zero=True),
        end_angle=transform.cumsum("angle"),
        line_color="white",
        fill_color="color",
        source=comptable_cds,
        fill_alpha=0.7,
    )
    fig.axis.visible = False
    fig.grid.visible = False
    fig.toolbar.logo = None

    circle = models.Circle(x=0, y=1, size=150, fill_color="white", line_color="white")
    fig.add_glyph(circle)

    return fig


def _tap_callback(comptable_cds, div_content, io_generator):
    """
    Javacript function to animate tap events and show component info on the right.

    Parameters
    ----------
    CDS : bokeh.models.ColumnDataSource
        Data structure containing a limited set of columns from the comp_table
    div : bokeh.models.Div
        Target Div element where component images will be loaded

    io_generator : tedana.io.OutputGenerator
        Output generating object for this workflow

    Returns
    -------
    CustomJS : bokeh.models.CustomJS
        Javascript function that adds the tapping functionality
    """
    from bokeh import models

    return models.CustomJS(
        args=dict(
            source_comp_table=comptable_cds,
            div=div_content,
            outdir=io_generator.out_dir,
            prefix=io_generator.prefix,
        ),
        code=tap_callback_jscode,
    )


def _link_figures(fig, comptable_ds, div_content, io_generator):
    """
    Links figures and adds interaction on mouse-click.

    Parameters
    ----------
    fig : bokeh.plotting.figure
        Figure containing a given plot

    comptable_ds : bokeh.models.ColumnDataSource
        Data structure with a limited version of the comptable
        suitable for dynamic plot purposes

    div_content : bokeh.models.Div
        Div element for additional HTML content.

    io_generator : `tedana.io.OutputGenerator`
        Output generating object for this workflow

    Returns
    -------
    fig : bokeh.plotting.figure
        Same as input figure, but with a linked method to
        its Tap event.
    """
    from bokeh import events

    fig.js_on_event(events.Tap, _tap_callback(comptable_ds, div_content, io_generator))
    return fig<|MERGE_RESOLUTION|>--- conflicted
+++ resolved
@@ -322,13 +322,9 @@
     return fig
 
 
-<<<<<<< HEAD
 def _create_varexp_pie_plt(comptable_cds, n_comps):
     from bokeh import models, plotting, transform
 
-=======
-def _create_varexp_pie_plt(comptable_cds):
->>>>>>> 1c3f93e9
     fig = plotting.figure(
         width=400,
         height=400,
