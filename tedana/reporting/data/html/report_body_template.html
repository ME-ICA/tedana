<style type="text/css">
<<<<<<< HEAD
    .content {
        padding: 35px 20px 10px 20px;
        margin-left: 50px;
        margin-top: 50px;
        height: 900px;
    }
    .info {
        margin-left: 5%;
        margin-right: 5%;
        margin-bottom: 100px;
        font-size: larger;
        color: #505050;
    }
    .about {
        position: relative;
        top: -50px;
        margin-left: 5%;
        margin-right: 5%;
        white-space: pre-line;
        font-family: Arial, Helvetica, sans-serif;
        font-size: larger;
        color: #505050;
    }
    h1 {
        color: #000000;
        font-weight: 800;
    }
    .title {
        color: #000000;
        font-weight: 800;
    }
    td {
        padding-right: 50px;
    }
=======
  .content {
    margin-left: 5%;
    margin-right: 5%;
    margin-bottom: 150px;
    height: auto;
    float: left;
  }

  .about {
    position: relative;
    top: -50px;
    margin-left: 5%;
    margin-right: 5%;
    white-space: pre-line;
    font-family: Arial, Helvetica, sans-serif;
    font-size: larger;
    float: left;
    width: 80%;
  }

  .carpet-wrapper {
    margin-top: 30px;
  }

  .carpet-plots {
    float: left;
  }

  .carpet-plots {
    margin-left: 5%;
    margin-right: 5%;
    margin-bottom: 100px;
  }

  .carpet-buttons {
    height: 40px;
    padding-bottom: 5px;
  }

  .carpet-image {
    margin-top: 20px;
  }

  button {
    margin-right: 15px;
    width: auto;
    border-radius: 6px;
    border-top: none;
    text-align: center;
    color: black;
    padding: 10px;
    float: left;
    font-size: 18px;
    font-weight: 700;
    height: 40px;
  }

  button:hover {
    opacity: 0.8;
  }

  button:active {
    width: auto;
    border-radius: 6px;
    border-top: none;
    text-align: center;
    color: black;
    padding: 10px;
    margin-top: 3px;
    float: left;
  }

  .blue {
    background: #8caef9;
    border-bottom: #6684c6 3px solid;
    border-left: #6684c6 1px solid;
    border-right: #6684c6 1px solid;
  }

  .blue:active {
    background: #7fa5f8;
    border-bottom: #6684c6 1px solid;
    border-left: #6684c8 1px solid;
    border-right: #6684c6 1px solid;
  }

  .red {
    background: #ec5e57;
    border-bottom: #bb3d36 3px solid;
    border-left: #bb3d36 1px solid;
    border-right: #bb3d36 1px solid;
  }

  .red:active {
    background: #ea4c44;
    border-bottom: #bb3d36 1px solid;
    border-left: #bb3d36 1px solid;
    border-right: #bb3d36 1px solid;
  }

  .green {
    background: #74ca74;
    border-bottom: #509d51 3px solid;
    border-left: #509d51 1px solid;
    border-right: #509d51 1px solid;
  }

  .green:active {
    background: #64c465;
    border-bottom: #509d51 1px solid;
    border-left: #509d51 1px solid;
    border-right: #509d51 1px solid;
  }

  .yellow {
    background: #f7ce5f;
    border-bottom: #c5a13e 3px solid;
    border-left: #c5a13e 1px solid;
    border-right: #c5a13e 1px solid;
  }

  .yellow:active {
    background: #f6c94d;
    border-bottom: #c5a13e 1px solid;
    border-left: #c5a13e 1px solid;
    border-right: #c5a13e 1px solid;
  }
>>>>>>> 966a262f
</style>
<script language="javascript">
  function updateCarpetPlot(name) {
    if (name == "optcom") {
      document.getElementById("imgCarpetPlot").src =
        "./figures/carpet_optcom.svg";
    } else if (name == "denoised") {
      document.getElementById("imgCarpetPlot").src =
        "./figures/carpet_denoised.svg";
    } else if (name == "accepted") {
      document.getElementById("imgCarpetPlot").src =
        "./figures/carpet_accepted.svg";
    } else if (name == "rejected") {
      document.getElementById("imgCarpetPlot").src =
        "./figures/carpet_rejected.svg";
    } else if (name == "denoised_mir") {
      document.getElementById("imgCarpetPlot").src =
        "./figures/carpet_denoised_mir.svg";
    } else if (name == "accepted_mir") {
      document.getElementById("imgCarpetPlot").src =
        "./figures/carpet_accepted_mir.svg";
    } else if (name == "optcom_nogsr") {
      document.getElementById("imgCarpetPlot").src =
        "./figures/carpet_optcom_nogsr.svg";
    }
  }
</script>
<div class="content">
  <h1>ICA components</h1>
  $content
</div>
<div class="carpet-plots">
  <h1>Carpet plots</h1>
  <div class="carpet-wrapper">
    <div class="carpet-buttons">
      $buttons
    </div>
    <div class="carpet-plots-image">
      <img id="imgCarpetPlot" src="./figures/carpet_optcom.svg" />
    </div>
  </div>
</div>
<div class="info">
    <h1>Info</h1>
    $info
</div>
<div class="about">
  <h1>About tedana</h1>
  $about

  <h1>References</h1>
  $references
</div>

$javascript<|MERGE_RESOLUTION|>--- conflicted
+++ resolved
@@ -1,40 +1,4 @@
 <style type="text/css">
-<<<<<<< HEAD
-    .content {
-        padding: 35px 20px 10px 20px;
-        margin-left: 50px;
-        margin-top: 50px;
-        height: 900px;
-    }
-    .info {
-        margin-left: 5%;
-        margin-right: 5%;
-        margin-bottom: 100px;
-        font-size: larger;
-        color: #505050;
-    }
-    .about {
-        position: relative;
-        top: -50px;
-        margin-left: 5%;
-        margin-right: 5%;
-        white-space: pre-line;
-        font-family: Arial, Helvetica, sans-serif;
-        font-size: larger;
-        color: #505050;
-    }
-    h1 {
-        color: #000000;
-        font-weight: 800;
-    }
-    .title {
-        color: #000000;
-        font-weight: 800;
-    }
-    td {
-        padding-right: 50px;
-    }
-=======
   .content {
     margin-left: 5%;
     margin-right: 5%;
@@ -162,7 +126,6 @@
     border-left: #c5a13e 1px solid;
     border-right: #c5a13e 1px solid;
   }
->>>>>>> 966a262f
 </style>
 <script language="javascript">
   function updateCarpetPlot(name) {
@@ -197,17 +160,15 @@
 <div class="carpet-plots">
   <h1>Carpet plots</h1>
   <div class="carpet-wrapper">
-    <div class="carpet-buttons">
-      $buttons
-    </div>
+    <div class="carpet-buttons">$buttons</div>
     <div class="carpet-plots-image">
       <img id="imgCarpetPlot" src="./figures/carpet_optcom.svg" />
     </div>
   </div>
 </div>
 <div class="info">
-    <h1>Info</h1>
-    $info
+  <h1>Info</h1>
+  $info
 </div>
 <div class="about">
   <h1>About tedana</h1>
