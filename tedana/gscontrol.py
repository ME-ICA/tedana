--- conflicted
+++ resolved
@@ -5,11 +5,7 @@
 import os.path as op
 
 import numpy as np
-<<<<<<< HEAD
-from numpy.linalg import lstsq
 import pandas as pd
-=======
->>>>>>> 91b0379e
 from scipy import stats
 from scipy.special import lpmv
 
@@ -222,69 +218,7 @@
     mehk_ts = np.dot(comp_pes[:, acc], mmix[:, acc].T)
     t1_map = mehk_ts.min(axis=-1)  # map of T1-like effect
     t1_map -= t1_map.mean()
-<<<<<<< HEAD
-    io.filewrite(
-        utils.unmask(t1_map, mask),
-        op.join(out_dir, 'desc-optcomAccepted_min.nii.gz'),
-        ref_img
-    )
-    t1_map = t1_map[:, np.newaxis]
-
-    """
-    Find the global signal based on the T1-like effect
-    """
-    glob_sig = lstsq(t1_map, data_norm, rcond=None)[0]
-
-    """
-    T1-correct time series by regression
-    """
-    bold_noT1gs = bold_ts - np.dot(lstsq(glob_sig.T, bold_ts.T,
-                                         rcond=None)[0].T, glob_sig)
-    hik_ts = bold_noT1gs * optcom_std
-    io.filewrite(
-        utils.unmask(hik_ts, mask),
-        op.join(out_dir, 'desc-optcomAcceptedT1cDenoised_bold.nii.gz'),
-        ref_img
-    )
-
-    """
-    Make denoised version of T1-corrected time series
-    """
-    medn_ts = optcom_mu + ((bold_noT1gs + resid) * optcom_std)
-    io.filewrite(
-        utils.unmask(medn_ts, mask),
-        op.join(out_dir, 'desc-optcomT1cDenoised_bold.nii.gz'),
-        ref_img
-    )
-
-    """
-    Orthogonalize mixing matrix w.r.t. T1-GS
-    """
-    mmixnogs = mmix.T - np.dot(lstsq(glob_sig.T, mmix, rcond=None)[0].T,
-                               glob_sig)
-    mmixnogs_mu = mmixnogs.mean(-1)[:, np.newaxis]
-    mmixnogs_std = mmixnogs.std(-1)[:, np.newaxis]
-    mmixnogs_norm = (mmixnogs - mmixnogs_mu) / mmixnogs_std
-    mmixnogs_norm = np.vstack([np.atleast_2d(np.ones(max(glob_sig.shape))),
-                               glob_sig, mmixnogs_norm])
-
-    """
-    Write T1-GS corrected components and mixing matrix
-    """
-    cbetas_norm = lstsq(mmixnogs_norm.T, data_norm.T, rcond=None)[0].T
-    io.filewrite(
-        utils.unmask(cbetas_norm[:, 2:], mask),
-        op.join(out_dir, 'desc-ICAAcceptedT1cDenoised_components.nii.gz'),
-        ref_img
-    )
-    comp_names = [io.add_decomp_prefix(comp, prefix='ica',
-                                       max_value=comptable.index.max())
-                  for comp in comptable.index.values]
-    mixing_df = pd.DataFrame(data=mmixnogs.T, columns=comp_names)
-    mixing_df.to_csv(op.join(out_dir, 'desc-ICAT1cDenoised_mixing.tsv'),
-                     sep='\t', index=False)
-=======
-    io.filewrite(utils.unmask(t1_map, mask), op.join(out_dir, "sphis_hik"), ref_img)
+    io.filewrite(utils.unmask(t1_map, mask), op.join(out_dir, "desc-optcomAccepted_min"), ref_img)
     t1_map = t1_map[:, np.newaxis]
 
     # Find the global signal based on the T1-like effect
@@ -295,11 +229,11 @@
         np.linalg.lstsq(glob_sig.T, mehk_ts.T, rcond=None)[0].T, glob_sig
     )
     hik_ts = mehk_noT1gs * optcom_std  # rescale
-    io.filewrite(utils.unmask(hik_ts, mask), op.join(out_dir, "hik_ts_OC_MIR"), ref_img)
+    io.filewrite(utils.unmask(hik_ts, mask), op.join(out_dir, "desc-optcomAcceptedMIRDenoised_bold.nii.gz"), ref_img)
 
     # Make denoised version of T1-corrected time series
     medn_ts = optcom_mean + ((mehk_noT1gs + resid) * optcom_std)
-    io.filewrite(utils.unmask(medn_ts, mask), op.join(out_dir, "dn_ts_OC_MIR"), ref_img)
+    io.filewrite(utils.unmask(medn_ts, mask), op.join(out_dir, "desc-optcomMIRDenoised_bold.nii.gz"), ref_img)
 
     # Orthogonalize mixing matrix w.r.t. T1-GS
     mmix_noT1gs = mmix.T - np.dot(
@@ -314,8 +248,7 @@
     comp_pes_norm = np.linalg.lstsq(mmix_noT1gs_z.T, optcom_z.T, rcond=None)[0].T
     io.filewrite(
         utils.unmask(comp_pes_norm[:, 2:], mask),
-        op.join(out_dir, "betas_hik_OC_MIR"),
+        op.join(out_dir, "desc-ICAAcceptedMIRDenoised_components.nii.gz"),
         ref_img,
     )
-    np.savetxt(op.join(out_dir, "meica_mix_MIR.1D"), mmix_noT1gs)
->>>>>>> 91b0379e
+    np.savetxt(op.join(out_dir, "desc-ICAMIRDenoised_mixing.tsv"), mmix_noT1gs)