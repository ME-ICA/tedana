--- conflicted
+++ resolved
@@ -88,11 +88,7 @@
     io_generator.save_file(data_optcom, "has gs combined img")
 
     # Legendre polynomial basis for denoising
-<<<<<<< HEAD
     legendre_arr = utils.create_legendre_polynomial_basis_set(data_optcom.shape[-1], dtrank=dtrank)
-=======
-    legendre_arr = utils.create_legendre_polynomial_basis_set(optcom.shape[-1], dtrank=dtrank)
->>>>>>> efb712e2
 
     # compute mean, std, mask local to this function
     # inefficient, but makes this function a bit more modular
@@ -132,41 +128,9 @@
     data_cat_nogs = data_cat.copy()  # don't overwrite data_cat
     for echo in range(n_echos):
         data_echo_masked = data_cat_nogs[temporal_mean_mask, echo, :]
-
-<<<<<<< HEAD
         # Mean center echo's data over time
         echo_mean = data_echo_masked.mean(axis=-1, keepdims=True)
         data_echo_masked -= echo_mean
-=======
-    # find spatial global signal
-    dat = optcom[temporal_mean_mask] - temporal_mean[temporal_mean_mask][:, np.newaxis]
-    sol = np.linalg.lstsq(legendre_arr, dat.T, rcond=None)[0]  # Legendre basis for detrending
-    detr = dat - np.dot(sol.T, legendre_arr.T)[0]
-    sphis = (detr).min(axis=1)
-    sphis -= sphis.mean()
-    io_generator.save_file(utils.unmask(sphis, temporal_mean_mask), "gs img")
-
-    # find time course ofc the spatial global signal
-    # make basis with the Legendre basis
-    glsig = np.linalg.lstsq(np.atleast_2d(sphis).T, dat, rcond=None)[0]
-    glsig = stats.zscore(glsig, axis=None)
-
-    glsig_df = pd.DataFrame(data=glsig.T, columns=["global_signal"])
-    io_generator.add_df_to_file(glsig_df, "confounds tsv")
-    glbase = np.hstack([legendre_arr, glsig.T])
-
-    # Project global signal out of optimally combined data
-    sol = np.linalg.lstsq(np.atleast_2d(glbase), dat.T, rcond=None)[0]
-    tsoc_nogs = (
-        dat
-        - np.dot(np.atleast_2d(sol[dtrank]).T, np.atleast_2d(glbase.T[dtrank]))
-        + temporal_mean[temporal_mean_mask][:, np.newaxis]
-    )
-
-    io_generator.save_file(optcom, "has gs combined img")
-    dm_optcom = utils.unmask(tsoc_nogs, temporal_mean_mask)
-    io_generator.save_file(dm_optcom, "removed gs combined img")
->>>>>>> efb712e2
 
         # Fit regression, then remove global signal
         betas = np.linalg.lstsq(glbase, data_echo_masked.T, rcond=None)[0]
