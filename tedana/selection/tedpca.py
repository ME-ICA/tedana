"""
Functions to identify TE-dependent and TE-independent components.
"""
import logging
import numpy as np

from tedana import utils
from tedana.stats import getfbounds
from tedana.metrics import collect
from tedana.selection._utils import (getelbow_cons, getelbow, clean_dataframe)

LGR = logging.getLogger(__name__)
RepLGR = logging.getLogger('REPORT')
RefLGR = logging.getLogger('REFERENCES')

F_MAX = 500


def kundu_tedpca(comptable, metric_metadata, n_echos, kdaw=10., rdaw=1., stabilize=False):
    """
    Select PCA components using Kundu's decision tree approach.

    Parameters
    ----------
    comptable : :obj:`pandas.DataFrame`
        Component table with relevant metrics: kappa, rho, and normalized
        variance explained. Component number should be the index.
    metric_metadata : :obj:`dict`
        Dictionary with metadata about calculated metrics.
        Each entry corresponds to a column in ``comptable``.
    n_echos : :obj:`int`
        Number of echoes in dataset.
    kdaw : :obj:`float`, optional
        Kappa dimensionality augmentation weight. Must be a non-negative float,
        or -1 (a special value). Default is 10.
    rdaw : :obj:`float`, optional
        Rho dimensionality augmentation weight. Must be a non-negative float,
        or -1 (a special value). Default is 1.
    stabilize : :obj:`bool`, optional
        Whether to stabilize convergence by reducing dimensionality, for low
        quality data. Default is False.

    Returns
    -------
    comptable : :obj:`pandas.DataFrame`
        Component table with components classified as 'accepted', 'rejected',
        or 'ignored'.
    metric_metadata : :obj:`dict`
        Dictionary with metadata about calculated metrics.
        Each entry corresponds to a column in ``comptable``.
    """
    LGR.info('Performing PCA component selection with Kundu decision tree')
    comptable['classification'] = 'accepted'
    comptable['rationale'] = ''

    eigenvalue_elbow = getelbow(comptable['normalized variance explained'],
                                return_val=True)

    diff_varex_norm = np.abs(np.diff(comptable['normalized variance explained']))
    lower_diff_varex_norm = diff_varex_norm[(len(diff_varex_norm) // 2):]
    varex_norm_thr = np.mean([lower_diff_varex_norm.max(),
                              diff_varex_norm.min()])
    varex_norm_min = comptable['normalized variance explained'][
        (len(diff_varex_norm) // 2) +
        np.arange(len(lower_diff_varex_norm))[lower_diff_varex_norm >= varex_norm_thr][0] + 1]
    varex_norm_cum = np.cumsum(comptable['normalized variance explained'])

    fmin, fmid, fmax = getfbounds(n_echos)
    if int(kdaw) == -1:
        lim_idx = utils.andb([comptable['kappa'] < fmid,
                              comptable['kappa'] > fmin]) == 2
        kappa_lim = comptable.loc[lim_idx, 'kappa'].values
        kappa_thr = kappa_lim[getelbow(kappa_lim)]

        lim_idx = utils.andb([comptable['rho'] < fmid, comptable['rho'] > fmin]) == 2
        rho_lim = comptable.loc[lim_idx, 'rho'].values
        rho_thr = rho_lim[getelbow(rho_lim)]
        stabilize = True
        LGR.info('kdaw set to -1. Switching TEDPCA algorithm to '
                 'kundu-stabilize')
    elif int(rdaw) == -1:
        lim_idx = utils.andb([comptable['rho'] < fmid, comptable['rho'] > fmin]) == 2
        rho_lim = comptable.loc[lim_idx, 'rho'].values
        rho_thr = rho_lim[getelbow(rho_lim)]
    else:
        kappa_thr = np.average(
            sorted([fmin, (getelbow(comptable['kappa'], return_val=True) / 2), fmid]),
            weights=[kdaw, 1, 1])
        rho_thr = np.average(
            sorted([fmin, (getelbow_cons(comptable['rho'], return_val=True) / 2), fmid]),
            weights=[rdaw, 1, 1])

    # Reject if low Kappa, Rho, and variance explained
    is_lowk = comptable['kappa'] <= kappa_thr
    is_lowr = comptable['rho'] <= rho_thr
    is_lowe = comptable['normalized variance explained'] <= eigenvalue_elbow
    is_lowkre = is_lowk & is_lowr & is_lowe
    comptable.loc[is_lowkre, 'classification'] = 'rejected'
    comptable.loc[is_lowkre, 'rationale'] += 'P001;'

    # Reject if low variance explained
    is_lows = comptable['normalized variance explained'] <= varex_norm_min
    comptable.loc[is_lows, 'classification'] = 'rejected'
    comptable.loc[is_lows, 'rationale'] += 'P002;'

    # Reject if Kappa over limit
    is_fmax1 = comptable['kappa'] == F_MAX
    comptable.loc[is_fmax1, 'classification'] = 'rejected'
    comptable.loc[is_fmax1, 'rationale'] += 'P003;'

    # Reject if Rho over limit
    is_fmax2 = comptable['rho'] == F_MAX
    comptable.loc[is_fmax2, 'classification'] = 'rejected'
    comptable.loc[is_fmax2, 'rationale'] += 'P004;'

    if stabilize:
        temp7 = varex_norm_cum >= 0.95
        comptable.loc[temp7, 'classification'] = 'rejected'
        comptable.loc[temp7, 'rationale'] += 'P005;'
        under_fmin1 = comptable['kappa'] <= fmin
        comptable.loc[under_fmin1, 'classification'] = 'rejected'
        comptable.loc[under_fmin1, 'rationale'] += 'P006;'
        under_fmin2 = comptable['rho'] <= fmin
        comptable.loc[under_fmin2, 'classification'] = 'rejected'
        comptable.loc[under_fmin2, 'rationale'] += 'P007;'

    metric_metadata["classification"] = {
        "LongName": "Component classification",
        "Description": (
            "Classification from the classification procedure."
        ),
        "Levels": {
            "accepted": "A BOLD-like component included in dimensionally-reduced data.",
            "rejected": "A non-BOLD component removed from dimensionally-reduced data.",
        },
    }
    metric_metadata["rationale"] = {
        "LongName": "Rationale for component classification",
        "Description": (
            "The reason for the original classification. "
            "Please see tedana's documentation for information about possible rationales."
        ),
    }

    n_components = comptable.loc[comptable['classification'] == 'accepted'].shape[0]
    LGR.info('Selected {0} components with Kappa threshold: {1:.02f}, Rho '
             'threshold: {2:.02f}'.format(n_components, kappa_thr, rho_thr))

    # Move decision columns to end
    comptable = clean_dataframe(comptable)
<<<<<<< HEAD

    metric_metadata = collect.get_metadata(comptable)
=======
>>>>>>> ad664ae4
    return comptable, metric_metadata<|MERGE_RESOLUTION|>--- conflicted
+++ resolved
@@ -148,9 +148,6 @@
 
     # Move decision columns to end
     comptable = clean_dataframe(comptable)
-<<<<<<< HEAD
 
     metric_metadata = collect.get_metadata(comptable)
-=======
->>>>>>> ad664ae4
     return comptable, metric_metadata