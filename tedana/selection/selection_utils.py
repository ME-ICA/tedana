"""
Utility functions for tedana.selection
"""

import logging

import numpy as np

from tedana.stats import getfbounds

LGR = logging.getLogger("GENERAL")
RepLGR = logging.getLogger("REPORT")

##############################################################
# Functions that are used for interacting with component_table
##############################################################


def selectcomps2use(selector, decide_comps):
    """Get a list of component numbers that fit the classification types in ``decide_comps``.

    Parameters
    ----------
    selector : :obj:`~tedana.selection.component_selector.ComponentSelector`
        Only uses the component_table in this object
    decide_comps : :obj:`str` or :obj:`list[str]` or :obj:`list[int]`
        This is string or a list of strings describing what classifications
        of components to operate on, using default or intermediate_classification
        labels. For example: decide_comps='unclassified' means to operate only on
        unclassified components. The label 'all' will operate on all components
        regardess of classification. This can also be used to pass through a list
        of component indices to comps2use

    Returns
    -------
    comps2use : :obj:`list[int]`
        A list of component indices with classifications included in decide_comps
    """

    if "classification" not in selector.component_table_:
        raise ValueError(
            "selector.component_table_ needs a 'classification' column to run selectcomp2suse"
        )

    if isinstance(decide_comps, (str, int)):
        decide_comps = [decide_comps]

    if isinstance(decide_comps, list) and (decide_comps[0] == "all"):
        # All components with any string in the classification field
        # are set to True
        comps2use = list(range(selector.component_table_.shape[0]))

    elif isinstance(decide_comps, list) and all(isinstance(elem, str) for elem in decide_comps):
        comps2use = []
        for didx in range(len(decide_comps)):
            newcomps2use = selector.component_table_.index[
                selector.component_table_["classification"] == decide_comps[didx]
            ].tolist()
            comps2use = list(set(comps2use + newcomps2use))
<<<<<<< HEAD
    elif (type(decide_comps) is list) and all(type(elem) is int for elem in decide_comps):
        # decide_comps is already a string of indices
        if len(selector.component_table_) <= max(decide_comps):
=======
    elif isinstance(decide_comps, list) and all(isinstance(elem, int) for elem in decide_comps):
        # decide_comps is already a list of indices
        if len(selector.component_table) <= max(decide_comps):
>>>>>>> bf3392ab
            raise ValueError(
                "decide_comps for selectcomps2use is selecting for a component with index"
                f"{max(decide_comps)} (0 indexing) which is greater than the number "
                f"of components: {len(selector.component_table_)}"
            )
        elif min(decide_comps) < 0:
            raise ValueError(
                "decide_comps for selectcomps2use is selecting for a component "
                f"with index {min(decide_comps)}, which is less than 0"
            )
        else:
            comps2use = decide_comps
    else:
        raise ValueError(
            "decide_comps in selectcomps2use needs to be a list or a single element "
            f"of strings or integers. It is {decide_comps}"
        )

    # If no components are selected, then return None.
    # The function that called this can check for None and exit before
    # attempting any computations on no data
    # if not comps2use:
    #     comps2use = None

    return comps2use


def change_comptable_classifications(
    selector,
    if_true,
    if_false,
    decision_boolean,
    tag_if_true=None,
    tag_if_false=None,
    dont_warn_reclassify=False,
):
    """
    Given information on whether a decision critereon is true or false for each
    component, change or don't change the component classification

    Parameters
    ----------
    selector : :obj:`tedana.selection.component_selector.ComponentSelector`
        The attributes used are component_table, component_status_table, and
        current_node_idx_
    if_true, if_false : :obj:`str`
        If the condition in this step is true or false, give the component
        the label in this string. Options are 'accepted', 'rejected',
        'nochange', or intermediate_classification labels predefined in the
        decision tree. If 'nochange' then don't change the current component
        classification
    decision_boolean : :obj:`pd.Series(bool)`
        A dataframe column of equal length to component_table where each value
        is True or False.
    tag_if_true, tag_if_false : :obj:`str`
        A string containing a label in classification_tags that will be added to
        the classification_tags column in component_table if a component is
        classified as true or false. default=None
    dont_warn_reclassify : :obj:`bool`
        If this function changes a component classification from accepted or
        rejected to something else, it gives a warning. If this is True, that
        warning is suppressed. default=False

    Returns
    -------
    selector : :obj:`tedana.selection.component_selector.ComponentSelector`
        component_table["classifications"] will reflect any new
        classifications.
        component_status_table will have a new column titled
        "Node current_node_idx_" that is a copy of the updated classifications
        column.
        component_table["classification_tags"] will be updated to include any
        new tags. Each tag should appear only once in the string and tags will
        be separated by commas.
    n_true, n_false : :obj:`int`
        The number of True and False components in decision_boolean

    Note
    ----
    If a classification is changed away from accepted or rejected and
    dont_warn_reclassify is False, then a warning is logged
    """
    selector = comptable_classification_changer(
        selector,
        True,
        if_true,
        decision_boolean,
        tag_if=tag_if_true,
        dont_warn_reclassify=dont_warn_reclassify,
    )
    selector = comptable_classification_changer(
        selector,
        False,
        if_false,
        decision_boolean,
        tag_if=tag_if_false,
        dont_warn_reclassify=dont_warn_reclassify,
    )

    selector.component_status_table_[
        f"Node {selector.current_node_idx_}"
    ] = selector.component_table_["classification"]

    n_true = decision_boolean.sum()
    n_false = np.logical_not(decision_boolean).sum()
    return selector, n_true, n_false


def comptable_classification_changer(
    selector,
    boolstate,
    classify_if,
    decision_boolean,
    tag_if=None,
    dont_warn_reclassify=False,
):
    """Implement the component classification changes from ``change_comptable_classifications``.

    Parameters
    ----------
    selector : :obj:`tedana.selection.component_selector.ComponentSelector`
        The attributes used are component_table, component_status_table, and
        current_node_idx_
    boolstate : :obj:`bool`
        Change classifications only for True or False components in
        decision_boolean based on this variable
    classify_if : :obj:`str`
        This should be if_True or if_False to match boolstate.
        If the condition in this step is true or false, give the component
        the label in this string. Options are 'accepted', 'rejected',
        'nochange', or intermediate_classification labels predefined in the
        decision tree. If 'nochange' then don't change the current component
        classification
    decision_boolean : :obj:`pd.Series(bool)`
        A dataframe column of equal length to component_table where each value
        is True or False.
    tag_if : :obj:`str`
        This should be tag_if_true or tag_if_false to match boolstate
        A string containing a label in classification_tags that will be added to
        the classification_tags column in component_table if a component is
        classified as true or false. default=None
    dont_warn_reclassify : :obj:`bool`
        If this function changes a component classification from accepted or
        rejected to something else, it gives a warning. If this is True, that
        warning is suppressed. default=False

    Returns
    -------
    selector : :obj:`tedana.selection.component_selector.ComponentSelector`
        Operates on the True OR False components depending on boolstate
        component_table["classifications"] will reflect any new
        classifications.
        component_status_table will have a new column titled
        "Node current_node_idx_" that is a copy of the updated classifications
        column.
        component_table["classification_tags"] will be updated to include any
        new tags. Each tag should appear only once in the string and tags will
        be separated by commas.

    Warns
    -----
    UserWarning
        If a classification is changed away from accepted or rejected and
        dont_warn_reclassify is False, then a warning is logged

    Note
    ----
    This is designed to be run by
    :func:`~tedana.selection.selection_utils.change_comptable_classifications`.
    This function is run twice, ones for changes to make of a component is
    True and again for components that are False.
    """
    if classify_if != "nochange":
        changeidx = decision_boolean.index[np.asarray(decision_boolean) == boolstate]
        if not changeidx.empty:
            current_classifications = set(
                selector.component_table_.loc[changeidx, "classification"].tolist()
            )
            if current_classifications.intersection({"accepted", "rejected"}):
                if not dont_warn_reclassify:
                    # don't make a warning if classify_if matches the current classification
                    # That is reject->reject shouldn't throw a warning
                    if (
                        ("accepted" in current_classifications) and (classify_if != "accepted")
                    ) or (("rejected" in current_classifications) and (classify_if != "rejected")):
                        LGR.warning(
                            f"Step {selector.current_node_idx_}: Some classifications are"
                            " changing away from accepted or rejected. Once a component is "
                            "accepted or rejected, it shouldn't be reclassified"
                        )
            selector.component_table_.loc[changeidx, "classification"] = classify_if
            # NOTE: CAUTION: extremely bizarre pandas behavior violates guarantee
            # that df['COLUMN'] matches the df as a a whole in this case.
            # We cannot replicate this consistently, but it seems to happen in some
            # datasets where decide_comps does not select all components. We strongly
            # suspect it has something to do with passing via reference a pandas
            # data series.
            # We do not understand why, but copying the table and thus removing references
            # to past memory locations seems to reliably solve this issue.
            # TODO: understand why this happens and avoid the problem without this hack.
            #   Comment line below to re-introduce original bug. For the kundu decision
            #   tree it happens on node 6 which is the first time decide_comps is for
            #   a subset of components
            selector.component_table_ = selector.component_table_.copy()

            if tag_if is not None:  # only run if a tag is provided
                for idx in changeidx:
                    tmpstr = selector.component_table_.loc[idx, "classification_tags"]
                    if tmpstr == "" or isinstance(tmpstr, float):
                        tmpset = set([tag_if])
                    else:
                        tmpset = set(tmpstr.split(","))
                        tmpset.update([tag_if])
                    selector.component_table_.loc[idx, "classification_tags"] = ",".join(
                        str(s) for s in tmpset
                    )
        else:
            LGR.info(
                f"Step {selector.current_node_idx_}: No components fit criterion "
                f"{boolstate} to change classification"
            )
    return selector


def clean_dataframe(component_table):
    """
    Reorder columns in component table so that "classification"
    and "classification_tags" are last.

    Parameters
    ----------
    component_table : (C x M) :obj:`pandas.DataFrame`
        Component metric table. One row for each component, with a column for
        each metric

    Returns
    -------
    component_table : (C x M) :obj:`pandas.DataFrame`
        Same data as input, but the final two columns are "classification"
        and "classification_tags"
    """
    cols_at_end = ["classification", "classification_tags"]
    component_table = component_table[
        [c for c in component_table if c not in cols_at_end]
        + [c for c in cols_at_end if c in component_table]
    ]

    return component_table


#################################################
# Functions to validate inputs or log information
#################################################


def confirm_metrics_exist(component_table, necessary_metrics, function_name=None):
    """Confirm that all metrics declared in necessary_metrics are already included in comptable.

    Parameters
    ----------
    component_table : (C x M) :obj:`pandas.DataFrame`
        Component metric table. One row for each component, with a column for
        each metric. The index should be the component number.
    necessary_metrics : :obj:`list`
        A list of strings of metric names.
    function_name : :obj:`str`
        Text identifying the function name that called this function.

    Raises
    ------
    ValueError
        If ``metrics_exist`` is False then raise an error and end the program.

    Note
    -----
    This doesn't check if there are data in each metric's column, just that the columns exist.
    Also, the string in ``necessary_metrics`` and the column labels in ``component_table`` will
    only be matched if they're identical.
    """
    missing_metrics = set(necessary_metrics) - set(component_table.columns)
    if missing_metrics:
        function_name = function_name or "unknown function"
        raise ValueError(
            f"Necessary metrics for {function_name}: {necessary_metrics}. "
            f"Comptable metrics: {set(component_table.columns)}. "
            f"MISSING METRICS: {missing_metrics}."
        )


def log_decision_tree_step(
    function_name_idx,
    comps2use,
    decide_comps=None,
    n_true=None,
    n_false=None,
    if_true=None,
    if_false=None,
    calc_outputs=None,
):
    """Logging text to add after every decision tree calculation

    Parameters
    ----------
    function_name_idx : :obj:`str`
        The name of the function that should be logged. By convention, this
        be "Step current_node_idx_: function_name"
    comps2use : :obj:`list[int]` or -1
        A list of component indices that should be used by a function.
        Only used to report no components found if empty and report
        the number of components found if not empty.
        Note: ``calc_`` functions that don't use component metrics do not
        need to use the component_table and may not require selecting
        components. For those functions, set comps2use==-1 to avoid
        logging a warning that no components were found. Currently,
        this is only used by `calc_extend_factor`
    decide_comps : :obj:`str` or :obj:`list[str]` or :obj:`list[int]`
        This is string or a list of strings describing what classifications
        of components to operate on. Only used in this function to report
        its contents if no components with these classifications were found
    n_true, n_false : :obj:`int`
        The number of components classified as True or False
    if_true, if_false : :obj:`str`
        If a component is true or false, the classification to assign that
        component
    calc_outputs : :obj:`dict`
        A dictionary with output information from the function. If it contains a key
        "calc_cross_comp_metrics" then the value for that key is a list of
        cross component metrics (i.e. kappa or rho elbows) that were calculated
        within the function. Each of those metrics will also be a key in calc_outputs
        and those keys and values will be logged by this function

    Returns
    -------
    Information is added to the LGR.info logger. This either logs that
    nothing was changed, the number of components classified as true or
    false and what they changed to, or the cross component metrics that were
    calculated
    """
    if not (comps2use == -1) and not comps2use:
        LGR.info(
            f"{function_name_idx} not applied because no remaining components were "
            f"classified as {decide_comps}"
        )

    if if_true or if_false:
        LGR.info(
            f"{function_name_idx} applied to {len(comps2use)} components. "
            f"{n_true} True -> {if_true}. "
            f"{n_false} False -> {if_false}."
        )

    if calc_outputs:
        if "calc_cross_comp_metrics" in calc_outputs:
            calc_summaries = [
                f"{metric_name}={calc_outputs[metric_name]}"
                for metric_name in calc_outputs["calc_cross_comp_metrics"]
            ]
            LGR.info(f"{function_name_idx} calculated: {', '.join(calc_summaries)}")
        else:
            LGR.warning(
                f"{function_name_idx} logged to write out cross_component_metrics, "
                "but none were calculated"
            )


def log_classification_counts(decision_node_idx, component_table):
    """Log the total counts for each component classification in component_table.

    Parameters
    ----------
    decision_node_idx : :obj:`int`
        The index number for the function in the decision tree that just
        finished executing
    component_table : (C x M) :obj:`pandas.DataFrame`
        Component metric table. One row for each component, with a column for
        each metric. Only the "classification" column is usd in this function

    Returns
    -------
    The LGR.info logger will add a line like: \
    'Step 4: Total component classifications: 10 accepted, 5 provisionalreject, 8 rejected'
    """
    classification_labels, label_counts = np.unique(
        component_table["classification"].values, return_counts=True
    )
    label_summaries = [
        f"{label_counts[i]} {label}" for i, label in enumerate(classification_labels)
    ]
    prelude = f"Step {decision_node_idx}: Total component classifications:"
    out_str = f"{prelude} {', '.join(label_summaries)}"
    LGR.info(out_str)


#######################################################
# Calculations that are used in decision tree functions
#######################################################
def getelbow_cons(arr, return_val=False):
    """Elbow using mean/variance method - conservative

    Parameters
    ----------
    arr : (C,) array_like
        Metric (e.g., Kappa or Rho) values.
    return_val : :obj:`bool`, optional
        Return the value of the elbow instead of the index. Default: False

    Returns
    -------
    :obj:`int` or :obj:`float`
        Either the elbow index (if return_val is True) or the values at the
        elbow index (if return_val is False)
    """
    if arr.ndim != 1:
        raise ValueError(f"Parameter arr should be 1d, not {arr.ndim}d")

    if not arr.size:
        raise ValueError(
            "Empty array detected during elbow calculation. "
            "This error happens when getelbow_cons is incorrectly called on no components. "
            "If you see this message, please open an issue at "
            "https://github.com/ME-ICA/tedana/issues with the full traceback and any data "
            "necessary to reproduce this error, so that we create additional data checks to "
            "prevent this from happening."
        )

    arr = np.sort(arr)[::-1]
    nk = len(arr)
    temp1 = [
        (arr[nk - 5 - ii - 1] > arr[nk - 5 - ii : nk].mean() + 2 * arr[nk - 5 - ii : nk].std())
        for ii in range(nk - 5)
    ]
    ds = np.array(temp1[::-1], dtype=np.int32)
    dsum = []
    c_ = 0
    for d_ in ds:
        c_ = (c_ + d_) * d_
        dsum.append(c_)

    e2 = np.argmax(np.array(dsum))
    elind = np.max([getelbow(arr), e2])

    if return_val:
        return arr[elind]
    else:
        return elind


def getelbow(arr, return_val=False):
    """Get elbow using linear projection method - moderate.

    Parameters
    ----------
    arr : (C,) array_like
        Metric (e.g., Kappa or Rho) values.
    return_val : :obj:`bool`, optional
        Return the value of the elbow instead of the index. Default: False

    Returns
    -------
    :obj:`int` or :obj:`float`
        Either the elbow index (if return_val is True) or the values at the
        elbow index (if return_val is False)
    """
    if arr.ndim != 1:
        raise ValueError(f"Parameter arr should be 1d, not {arr.ndim}d")

    if not arr.size:
        raise ValueError(
            "Empty array detected during elbow calculation. "
            "This error happens when getelbow is incorrectly called on no components. "
            "If you see this message, please open an issue at "
            "https://github.com/ME-ICA/tedana/issues with the full traceback and any data "
            "necessary to reproduce this error, so that we create additional data checks to "
            "prevent this from happening."
        )

    arr = np.sort(arr)[::-1]
    n_components = arr.shape[0]
    coords = np.array([np.arange(n_components), arr])
    p = coords - coords[:, 0].reshape(2, 1)
    b = p[:, -1]
    b_hat = np.reshape(b / np.sqrt((b**2).sum()), (2, 1))
    proj_p_b = p - np.dot(b_hat.T, p) * np.tile(b_hat, (1, n_components))
    d = np.sqrt((proj_p_b**2).sum(axis=0))
    k_min_ind = d.argmax()

    if return_val:
        return arr[k_min_ind]
    else:
        return k_min_ind


def kappa_elbow_kundu(component_table, n_echos, comps2use=None):
    """
    Calculate an elbow for kappa using the approach originally in
    Prantik Kundu's MEICA v2.5 code

    Parameters
    ----------
    component_table : (C x M) :obj:`pandas.DataFrame`
        Component metric table. One row for each component, with a column for
        each metric. The index should be the component number.
        Only the 'kappa' column is used in this function
    n_echos : :obj:`int`
        The number of echos in the multi-echo data
    comps2use : :obj:`list[int]`
        A list of component indices used to calculate the elbow
        default=None which means use all components

    Returns
    -------
    kappa_elbow : :obj:`float`
        The 'elbow' value for kappa values, above which components are considered
        more likely to contain T2* weighted signals.
        minimum of kappa_allcomps_elbow and kappa_nonsig_elbow
    kappa_allcomps_elbow : :obj:`float`
        The elbow for kappa values using all components in comps2use
    kappa_nonsig_elbow : :obj:`float`
        The elbow for kappa values excluding kappa values above a threshold
        None if there are fewer than 6 values remaining after thresholding
    varex_upper_p : :obj:`float`
        This is the median "variance explained" across components with kappa values
        greater than the kappa_elbow calculated using all components

    Note
    ----
    The kappa elbow calculation in Kundu's original meica code calculates
    one elbow using all components' kappa values, one elbow excluding kappa
    values above a threshold, and then selects the lower of the two thresholds.
    This is replicated by setting comps2use to None or by giving a list that
    includes all component numbers. If comps2use includes indices for only a
    subset of components then the kappa values from just those components
    will be used for both elbow calculations.

    varex_upper_p isn't used for anything in this function, but it is calculated
    on kappa values and is used in rho_elbow_kundu_liberal. For several reasons
    it made more sense to calculate here.
    """

    # If comps2use is None then set to a list of all component numbers
    if not comps2use:
        comps2use = list(range(component_table.shape[0]))
    kappas2use = component_table.loc[comps2use, "kappa"].to_numpy()

    # low kappa threshold
    _, _, f01 = getfbounds(n_echos)
    # get kappa values for components below a significance threshold
    kappas_nonsig = kappas2use[kappas2use < f01]

    kappa_allcomps_elbow = getelbow(kappas2use, return_val=True)
    # How often would an elbow from all Kappa values ever be lower than one from
    # a subset of lower values?
    # Note: Only use the subset of values if it includes at least 6 data points
    #  That is enough to calculate an elbow of a curve
    #  This is an arbitrary threshold not from the original meica and is
    #  worth reconsidering at some point
    if kappas_nonsig.size >= 6:
        kappa_nonsig_elbow = getelbow(kappas_nonsig, return_val=True)

        kappa_elbow = np.min((kappa_nonsig_elbow, kappa_allcomps_elbow))
        LGR.info(("Calculating kappa elbow based on min of all and nonsig components."))
    else:
        kappa_elbow = kappa_allcomps_elbow
        kappa_nonsig_elbow = None
        LGR.info(("Calculating kappa elbow based on all components."))

    # Calculating varex_upper_p
    # Upper limit for variance explained is median across components with high
    # Kappa values. High Kappa is defined as Kappa above Kappa elbow.
    high_kappa_idx = np.squeeze(np.argwhere(kappas2use > kappa_allcomps_elbow))
    # list(kappa_comps2use.index[kappas2use > kappa_allcomps_elbow])
    varex_upper_p = np.median(
        component_table.loc[
            high_kappa_idx,
            "variance explained",
        ]
    )

    return kappa_elbow, kappa_allcomps_elbow, kappa_nonsig_elbow, varex_upper_p


def rho_elbow_kundu_liberal(
    component_table, n_echos, rho_elbow_type="kundu", comps2use=None, subset_comps2use=-1
):
    """
    Calculate an elbow for rho using the approach originally in
    Prantik Kundu's MEICA v2.5 code and with a slightly more
    liberal threshold

    Parameters
    ----------
    component_table : (C x M) :obj:`pandas.DataFrame`
        Component metric table. One row for each component, with a column for
        each metric. The index should be the component number.
        Only the 'kappa' column is used in this function
    n_echos : :obj:`int`
        The number of echos in the multi-echo data
    rho_elbow_type : :obj:`str`
        The algorithm used to calculate the rho elbow. Current options are
        'kundu' and 'liberal'.
    comps2use : :obj:`list[int]`
        A list of component indices used to calculate the elbow
        default=None which means use all components
    subset_comps2use : :obj:`list[int]`
        A list of component indices used to calculate the elbow
        If None then only calculate a threshold using all components
        default=-1 which means use only 'unclassified' components

    Returns
    -------
    rho_elbow : :obj:`float`
        The 'elbow' value for rho values, above which components are considered
        more likely to contain S0 weighted signals
    rho_allcomps_elbow : :obj:`float`
        rho elbow calculated using all components in comps2use
    rho_unclassified_elbow : :obj:`float`
        rho elbow clculated using all components in subset_comps2use
        None if subset_comps2use is None
    elbow_f05 : :obj:`float`
        A significant threshold based on the number of echoes. Used
        as part of the mean for rho_elbow_type=='kundu'

    Note
    ----
    The rho elbow calculation in Kundu's original meica code calculates
    one elbow using all components' rho values, one elbow using only
    unclassified components (excluding 2-3 remaining high variance componetns),
    on threshold based on the number of echos, and takes the mean of those 3 values
    To replicate the original code, comps2use should include indices for all components
    and subset_comps2use should includes indices for unclassified components

    Also, in practice, one of these elbows is sometimes extremely low and the
    mean creates an overly agressive rho threshold (values >rho_elbow are more
    likely rejected). The liberal threshold option takes the max of the two
    elbows based on rho values. The assumption is that the threshold on
    unclassified components is always lower and can likely be excluded. Both
    rho elbows are now logged so that it will be possible to confirm this with
    data & make additional adjustments to this threshold.

    Additionally, the liberal threshold does not exclude 2-3 high variance components
    from the unclassified threshold. This was done as a practical matter because
    those components are now removed in a separate node, dec_reclassify_high_var_comps,
    and adding that separate node to the minimal tree would make it less minimal, but
    it also seems reasonable since there was no clear reason why they elbow with them
    removed was reliably better than the elbow containing them. More direct comparisons
    between these two arbitrary thresholds might be useful at some point.
    """
    if rho_elbow_type not in ["kundu", "liberal"]:
        raise ValueError(
            f"rho_elbow_kundu_liberal: rho_elbow_type must be 'kundu' or 'liberal'"
            f"It is {rho_elbow_type} "
        )

    # If comps2use is None then set to a list of all component numbers
    if not comps2use:
        comps2use = list(range(component_table.shape[0]))

    # If subset_comps2use is -1 then set to a list of all unclassified components
    if subset_comps2use == -1:
        subset_comps2use = component_table.index[
            component_table["classification"] == "unclassified"
        ].tolist()

    # One rho elbow threshold set just on the number of echoes
    elbow_f05, _, _ = getfbounds(n_echos)

    # One rho elbow threshold set using all componets in comps2use
    rhos_comps2use = component_table.loc[comps2use, "rho"].to_numpy()
    rho_allcomps_elbow = getelbow(rhos_comps2use, return_val=True)

    # low kappa threshold
    # get kappa values for components below a significance threshold
    # kappas_nonsig = kappas2use[kappas2use < f01]

    # Only calculate
    if not subset_comps2use:
        LGR.warning(
            "No unclassified components for rho elbow calculation only elbow based "
            "on all components is used"
        )
        rho_unclassified_elbow = None
        rho_elbow = rho_allcomps_elbow

    else:
        rho_unclassified_elbow = getelbow(
            component_table.loc[subset_comps2use, "rho"], return_val=True
        )

        if rho_elbow_type == "kundu":
            rho_elbow = np.mean((rho_allcomps_elbow, rho_unclassified_elbow, elbow_f05))
        else:  # rho_elbow_type == 'liberal'
            rho_elbow = np.maximum(rho_allcomps_elbow, rho_unclassified_elbow)

    return rho_elbow, rho_allcomps_elbow, rho_unclassified_elbow, elbow_f05


def get_extend_factor(n_vols=None, extend_factor=None):
    """
    extend_factor is a scaler used to set a threshold for the d_table_score in
    the kundu decision tree.

    It is either defined by the number of volumes in the time series or directly
    defined by the user. If it is defined by the user, that takes precedence over
    using the number of volumes in a calculation

    Parameters
    ----------
    n_vols : :obj:`int`
        The number of volumes in an fMRI time series. default=None
        In the MEICA code, extend_factor was hard-coded to 2 for data with more
        than 100 volumes and 3 for data with less than 100 volumes.
        Now is linearly ramped from 2-3 for vols between 90 & 110
    extend_factor : :obj:`float`
        The scaler used to set a threshold for d_table_score. default=None

    Returns
    -------
    extend_factor : :obj:`float`

    Note
    ----
    Either n_vols OR extend_factor is a required input
    """
    if extend_factor:
        if isinstance(extend_factor, int):
            extend_factor = float(extend_factor)
        LGR.info(f"extend_factor={extend_factor}, as defined by user")
    elif n_vols:
        if n_vols < 90:
            extend_factor = 3.0
        elif n_vols < 110:
            extend_factor = 2.0 + (n_vols - 90) / 20.0
        else:
            extend_factor = 2.0
        LGR.info(f"extend_factor={extend_factor}, based on number of fMRI volumes")
    else:
        error_msg = "get_extend_factor need n_vols or extend_factor as an input"
        raise ValueError(error_msg)

    return extend_factor<|MERGE_RESOLUTION|>--- conflicted
+++ resolved
@@ -57,15 +57,9 @@
                 selector.component_table_["classification"] == decide_comps[didx]
             ].tolist()
             comps2use = list(set(comps2use + newcomps2use))
-<<<<<<< HEAD
-    elif (type(decide_comps) is list) and all(type(elem) is int for elem in decide_comps):
-        # decide_comps is already a string of indices
-        if len(selector.component_table_) <= max(decide_comps):
-=======
     elif isinstance(decide_comps, list) and all(isinstance(elem, int) for elem in decide_comps):
         # decide_comps is already a list of indices
-        if len(selector.component_table) <= max(decide_comps):
->>>>>>> bf3392ab
+        if len(selector.component_table_) <= max(decide_comps):
             raise ValueError(
                 "decide_comps for selectcomps2use is selecting for a component with index"
                 f"{max(decide_comps)} (0 indexing) which is greater than the number "
