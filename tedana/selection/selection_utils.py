"""Utility functions for tedana.selection."""

import logging

import numpy as np

from tedana.stats import getfbounds

LGR = logging.getLogger("GENERAL")
RepLGR = logging.getLogger("REPORT")

##############################################################
# Functions that are used for interacting with component_table
##############################################################


def selectcomps2use(selector, decide_comps):
    """Get a list of component numbers that fit the classification types in ``decide_comps``.

    Parameters
    ----------
    selector : :obj:`~tedana.selection.component_selector.ComponentSelector`
        Only uses the component_table in this object
    decide_comps : :obj:`str` or :obj:`list[str]` or :obj:`list[int]`
        This is string or a list of strings describing what classifications
        of components to operate on, using default or intermediate_classification
        labels. For example: decide_comps='unclassified' means to operate only on
        unclassified components. The label 'all' will operate on all components
        regardess of classification. This can also be used to pass through a list
        of component indices to comps2use

    Returns
    -------
    comps2use : :obj:`list[int]`
        A list of component indices with classifications included in decide_comps
    """
<<<<<<< HEAD

    if "classification" not in selector.component_table_:
=======
    if "classification" not in selector.component_table:
>>>>>>> 6b826224
        raise ValueError(
            "selector.component_table_ needs a 'classification' column to run selectcomp2suse"
        )

    if isinstance(decide_comps, (str, int)):
        decide_comps = [decide_comps]

    if isinstance(decide_comps, list) and (decide_comps[0] == "all"):
        # All components with any string in the classification field
        # are set to True
        comps2use = list(range(selector.component_table_.shape[0]))

    elif isinstance(decide_comps, list) and all(isinstance(elem, str) for elem in decide_comps):
        comps2use = []
        for didx in range(len(decide_comps)):
            newcomps2use = selector.component_table_.index[
                selector.component_table_["classification"] == decide_comps[didx]
            ].tolist()
            comps2use = list(set(comps2use + newcomps2use))
    elif isinstance(decide_comps, list) and all(isinstance(elem, int) for elem in decide_comps):
        # decide_comps is already a list of indices
        if len(selector.component_table_) <= max(decide_comps):
            raise ValueError(
                "decide_comps for selectcomps2use is selecting for a component with index"
                f"{max(decide_comps)} (0 indexing) which is greater than the number "
                f"of components: {len(selector.component_table_)}"
            )
        elif min(decide_comps) < 0:
            raise ValueError(
                "decide_comps for selectcomps2use is selecting for a component "
                f"with index {min(decide_comps)}, which is less than 0"
            )
        else:
            comps2use = decide_comps
    else:
        raise ValueError(
            "decide_comps in selectcomps2use needs to be a list or a single element "
            f"of strings or integers. It is {decide_comps}"
        )

    # If no components are selected, then return None.
    # The function that called this can check for None and exit before
    # attempting any computations on no data
    # if not comps2use:
    #     comps2use = None

    return comps2use


def change_comptable_classifications(
    selector,
    if_true,
    if_false,
    decision_boolean,
    tag_if_true=None,
    tag_if_false=None,
    dont_warn_reclassify=False,
):
    """
    Change or don't change the component classification.

    This happens based on the information on whether a decision critereon is true or
    false for each component.

    Parameters
    ----------
    selector : :obj:`tedana.selection.component_selector.ComponentSelector`
        The attributes used are component_table, component_status_table, and
        current_node_idx_
    if_true, if_false : :obj:`str`
        If the condition in this step is true or false, give the component
        the label in this string. Options are 'accepted', 'rejected',
        'nochange', or intermediate_classification labels predefined in the
        decision tree. If 'nochange' then don't change the current component
        classification
    decision_boolean : :obj:`pd.Series(bool)`
        A dataframe column of equal length to component_table where each value
        is True or False.
    tag_if_true, tag_if_false : :obj:`str`
        A string containing a label in classification_tags that will be added to
        the classification_tags column in component_table if a component is
        classified as true or false. default=None
    dont_warn_reclassify : :obj:`bool`
        If this function changes a component classification from accepted or
        rejected to something else, it gives a warning. If this is True, that
        warning is suppressed. default=False

    Returns
    -------
    selector : :obj:`tedana.selection.component_selector.ComponentSelector`
        component_table["classifications"] will reflect any new
        classifications.
        component_status_table will have a new column titled
        "Node current_node_idx_" that is a copy of the updated classifications
        column.
        component_table["classification_tags"] will be updated to include any
        new tags. Each tag should appear only once in the string and tags will
        be separated by commas.
    n_true, n_false : :obj:`int`
        The number of True and False components in decision_boolean

    Note
    ----
    If a classification is changed away from accepted or rejected and
    dont_warn_reclassify is False, then a warning is logged
    """
    selector = comptable_classification_changer(
        selector,
        True,
        if_true,
        decision_boolean,
        tag_if=tag_if_true,
        dont_warn_reclassify=dont_warn_reclassify,
    )
    selector = comptable_classification_changer(
        selector,
        False,
        if_false,
        decision_boolean,
        tag_if=tag_if_false,
        dont_warn_reclassify=dont_warn_reclassify,
    )

<<<<<<< HEAD
    selector.component_status_table_[
        f"Node {selector.current_node_idx_}"
    ] = selector.component_table_["classification"]
=======
    selector.component_status_table[f"Node {selector.current_node_idx}"] = (
        selector.component_table["classification"]
    )
>>>>>>> 6b826224

    n_true = decision_boolean.sum()
    n_false = np.logical_not(decision_boolean).sum()
    return selector, n_true, n_false


def comptable_classification_changer(
    selector,
    boolstate,
    classify_if,
    decision_boolean,
    tag_if=None,
    dont_warn_reclassify=False,
):
    """Implement the component classification changes from ``change_comptable_classifications``.

    Parameters
    ----------
    selector : :obj:`tedana.selection.component_selector.ComponentSelector`
        The attributes used are component_table, component_status_table, and
        current_node_idx_
    boolstate : :obj:`bool`
        Change classifications only for True or False components in
        decision_boolean based on this variable
    classify_if : :obj:`str`
        This should be if_True or if_False to match boolstate.
        If the condition in this step is true or false, give the component
        the label in this string. Options are 'accepted', 'rejected',
        'nochange', or intermediate_classification labels predefined in the
        decision tree. If 'nochange' then don't change the current component
        classification
    decision_boolean : :obj:`pd.Series(bool)`
        A dataframe column of equal length to component_table where each value
        is True or False.
    tag_if : :obj:`str`
        This should be tag_if_true or tag_if_false to match boolstate
        A string containing a label in classification_tags that will be added to
        the classification_tags column in component_table if a component is
        classified as true or false. default=None
    dont_warn_reclassify : :obj:`bool`
        If this function changes a component classification from accepted or
        rejected to something else, it gives a warning. If this is True, that
        warning is suppressed. default=False

    Returns
    -------
    selector : :obj:`tedana.selection.component_selector.ComponentSelector`
        Operates on the True OR False components depending on boolstate
        component_table["classifications"] will reflect any new
        classifications.
        component_status_table will have a new column titled
        "Node current_node_idx_" that is a copy of the updated classifications
        column.
        component_table["classification_tags"] will be updated to include any
        new tags. Each tag should appear only once in the string and tags will
        be separated by commas.

    Warns
    -----
    UserWarning
        If a classification is changed away from accepted or rejected and
        dont_warn_reclassify is False, then a warning is logged

    Note
    ----
    This is designed to be run by
    :func:`~tedana.selection.selection_utils.change_comptable_classifications`.
    This function is run twice, ones for changes to make of a component is
    True and again for components that are False.
    """
    if classify_if != "nochange":
        changeidx = decision_boolean.index[np.asarray(decision_boolean) == boolstate]
        if not changeidx.empty:
            current_classifications = set(
                selector.component_table_.loc[changeidx, "classification"].tolist()
            )
            if current_classifications.intersection({"accepted", "rejected"}):
                if not dont_warn_reclassify:
                    # don't make a warning if classify_if matches the current classification
                    # That is reject->reject shouldn't throw a warning
                    if (
                        ("accepted" in current_classifications) and (classify_if != "accepted")
                    ) or (("rejected" in current_classifications) and (classify_if != "rejected")):
                        LGR.warning(
                            f"Step {selector.current_node_idx_}: Some classifications are"
                            " changing away from accepted or rejected. Once a component is "
                            "accepted or rejected, it shouldn't be reclassified"
                        )
            selector.component_table_.loc[changeidx, "classification"] = classify_if
            # NOTE: CAUTION: extremely bizarre pandas behavior violates guarantee
            # that df['COLUMN'] matches the df as a a whole in this case.
            # We cannot replicate this consistently, but it seems to happen in some
            # datasets where decide_comps does not select all components. We strongly
            # suspect it has something to do with passing via reference a pandas
            # data series.
            # We do not understand why, but copying the table and thus removing references
            # to past memory locations seems to reliably solve this issue.
            # TODO: understand why this happens and avoid the problem without this hack.
            #   Comment line below to re-introduce original bug. For the kundu decision
            #   tree it happens on node 6 which is the first time decide_comps is for
            #   a subset of components
            selector.component_table_ = selector.component_table_.copy()

            if tag_if is not None:  # only run if a tag is provided
                for idx in changeidx:
                    tmpstr = selector.component_table_.loc[idx, "classification_tags"]
                    if tmpstr == "" or isinstance(tmpstr, float):
                        tmpset = {tag_if}
                    else:
                        tmpset = set(tmpstr.split(","))
                        tmpset.update([tag_if])
                    selector.component_table_.loc[idx, "classification_tags"] = ",".join(
                        str(s) for s in tmpset
                    )
        else:
            LGR.info(
                f"Step {selector.current_node_idx_}: No components fit criterion "
                f"{boolstate} to change classification"
            )
    return selector


def clean_dataframe(component_table):
    """
    Reorder columns in component table.

    The reordering is done so that "classification" and "classification_tags" are last.

    Parameters
    ----------
    component_table : (C x M) :obj:`pandas.DataFrame`
        Component metric table. One row for each component, with a column for
        each metric

    Returns
    -------
    component_table : (C x M) :obj:`pandas.DataFrame`
        Same data as input, but the final two columns are "classification"
        and "classification_tags"
    """
    cols_at_end = ["classification", "classification_tags"]
    component_table = component_table[
        [c for c in component_table if c not in cols_at_end]
        + [c for c in cols_at_end if c in component_table]
    ]

    return component_table


#################################################
# Functions to validate inputs or log information
#################################################


def confirm_metrics_exist(component_table, necessary_metrics, function_name=None):
<<<<<<< HEAD
    """Confirm that all metrics declared in necessary_metrics are already included in comptable.
=======
    """
    Confirm that all metrics declared in necessary_metrics are included in comptable.
>>>>>>> 6b826224

    Parameters
    ----------
    component_table : (C x M) :obj:`pandas.DataFrame`
        Component metric table. One row for each component, with a column for
        each metric. The index should be the component number.
    necessary_metrics : :obj:`list`
        A list of strings of metric names.
    function_name : :obj:`str`
        Text identifying the function name that called this function.

    Raises
    ------
    ValueError
        If ``metrics_exist`` is False then raise an error and end the program.

    Note
<<<<<<< HEAD
    -----
    This doesn't check if there are data in each metric's column, just that the columns exist.
    Also, the string in ``necessary_metrics`` and the column labels in ``component_table`` will
    only be matched if they're identical.
=======
    ----
    This doesn't check if there are data in each metric's column, just that
    the columns exist. Also, the string in `necessary_metrics` and the
    column labels in component_table will only be matched if they're identical.
>>>>>>> 6b826224
    """
    missing_metrics = set(necessary_metrics) - set(component_table.columns)
    if missing_metrics:
        function_name = function_name or "unknown function"
        raise ValueError(
            f"Necessary metrics for {function_name}: {necessary_metrics}. "
            f"Comptable metrics: {set(component_table.columns)}. "
            f"MISSING METRICS: {missing_metrics}."
        )


def log_decision_tree_step(
    function_name_idx,
    comps2use,
    decide_comps=None,
    n_true=None,
    n_false=None,
    if_true=None,
    if_false=None,
    calc_outputs=None,
):
    """Log text to add after every decision tree calculation.

    Parameters
    ----------
    function_name_idx : :obj:`str`
        The name of the function that should be logged. By convention, this
        be "Step current_node_idx_: function_name"
    comps2use : :obj:`list[int]` or -1
        A list of component indices that should be used by a function.
        Only used to report no components found if empty and report
        the number of components found if not empty.
        Note: ``calc_`` functions that don't use component metrics do not
        need to use the component_table and may not require selecting
        components. For those functions, set comps2use==-1 to avoid
        logging a warning that no components were found. Currently,
        this is only used by `calc_extend_factor`
    decide_comps : :obj:`str` or :obj:`list[str]` or :obj:`list[int]`
        This is string or a list of strings describing what classifications
        of components to operate on. Only used in this function to report
        its contents if no components with these classifications were found
    n_true, n_false : :obj:`int`
        The number of components classified as True or False
    if_true, if_false : :obj:`str`
        If a component is true or false, the classification to assign that
        component
    calc_outputs : :obj:`dict`
        A dictionary with output information from the function. If it contains a key
        "calc_cross_comp_metrics" then the value for that key is a list of
        cross component metrics (i.e. kappa or rho elbows) that were calculated
        within the function. Each of those metrics will also be a key in calc_outputs
        and those keys and values will be logged by this function

    Returns
    -------
    Information is added to the LGR.info logger. This either logs that
    nothing was changed, the number of components classified as true or
    false and what they changed to, or the cross component metrics that were
    calculated
    """
    if not (comps2use == -1) and not comps2use:
        LGR.info(
            f"{function_name_idx} not applied because no remaining components were "
            f"classified as {decide_comps}"
        )

    if if_true or if_false:
        LGR.info(
            f"{function_name_idx} applied to {len(comps2use)} components. "
            f"{n_true} True -> {if_true}. "
            f"{n_false} False -> {if_false}."
        )

    if calc_outputs:
        if "calc_cross_comp_metrics" in calc_outputs:
            calc_summaries = [
                f"{metric_name}={calc_outputs[metric_name]}"
                for metric_name in calc_outputs["calc_cross_comp_metrics"]
            ]
            LGR.info(f"{function_name_idx} calculated: {', '.join(calc_summaries)}")
        else:
            LGR.warning(
                f"{function_name_idx} logged to write out cross_component_metrics, "
                "but none were calculated"
            )


def log_classification_counts(decision_node_idx, component_table):
    """Log the total counts for each component classification in component_table.

    Parameters
    ----------
    decision_node_idx : :obj:`int`
        The index number for the function in the decision tree that just
        finished executing
    component_table : (C x M) :obj:`pandas.DataFrame`
        Component metric table. One row for each component, with a column for
        each metric. Only the "classification" column is usd in this function

    Returns
    -------
    The LGR.info logger will add a line like : \
    'Step 4 : Total component classifications: 10 accepted, 5 provisionalreject, 8 rejected'
    """
    classification_labels, label_counts = np.unique(
        component_table["classification"].values, return_counts=True
    )
    label_summaries = [
        f"{label_counts[i]} {label}" for i, label in enumerate(classification_labels)
    ]
    prelude = f"Step {decision_node_idx}: Total component classifications:"
    out_str = f"{prelude} {', '.join(label_summaries)}"
    LGR.info(out_str)


#######################################################
# Calculations that are used in decision tree functions
#######################################################
def getelbow_cons(arr, return_val=False):
    """Elbow using mean/variance method - conservative.

    Parameters
    ----------
    arr : (C,) array_like
        Metric (e.g., Kappa or Rho) values.
    return_val : :obj:`bool`, optional
        Return the value of the elbow instead of the index. Default: False

    Returns
    -------
    : obj:`int` or :obj:`float`
        Either the elbow index (if return_val is True) or the values at the
        elbow index (if return_val is False)
    """
    if arr.ndim != 1:
        raise ValueError(f"Parameter arr should be 1d, not {arr.ndim}d")

    if not arr.size:
        raise ValueError(
            "Empty array detected during elbow calculation. "
            "This error happens when getelbow_cons is incorrectly called on no components. "
            "If you see this message, please open an issue at "
            "https://github.com/ME-ICA/tedana/issues with the full traceback and any data "
            "necessary to reproduce this error, so that we create additional data checks to "
            "prevent this from happening."
        )

    arr = np.sort(arr)[::-1]
    nk = len(arr)
    temp1 = [
        (arr[nk - 5 - ii - 1] > arr[nk - 5 - ii : nk].mean() + 2 * arr[nk - 5 - ii : nk].std())
        for ii in range(nk - 5)
    ]
    ds = np.array(temp1[::-1], dtype=np.int32)
    dsum = []
    c_ = 0
    for d_ in ds:
        c_ = (c_ + d_) * d_
        dsum.append(c_)

    e2 = np.argmax(np.array(dsum))
    elind = np.max([getelbow(arr), e2])

    if return_val:
        return arr[elind]
    else:
        return elind


def getelbow(arr, return_val=False):
    """Get elbow using linear projection method - moderate.

    Parameters
    ----------
    arr : (C,) array_like
        Metric (e.g., Kappa or Rho) values.
    return_val : :obj:`bool`, optional
        Return the value of the elbow instead of the index. Default: False

    Returns
    -------
    : obj:`int` or :obj:`float`
        Either the elbow index (if return_val is True) or the values at the
        elbow index (if return_val is False)
    """
    if arr.ndim != 1:
        raise ValueError(f"Parameter arr should be 1d, not {arr.ndim}d")

    if not arr.size:
        raise ValueError(
            "Empty array detected during elbow calculation. "
            "This error happens when getelbow is incorrectly called on no components. "
            "If you see this message, please open an issue at "
            "https://github.com/ME-ICA/tedana/issues with the full traceback and any data "
            "necessary to reproduce this error, so that we create additional data checks to "
            "prevent this from happening."
        )

    arr = np.sort(arr)[::-1]
    n_components = arr.shape[0]
    coords = np.array([np.arange(n_components), arr])
    p = coords - coords[:, 0].reshape(2, 1)
    b = p[:, -1]
    b_hat = np.reshape(b / np.sqrt((b**2).sum()), (2, 1))
    proj_p_b = p - np.dot(b_hat.T, p) * np.tile(b_hat, (1, n_components))
    d = np.sqrt((proj_p_b**2).sum(axis=0))
    k_min_ind = d.argmax()

    if return_val:
        return arr[k_min_ind]
    else:
        return k_min_ind


def kappa_elbow_kundu(component_table, n_echos, comps2use=None):
    """
    Calculate an elbow for kappa.

    Uses the approach originally in Prantik Kundu's MEICA v2.5 code.

    Parameters
    ----------
    component_table : (C x M) :obj:`pandas.DataFrame`
        Component metric table. One row for each component, with a column for
        each metric. The index should be the component number.
        Only the 'kappa' column is used in this function
    n_echos : :obj:`int`
        The number of echos in the multi-echo data
    comps2use : :obj:`list[int]`
        A list of component indices used to calculate the elbow
        default=None which means use all components

    Returns
    -------
    kappa_elbow : :obj:`float`
        The 'elbow' value for kappa values, above which components are considered
        more likely to contain T2* weighted signals.
        minimum of kappa_allcomps_elbow and kappa_nonsig_elbow
    kappa_allcomps_elbow : :obj:`float`
        The elbow for kappa values using all components in comps2use
    kappa_nonsig_elbow : :obj:`float`
        The elbow for kappa values excluding kappa values above a threshold
        None if there are fewer than 6 values remaining after thresholding
    varex_upper_p : :obj:`float`
        This is the median "variance explained" across components with kappa values
        greater than the kappa_elbow calculated using all components

    Note
    ----
    The kappa elbow calculation in Kundu's original meica code calculates
    one elbow using all components' kappa values, one elbow excluding kappa
    values above a threshold, and then selects the lower of the two thresholds.
    This is replicated by setting comps2use to None or by giving a list that
    includes all component numbers. If comps2use includes indices for only a
    subset of components then the kappa values from just those components
    will be used for both elbow calculations.

    varex_upper_p isn't used for anything in this function, but it is calculated
    on kappa values and is used in rho_elbow_kundu_liberal. For several reasons
    it made more sense to calculate here.
    """
    # If comps2use is None then set to a list of all component numbers
    if not comps2use:
        comps2use = list(range(component_table.shape[0]))
    kappas2use = component_table.loc[comps2use, "kappa"].to_numpy()

    # low kappa threshold
    _, _, f01 = getfbounds(n_echos)
    # get kappa values for components below a significance threshold
    kappas_nonsig = kappas2use[kappas2use < f01]

    kappa_allcomps_elbow = getelbow(kappas2use, return_val=True)
    # How often would an elbow from all Kappa values ever be lower than one from
    # a subset of lower values?
    # Note: Only use the subset of values if it includes at least 6 data points
    #  That is enough to calculate an elbow of a curve
    #  This is an arbitrary threshold not from the original meica and is
    #  worth reconsidering at some point
    if kappas_nonsig.size >= 6:
        kappa_nonsig_elbow = getelbow(kappas_nonsig, return_val=True)

        kappa_elbow = np.min((kappa_nonsig_elbow, kappa_allcomps_elbow))
        LGR.info("Calculating kappa elbow based on min of all and nonsig components.")
    else:
        kappa_elbow = kappa_allcomps_elbow
        kappa_nonsig_elbow = None
        LGR.info("Calculating kappa elbow based on all components.")

    # Calculating varex_upper_p
    # Upper limit for variance explained is median across components with high
    # Kappa values. High Kappa is defined as Kappa above Kappa elbow.
    high_kappa_idx = np.squeeze(np.argwhere(kappas2use > kappa_allcomps_elbow))
    # list(kappa_comps2use.index[kappas2use > kappa_allcomps_elbow])
    varex_upper_p = np.median(
        component_table.loc[
            high_kappa_idx,
            "variance explained",
        ]
    )

    return kappa_elbow, kappa_allcomps_elbow, kappa_nonsig_elbow, varex_upper_p


def rho_elbow_kundu_liberal(
    component_table, n_echos, rho_elbow_type="kundu", comps2use=None, subset_comps2use=-1
):
    """
    Calculate an elbow for rho.

    Uses the approach originally in Prantik Kundu's MEICA v2.5 code
    and with a slightly more liberal threshold.

    Parameters
    ----------
    component_table : (C x M) :obj:`pandas.DataFrame`
        Component metric table. One row for each component, with a column for
        each metric. The index should be the component number.
        Only the 'kappa' column is used in this function
    n_echos : :obj:`int`
        The number of echos in the multi-echo data
    rho_elbow_type : :obj:`str`
        The algorithm used to calculate the rho elbow. Current options are
        'kundu' and 'liberal'.
    comps2use : :obj:`list[int]`
        A list of component indices used to calculate the elbow
        default=None which means use all components
    subset_comps2use : :obj:`list[int]`
        A list of component indices used to calculate the elbow
        If None then only calculate a threshold using all components
        default=-1 which means use only 'unclassified' components

    Returns
    -------
    rho_elbow : :obj:`float`
        The 'elbow' value for rho values, above which components are considered
        more likely to contain S0 weighted signals
    rho_allcomps_elbow : :obj:`float`
        rho elbow calculated using all components in comps2use
    rho_unclassified_elbow : :obj:`float`
        rho elbow clculated using all components in subset_comps2use
        None if subset_comps2use is None
    elbow_f05 : :obj:`float`
        A significant threshold based on the number of echoes. Used
        as part of the mean for rho_elbow_type=='kundu'

    Note
    ----
    The rho elbow calculation in Kundu's original meica code calculates
    one elbow using all components' rho values, one elbow using only
    unclassified components (excluding 2-3 remaining high variance componetns),
    on threshold based on the number of echos, and takes the mean of those 3 values
    To replicate the original code, comps2use should include indices for all components
    and subset_comps2use should includes indices for unclassified components

    Also, in practice, one of these elbows is sometimes extremely low and the
    mean creates an overly agressive rho threshold (values >rho_elbow are more
    likely rejected). The liberal threshold option takes the max of the two
    elbows based on rho values. The assumption is that the threshold on
    unclassified components is always lower and can likely be excluded. Both
    rho elbows are now logged so that it will be possible to confirm this with
    data & make additional adjustments to this threshold.

    Additionally, the liberal threshold does not exclude 2-3 high variance components
    from the unclassified threshold. This was done as a practical matter because
    those components are now removed in a separate node, dec_reclassify_high_var_comps,
    and adding that separate node to the minimal tree would make it less minimal, but
    it also seems reasonable since there was no clear reason why they elbow with them
    removed was reliably better than the elbow containing them. More direct comparisons
    between these two arbitrary thresholds might be useful at some point.
    """
    if rho_elbow_type not in ["kundu", "liberal"]:
        raise ValueError(
            f"rho_elbow_kundu_liberal: rho_elbow_type must be 'kundu' or 'liberal'"
            f"It is {rho_elbow_type} "
        )

    # If comps2use is None then set to a list of all component numbers
    if not comps2use:
        comps2use = list(range(component_table.shape[0]))

    # If subset_comps2use is -1 then set to a list of all unclassified components
    if subset_comps2use == -1:
        subset_comps2use = component_table.index[
            component_table["classification"] == "unclassified"
        ].tolist()

    # One rho elbow threshold set just on the number of echoes
    elbow_f05, _, _ = getfbounds(n_echos)

    # One rho elbow threshold set using all componets in comps2use
    rhos_comps2use = component_table.loc[comps2use, "rho"].to_numpy()
    rho_allcomps_elbow = getelbow(rhos_comps2use, return_val=True)

    # low kappa threshold
    # get kappa values for components below a significance threshold
    # kappas_nonsig = kappas2use[kappas2use < f01]

    # Only calculate
    if not subset_comps2use:
        LGR.warning(
            "No unclassified components for rho elbow calculation only elbow based "
            "on all components is used"
        )
        rho_unclassified_elbow = None
        rho_elbow = rho_allcomps_elbow

    else:
        rho_unclassified_elbow = getelbow(
            component_table.loc[subset_comps2use, "rho"], return_val=True
        )

        if rho_elbow_type == "kundu":
            rho_elbow = np.mean((rho_allcomps_elbow, rho_unclassified_elbow, elbow_f05))
        else:  # rho_elbow_type == 'liberal'
            rho_elbow = np.maximum(rho_allcomps_elbow, rho_unclassified_elbow)

    return rho_elbow, rho_allcomps_elbow, rho_unclassified_elbow, elbow_f05


def get_extend_factor(n_vols=None, extend_factor=None):
    """
    Get the extend_factor for the kundu decision tree.

    Extend_factor is a scaler used to set a threshold for the d_table_score in
    the kundu decision tree.

    It is either defined by the number of volumes in the time series or directly
    defined by the user. If it is defined by the user, that takes precedence over
    using the number of volumes in a calculation

    Parameters
    ----------
    n_vols : :obj:`int`
        The number of volumes in an fMRI time series. default=None
        In the MEICA code, extend_factor was hard-coded to 2 for data with more
        than 100 volumes and 3 for data with less than 100 volumes.
        Now is linearly ramped from 2-3 for vols between 90 & 110
    extend_factor : :obj:`float`
        The scaler used to set a threshold for d_table_score. default=None

    Returns
    -------
    extend_factor : :obj:`float`

    Note
    ----
    Either n_vols OR extend_factor is a required input
    """
    if extend_factor:
        if isinstance(extend_factor, int):
            extend_factor = float(extend_factor)
        LGR.info(f"extend_factor={extend_factor}, as defined by user")
    elif n_vols:
        if n_vols < 90:
            extend_factor = 3.0
        elif n_vols < 110:
            extend_factor = 2.0 + (n_vols - 90) / 20.0
        else:
            extend_factor = 2.0
        LGR.info(f"extend_factor={extend_factor}, based on number of fMRI volumes")
    else:
        error_msg = "get_extend_factor need n_vols or extend_factor as an input"
        raise ValueError(error_msg)

    return extend_factor<|MERGE_RESOLUTION|>--- conflicted
+++ resolved
@@ -34,12 +34,8 @@
     comps2use : :obj:`list[int]`
         A list of component indices with classifications included in decide_comps
     """
-<<<<<<< HEAD
 
     if "classification" not in selector.component_table_:
-=======
-    if "classification" not in selector.component_table:
->>>>>>> 6b826224
         raise ValueError(
             "selector.component_table_ needs a 'classification' column to run selectcomp2suse"
         )
@@ -163,15 +159,9 @@
         dont_warn_reclassify=dont_warn_reclassify,
     )
 
-<<<<<<< HEAD
     selector.component_status_table_[
         f"Node {selector.current_node_idx_}"
     ] = selector.component_table_["classification"]
-=======
-    selector.component_status_table[f"Node {selector.current_node_idx}"] = (
-        selector.component_table["classification"]
-    )
->>>>>>> 6b826224
 
     n_true = decision_boolean.sum()
     n_false = np.logical_not(decision_boolean).sum()
@@ -327,12 +317,7 @@
 
 
 def confirm_metrics_exist(component_table, necessary_metrics, function_name=None):
-<<<<<<< HEAD
     """Confirm that all metrics declared in necessary_metrics are already included in comptable.
-=======
-    """
-    Confirm that all metrics declared in necessary_metrics are included in comptable.
->>>>>>> 6b826224
 
     Parameters
     ----------
@@ -350,17 +335,10 @@
         If ``metrics_exist`` is False then raise an error and end the program.
 
     Note
-<<<<<<< HEAD
     -----
     This doesn't check if there are data in each metric's column, just that the columns exist.
     Also, the string in ``necessary_metrics`` and the column labels in ``component_table`` will
     only be matched if they're identical.
-=======
-    ----
-    This doesn't check if there are data in each metric's column, just that
-    the columns exist. Also, the string in `necessary_metrics` and the
-    column labels in component_table will only be matched if they're identical.
->>>>>>> 6b826224
     """
     missing_metrics = set(necessary_metrics) - set(component_table.columns)
     if missing_metrics:
