--- conflicted
+++ resolved
@@ -52,13 +52,9 @@
 
     .. _FAQ: faq.html
     """
-<<<<<<< HEAD
     # TODO external_regressor_config was inputted in this function
     LGR.info(f"Performing ICA component selection with tree: {selector.tree_name}")
-=======
-    LGR.info("Performing ICA component selection")
 
->>>>>>> 6abcfd16
     RepLGR.info(
         "\n\nNext, component selection was performed to identify BOLD (TE-dependent) and "
         "non-BOLD (TE-independent) components using a decision tree."
