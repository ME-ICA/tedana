--- conflicted
+++ resolved
@@ -61,14 +61,8 @@
 
     # TODO Dynamically update citations
     RepLGR.info(
-<<<<<<< HEAD
-        "Next, component selection was performed to identify "
-        "BOLD (TE-dependent), non-BOLD (TE-independent), and "
-        "uncertain (low-variance) components \\citep{kundu2013integrated}."
-=======
         "\n\nNext, component selection was performed to identify BOLD (TE-dependent) and "
         "non-BOLD (TE-independent) components using a decision tree."
->>>>>>> e22c9633
     )
 
     component_table["classification_tags"] = ""
