--- conflicted
+++ resolved
@@ -81,22 +81,9 @@
 
     Parameters
     ----------
-<<<<<<< HEAD
-    comptable : (C x M):obj:`pandas.DataFrame`
-        Component metric table, where `C` is components and `M` is metrics
-=======
-    seldict : :obj:`dict`
-        A dictionary with component-specific features used for classification.
-        As output from `fitmodels_direct`
     comptable : (C x X) :obj:`pandas.DataFrame`
         Component metric table. One row for each component, with a column for
         each metric. The index should be the component number.
-    mmix : (T x C) array_like
-        Mixing matrix for converting input data to component space, where `C`
-        is components and `T` is the number of volumes in the original data
-    manacc : :obj:`list`
-        Comma-separated list of indices of manually accepted components
->>>>>>> 3c59b50a
     n_echos : :obj:`int`
         Number of echos in original data
     n_vols : :obj:`int`
