"""
Functions to identify TE-dependent and TE-independent components.
"""
import logging
import numpy as np
from scipy import stats

from tedana import utils
from tedana.selection._utils import getelbow

LGR = logging.getLogger(__name__)


def selcomps(seldict, comptable, mmix, manacc, n_echos):
    """
    Classify components in seldict as "accepted," "rejected," or "ignored."

    The selection process uses previously calculated parameters listed in `seldict`
    for each ICA component such as Kappa (a T2* weighting metric), Rho (an S0 weighting metric),
    and variance explained. See `Notes` for additional calculated metrics used to
    classify each component into one of the four listed groups.

    Parameters
    ----------
    seldict : :obj:`dict`
        A dictionary with component-specific features used for classification.
        As output from `fitmodels_direct`
    comptable : (C x X) :obj:`pandas.DataFrame`
        Component metric table. One row for each component, with a column for
        each metric. The index should be the component number.
    mmix : (T x C) array_like
        Mixing matrix for converting input data to component space, where `C`
        is components and `T` is the number of volumes in the original data
    manacc : :obj:`list`
        Comma-separated list of indices of manually accepted components
    n_echos : :obj:`int`
        Number of echos in original data

    Returns
    -------
    comptable : :obj:`pandas.DataFrame`
        Updated component table with additional metrics and with
        classification (accepted, rejected, or ignored)

    Notes
    -----
    The selection algorithm used in this function was originated in ME-ICA
    by Prantik Kundu, and his original implementation is available at:
    https://github.com/ME-ICA/me-ica/blob/b2781dd087ab9de99a2ec3925f04f02ce84f0adc/meica.libs/select_model.py

    This component selection process uses multiple, previously calculated metrics that include:
    kappa, rho, variance explained, component spatial weighting maps, noise and spatial
    frequency metrics, and measures of spatial overlap across metrics.

    Prantik began to update these selection criteria to use SVMs to
    distinguish components, a hypercommented version of this attempt is available at:
    https://gist.github.com/emdupre/ca92d52d345d08ee85e104093b81482e
    """
    cols_at_end = ['classification', 'rationale']

<<<<<<< HEAD
    # Lists of components
=======
    # List of components
    n_vols, n_comps = mmix.shape
    midk = []
    ign = []
>>>>>>> a5674109
    all_comps = np.arange(comptable.shape[0])
    # unclf is a full list that is whittled down over criteria
    # since the default classification is "accepted", at the end of the tree
    # the remaining elements in unclf are classified as accepted
    unclf = all_comps.copy()

    # If user has specified
    if manacc:
        LGR.info('Performing manual ICA component selection')
        if ('classification' in comptable.columns and
                'original_classification' not in comptable.columns):
            comptable['original_classification'] = comptable['classification']
            comptable['original_rationale'] = comptable['rationale']
        comptable['classification'] = 'accepted'
        comptable['rationale'] = ''
        acc = [int(comp) for comp in manacc]
        rej = sorted(np.setdiff1d(all_comps, acc))
        comptable.loc[acc, 'classification'] = 'accepted'
        comptable.loc[rej, 'classification'] = 'rejected'
        comptable.loc[rej, 'rationale'] += 'I001;'
        # Move decision columns to end
        comptable = comptable[[c for c in comptable if c not in cols_at_end] +
                              [c for c in cols_at_end if c in comptable]]
        comptable['rationale'] = comptable['rationale'].str.rstrip(';')
        return comptable

    comptable['classification'] = 'accepted'
    comptable['rationale'] = ''

    Z_maps = seldict['Z_maps']
    Z_clmaps = seldict['Z_clmaps']
    F_R2_maps = seldict['F_R2_maps']
    F_S0_clmaps = seldict['F_S0_clmaps']
    F_R2_clmaps = seldict['F_R2_clmaps']
    Br_S0_clmaps = seldict['Br_S0_clmaps']
    Br_R2_clmaps = seldict['Br_R2_clmaps']

    # Set knobs
    LOW_PERC = 25
    HIGH_PERC = 90
    if n_vols < 100:
        EXTEND_FACTOR = 3
    else:
        EXTEND_FACTOR = 2
    RESTRICT_FACTOR = 2

    """
    Tally number of significant voxels for cluster-extent thresholded R2 and S0
    model F-statistic maps.
    """
    comptable['countsigFR2'] = F_R2_clmaps.sum(axis=0)
    comptable['countsigFS0'] = F_S0_clmaps.sum(axis=0)

    """
    Generate Dice values for R2 and S0 models
    - dice_FR2: Dice value of cluster-extent thresholded maps of R2-model betas
      and F-statistics.
    - dice_FS0: Dice value of cluster-extent thresholded maps of S0-model betas
      and F-statistics.
    """
    comptable['dice_FR2'] = np.zeros(all_comps.shape[0])
    comptable['dice_FS0'] = np.zeros(all_comps.shape[0])
    for i_comp in all_comps:
        comptable.loc[i_comp, 'dice_FR2'] = utils.dice(Br_R2_clmaps[:, i_comp],
                                                       F_R2_clmaps[:, i_comp])
        comptable.loc[i_comp, 'dice_FS0'] = utils.dice(Br_S0_clmaps[:, i_comp],
                                                       F_S0_clmaps[:, i_comp])

    comptable.loc[np.isnan(comptable['dice_FR2']), 'dice_FR2'] = 0
    comptable.loc[np.isnan(comptable['dice_FS0']), 'dice_FS0'] = 0

    """
    Generate three metrics of component noise:
    - countnoise: Number of "noise" voxels (voxels highly weighted for
      component, but not from clusters)
    - signal-noise_t: T-statistic for two-sample t-test of F-statistics from
      "signal" voxels (voxels in clusters) against "noise" voxels (voxels not
      in clusters) for R2 model.
    - signal-noise_p: P-value from t-test.
    """
    comptable['countnoise'] = 0
    comptable['signal-noise_t'] = 0
    comptable['signal-noise_p'] = 0
    for i_comp in all_comps:
        # index voxels significantly loading on component but not from clusters
        comp_noise_sel = ((np.abs(Z_maps[:, i_comp]) > 1.95) &
                          (Z_clmaps[:, i_comp] == 0))
        comptable.loc[i_comp, 'countnoise'] = np.array(
            comp_noise_sel, dtype=np.int).sum()
        # NOTE: Why only compare distributions of *unique* F-statistics?
        noise_FR2_Z = np.log10(np.unique(F_R2_maps[comp_noise_sel, i_comp]))
        signal_FR2_Z = np.log10(np.unique(
            F_R2_maps[Z_clmaps[:, i_comp] == 1, i_comp]))
        (comptable.loc[i_comp, 'signal-noise_t'],
         comptable.loc[i_comp, 'signal-noise_p']) = stats.ttest_ind(
             signal_FR2_Z, noise_FR2_Z, equal_var=False)

    comptable.loc[np.isnan(comptable['signal-noise_t']), 'signal-noise_t'] = 0
    comptable.loc[np.isnan(comptable['signal-noise_p']), 'signal-noise_p'] = 0

    """
    Assemble decision table with five metrics:
    - Kappa values ranked from largest to smallest
    - R2-model F-score map/beta map Dice scores ranked from largest to smallest
    - Signal F > Noise F t-statistics ranked from largest to smallest
    - Number of "noise" voxels (voxels highly weighted for component, but not
      from clusters) ranked from smallest to largest
    - Number of voxels with significant R2-model F-scores within clusters
      ranked from largest to smallest

    Smaller values (i.e., higher ranks) across metrics indicate more BOLD
    dependence and less noise.
    """
    d_table_rank = np.vstack([
        n_comps - stats.rankdata(comptable['kappa']),
        n_comps - stats.rankdata(comptable['dice_FR2']),
        n_comps - stats.rankdata(comptable['signal-noise_t']),
        stats.rankdata(comptable['countnoise']),
        n_comps - stats.rankdata(comptable['countsigFR2'])]).T
    comptable['d_table_score'] = d_table_rank.mean(axis=1)

    """
    Step 1: Reject anything that's obviously an artifact
    a. Estimate a null variance
    """
    # Rho is higher than Kappa
    temp_rej0a = all_comps[(comptable['rho'] > comptable['kappa'])]
    comptable.loc[temp_rej0a, 'classification'] = 'rejected'
    comptable.loc[temp_rej0a, 'rationale'] += 'I002;'

    # Number of significant voxels for S0 model is higher than number for R2
    # model *and* number for R2 model is greater than zero.
    temp_rej0b = all_comps[((comptable['countsigFS0'] > comptable['countsigFR2']) &
                            (comptable['countsigFR2'] > 0))]
    comptable.loc[temp_rej0b, 'classification'] = 'rejected'
    comptable.loc[temp_rej0b, 'rationale'] += 'I003;'
    rej = np.union1d(temp_rej0a, temp_rej0b)

    # Dice score for S0 maps is higher than Dice score for R2 maps and variance
    # explained is higher than the median across components.
    temp_rej1 = all_comps[(comptable['dice_FS0'] > comptable['dice_FR2']) &
                          (comptable['variance explained'] >
                           np.median(comptable['variance explained']))]
    comptable.loc[temp_rej1, 'classification'] = 'rejected'
    comptable.loc[temp_rej1, 'rationale'] += 'I004;'
    rej = np.union1d(temp_rej1, rej)

    # T-value is less than zero (noise has higher F-statistics than signal in
    # map) and variance explained is higher than the median across components.
    temp_rej2 = unclf[(comptable.loc[unclf, 'signal-noise_t'] < 0) &
                      (comptable.loc[unclf, 'variance explained'] >
                      np.median(comptable['variance explained']))]
    comptable.loc[temp_rej2, 'classification'] = 'rejected'
    comptable.loc[temp_rej2, 'rationale'] += 'I005;'
    rej = np.union1d(temp_rej2, rej)
    unclf = np.setdiff1d(unclf, rej)

    """
    Step 2: Make a guess for what the good components are, in order to
    estimate good component properties
    a. Not outlier variance
    b. Kappa>kappa_elbow
    c. Rho<Rho_elbow
    d. High R2* dice compared to S0 dice
    e. Gain of F_R2 in clusters vs noise
    f. Estimate a low and high variance
    """
    # Step 2a
    # Upper limit for variance explained is median across components with high
    # Kappa values. High Kappa is defined as Kappa above Kappa elbow.
    varex_upper_p = np.median(
        comptable.loc[comptable['kappa'] > getelbow(comptable['kappa'], return_val=True),
                      'variance explained'])
    ncls = unclf.copy()
    # NOTE: We're not sure why this is done, nor why it's specifically done
    # three times. Need to look into this deeper, esp. to make sure the 3
    # isn't a hard-coded reference to the number of echoes.
    # Reduce components to investigate as "good" to ones in which change in
    # variance explained is less than the limit defined above.... What?
    for i_loop in range(3):
        ncls = comptable.loc[ncls].loc[
            comptable.loc[
                ncls, 'variance explained'].diff() < varex_upper_p].index.values

    # Compute elbows from other elbows
    f05, _, f01 = utils.getfbounds(n_echos)
    kappas_nonsig = comptable.loc[comptable['kappa'] < f01, 'kappa']
    # NOTE: Would an elbow from all Kappa values *ever* be lower than one from
    # a subset of lower values?
    kappa_elbow = np.min((getelbow(kappas_nonsig, return_val=True),
                          getelbow(comptable['kappa'], return_val=True)))
    rho_elbow = np.mean((getelbow(comptable.loc[ncls, 'rho'], return_val=True),
                         getelbow(comptable['rho'], return_val=True),
                         f05))

    # Provisionally accept components based on Kappa and Rho elbows
    acc_prov = ncls[(comptable.loc[ncls, 'kappa'] >= kappa_elbow) &
                    (comptable.loc[ncls, 'rho'] < rho_elbow)]

    if len(acc_prov) == 0:
        LGR.warning('No BOLD-like components detected')
        ign = sorted(np.setdiff1d(all_comps, rej))
        comptable.loc[ign, 'classification'] = 'ignored'
        comptable.loc[ign, 'rationale'] += 'I006;'

        # Move decision columns to end
        comptable = comptable[[c for c in comptable if c not in cols_at_end] +
                              [c for c in cols_at_end if c in comptable]]
        comptable['rationale'] = comptable['rationale'].str.rstrip(';')
        return comptable

    # Calculate "rate" for kappa: kappa range divided by variance explained
    # range, for potentially accepted components
    # NOTE: What is the logic behind this?
    kappa_rate = ((np.max(comptable.loc[acc_prov, 'kappa']) -
                   np.min(comptable.loc[acc_prov, 'kappa'])) /
                  (np.max(comptable.loc[acc_prov, 'variance explained']) -
                   np.min(comptable.loc[acc_prov, 'variance explained'])))
    comptable['kappa ratio'] = kappa_rate * comptable['variance explained'] / comptable['kappa']
    varex_lower = stats.scoreatpercentile(
        comptable.loc[acc_prov, 'variance explained'], LOW_PERC)
    varex_upper = stats.scoreatpercentile(
        comptable.loc[acc_prov, 'variance explained'], HIGH_PERC)

    """
    Step 3: Get rid of midk components; i.e., those with higher than
    max decision score and high variance
    """
    max_good_d_score = EXTEND_FACTOR * len(acc_prov)
    midk = unclf[(comptable.loc[unclf, 'd_table_score'] > max_good_d_score) &
                 (comptable.loc[unclf, 'variance explained'] > EXTEND_FACTOR * varex_upper)]
    comptable.loc[midk, 'classification'] = 'rejected'
    comptable.loc[midk, 'rationale'] += 'I007;'
    unclf = np.setdiff1d(unclf, midk)
    acc_prov = np.setdiff1d(acc_prov, midk)

    """
    Step 4: Find components to ignore
    """
    # collect high variance unclassified components
    # and mix of high/low provisionally accepted
    high_varex = np.union1d(
        acc_prov,
        unclf[comptable.loc[unclf, 'variance explained'] > varex_lower])
    # ignore low variance components
    ign = np.setdiff1d(unclf, high_varex)
    # but only if they have bad decision scores
    ign = np.setdiff1d(
        ign, ign[comptable.loc[ign, 'd_table_score'] < max_good_d_score])
    # and low kappa
    ign = np.setdiff1d(ign, ign[comptable.loc[ign, 'kappa'] > kappa_elbow])
    comptable.loc[ign, 'classification'] = 'ignored'
    comptable.loc[ign, 'rationale'] += 'I008;'
    unclf = np.setdiff1d(unclf, ign)

    """
    Step 5: Scrub the set if there are components that haven't been rejected or
    ignored, but are still not listed in the provisionally accepted group.
    """
    if len(unclf) > len(acc_prov):
        comptable['d_table_score_scrub'] = np.nan
        # Recompute the midk steps on the limited set to clean up the tail
        d_table_rank = np.vstack([
            len(unclf) - stats.rankdata(comptable.loc[unclf, 'kappa']),
            len(unclf) - stats.rankdata(comptable.loc[unclf, 'dice_FR2']),
            len(unclf) - stats.rankdata(comptable.loc[unclf, 'signal-noise_t']),
            stats.rankdata(comptable.loc[unclf, 'countnoise']),
            len(unclf) - stats.rankdata(comptable.loc[unclf, 'countsigFR2'])]).T
        comptable.loc[unclf, 'd_table_score_scrub'] = d_table_rank.mean(1)
        num_acc_guess = int(np.mean([
            np.sum((comptable.loc[unclf, 'kappa'] > kappa_elbow) &
                   (comptable.loc[unclf, 'rho'] < rho_elbow)),
            np.sum(comptable.loc[unclf, 'kappa'] > kappa_elbow)]))

        # Rejection candidate based on artifact type A: candartA
        conservative_guess = num_acc_guess / RESTRICT_FACTOR
        candartA = np.intersect1d(
            unclf[comptable.loc[unclf, 'd_table_score_scrub'] > conservative_guess],
            unclf[comptable.loc[unclf, 'kappa ratio'] > EXTEND_FACTOR * 2])
        candartA = (candartA[comptable.loc[candartA, 'variance explained'] >
                    varex_upper * EXTEND_FACTOR])
        comptable.loc[candartA, 'classification'] = 'rejected'
        comptable.loc[candartA, 'rationale'] += 'I009;'
        midk = np.union1d(midk, candartA)
        unclf = np.setdiff1d(unclf, midk)

        # Rejection candidate based on artifact type B: candartB
        conservative_guess2 = num_acc_guess * HIGH_PERC / 100.
        candartB = unclf[comptable.loc[unclf, 'd_table_score_scrub'] > conservative_guess2]
        candartB = (candartB[comptable.loc[candartB, 'variance explained'] >
                    varex_lower * EXTEND_FACTOR])
        comptable.loc[candartB, 'classification'] = 'rejected'
        comptable.loc[candartB, 'rationale'] += 'I010;'
        midk = np.union1d(midk, candartB)
        unclf = np.setdiff1d(unclf, midk)

        # Find components to ignore
        # Ignore high variance explained, poor decision tree scored components
        new_varex_lower = stats.scoreatpercentile(
            comptable.loc[unclf[:num_acc_guess], 'variance explained'],
            LOW_PERC)
        candart = unclf[comptable.loc[unclf, 'd_table_score_scrub'] > num_acc_guess]
        ign_add0 = candart[comptable.loc[candart, 'variance explained'] > new_varex_lower]
        ign_add0 = np.setdiff1d(ign_add0, midk)
        comptable.loc[ign_add0, 'classification'] = 'ignored'
        comptable.loc[ign_add0, 'rationale'] += 'I011;'
        ign = np.union1d(ign, ign_add0)
        unclf = np.setdiff1d(unclf, ign)

        # Ignore low Kappa, high variance explained components
        ign_add1 = np.intersect1d(
            unclf[comptable.loc[unclf, 'kappa'] <= kappa_elbow],
            unclf[comptable.loc[unclf, 'variance explained'] > new_varex_lower])
        ign_add1 = np.setdiff1d(ign_add1, midk)
        comptable.loc[ign_add1, 'classification'] = 'ignored'
        comptable.loc[ign_add1, 'rationale'] += 'I012;'

    # at this point, unclf is equivalent to accepted

    # Move decision columns to end
    comptable = comptable[[c for c in comptable if c not in cols_at_end] +
                          [c for c in cols_at_end if c in comptable]]
    comptable['rationale'] = comptable['rationale'].str.rstrip(';')
    return comptable<|MERGE_RESOLUTION|>--- conflicted
+++ resolved
@@ -58,14 +58,7 @@
     """
     cols_at_end = ['classification', 'rationale']
 
-<<<<<<< HEAD
     # Lists of components
-=======
-    # List of components
-    n_vols, n_comps = mmix.shape
-    midk = []
-    ign = []
->>>>>>> a5674109
     all_comps = np.arange(comptable.shape[0])
     # unclf is a full list that is whittled down over criteria
     # since the default classification is "accepted", at the end of the tree
