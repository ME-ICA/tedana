--- conflicted
+++ resolved
@@ -2,13 +2,6 @@
 Functions to identify TE-dependent and TE-independent components.
 """
 import logging
-<<<<<<< HEAD
-import pickle
-import os.path as op
-
-from nilearn._utils import check_niimg
-=======
->>>>>>> 63d643aa
 import numpy as np
 from scipy import stats
 
@@ -18,13 +11,7 @@
 LGR = logging.getLogger(__name__)
 
 
-<<<<<<< HEAD
-def selcomps(seldict, mmix, mask, ref_img, manacc, n_echos, t2s, s0, olevel=2,
-             oversion=99, filecsdata=True, savecsdiag=True, strict_mode=False,
-             out_dir='.'):
-=======
 def selcomps(seldict, comptable, mmix, manacc, n_echos):
->>>>>>> 63d643aa
     """
     Classify components in seldict as "accepted," "rejected," "midk," or "ignored."
 
@@ -47,25 +34,6 @@
         Comma-separated list of indices of manually accepted components
     n_echos : :obj:`int`
         Number of echos in original data
-<<<<<<< HEAD
-    t2s : (S,) array_like
-        Estimated T2* map
-    s0 : (S,) array_like
-        S0 map
-    olevel : :obj:`int`, optional
-        Default: 2
-    oversion : :obj:`int`, optional
-        Default: 99
-    filecsdata: :obj:`bool`, optional
-        Default: False
-    savecsdiag: :obj:`bool`, optional
-        Default: True
-    strict_mode: :obj:`bool`, optional
-        Default: False
-    out_dir : :obj:`str`
-        Output directory in which to save output files
-=======
->>>>>>> 63d643aa
 
     Returns
     -------
@@ -151,192 +119,6 @@
     comptable.loc[np.isnan(comptable['dice_FS0']), 'dice_FS0'] = 0
 
     """
-<<<<<<< HEAD
-    Step 2: Classifiy midk and ignore using separate SVMs for
-    different variance regimes
-    # To render hyperplane:
-    min_x = np.min(spz2);max_x=np.max(spz2)
-    # plotting separating hyperplane
-        ww = clf_.coef_[0]
-        aa = -ww[0] / ww[1]
-        # make sure the next line is long enough
-        xx = np.linspace(min_x - 2, max_x + 2)
-        yy = aa * xx - (clf_.intercept_[0]) / ww[1]
-        plt.plot(xx, yy, '-')
-    """
-    LGR.debug('Attempting to classify midk components')
-    # Tried getting rid of accepting based on SVM altogether,
-    # now using only rejecting
-    toacc_hi = np.setdiff1d(all_comps[utils.andb([fdist <= np.max(fdist[group0]),
-                                                  seldict['Rhos'] < F025, Vz > -2]) == 3],
-                            np.union1d(group0, rej))
-    temp = utils.andb([spz < 1, Rz < 0,
-                       mmix_kurt_z_max < 5,
-                       Dz > -1, Tz > -1, Vz < 0,
-                       seldict['Kappas'] >= F025,
-                       fdist < 3 * np.percentile(fdist[group0], 98)]) == 8
-    toacc_lo = np.intersect1d(to_clf, all_comps[temp])
-    midk_clf, clf_ = do_svm(fproj_arr_val[:, np.union1d(group0, rej)].T,
-                            [0] * len(group0) + [1] * len(rej),
-                            fproj_arr_val[:, to_clf].T,
-                            svmtype=2)
-    midk = np.setdiff1d(to_clf[utils.andb([midk_clf == 1, seldict['varex'][to_clf] >
-                                           np.median(seldict['varex'][group0])]) == 2],
-                        np.union1d(toacc_hi, toacc_lo))
-
-    # only use SVM to augment toacc_hi only if toacc_hi isn't already
-    # conflicting with SVM choice
-    if len(np.intersect1d(to_clf[utils.andb([midk_clf == 1,
-                                             Vz[to_clf] > 0]) == 2],
-                          toacc_hi)) == 0:
-        svm_acc_fail = True
-        toacc_hi = np.union1d(toacc_hi, to_clf[midk_clf == 0])
-    else:
-        svm_acc_fail = False
-
-    """
-    Step 3: Compute variance associated with low T2* areas
-    (e.g. draining veins and low T2* areas)
-    # To write out veinmask
-    veinout = np.zeros(t2s.shape)
-    veinout[t2s!=0] = veinmaskf
-    utils.filewrite(veinout, 'veinmaskf', ref_img)
-    veinBout = utils.unmask(veinmaskB, mask)
-    utils.filewrite(veinBout, 'veins50', ref_img)
-    """
-    LGR.debug('Computing variance associated with low T2* areas (e.g., '
-              'draining veins)')
-    tsoc_B_Zcl = np.zeros(seldict['tsoc_B'].shape)
-    tsoc_B_Zcl[seldict['Z_clmaps'] != 0] = np.abs(seldict['tsoc_B'])[seldict['Z_clmaps'] != 0]
-    sig_B = [stats.scoreatpercentile(tsoc_B_Zcl[tsoc_B_Zcl[:, ii] != 0, ii], 25)
-             if len(tsoc_B_Zcl[tsoc_B_Zcl[:, ii] != 0, ii]) != 0
-             else 0 for ii in all_comps]
-    sig_B = np.abs(seldict['tsoc_B']) > np.tile(sig_B, [seldict['tsoc_B'].shape[0], 1])
-
-    veinmask = utils.andb([t2s < stats.scoreatpercentile(t2s[t2s != 0], 15,
-                                                         interpolation_method='lower'),
-                           t2s != 0]) == 2
-    veinmaskf = veinmask[mask]
-    veinR = np.array(sig_B[veinmaskf].sum(0),
-                     dtype=float) / sig_B[~veinmaskf].sum(0)
-    veinR[np.isnan(veinR)] = 0
-
-    veinc = np.union1d(rej, midk)
-    rej_veinRZ = ((veinR-veinR[veinc].mean())/veinR[veinc].std())[veinc]
-    rej_veinRZ[rej_veinRZ < 0] = 0
-    rej_veinRZ[countsigFR2[veinc] > np.array(veinmaskf, dtype=int).sum()] = 0
-    t2s_lim = [stats.scoreatpercentile(t2s[t2s != 0], 50,
-                                       interpolation_method='lower'),
-               stats.scoreatpercentile(t2s[t2s != 0], 80,
-                                       interpolation_method='lower') / 2]
-    phys_var_zs = []
-    for t2sl_i in range(len(t2s_lim)):
-        t2sl = t2s_lim[t2sl_i]
-        veinW = sig_B[:, veinc]*np.tile(rej_veinRZ, [sig_B.shape[0], 1])
-        veincand = utils.unmask(utils.andb([s0[t2s != 0] < np.median(s0[t2s != 0]),
-                                t2s[t2s != 0] < t2sl]) >= 1,
-                                t2s != 0)[mask]
-        veinW[~veincand] = 0
-        invein = veinW.sum(axis=1)[(utils.unmask(veinmaskf, mask) *
-                                    utils.unmask(veinW.sum(axis=1) > 1, mask))[mask]]
-        minW = 10 * (np.log10(invein).mean()) - 1 * 10**(np.log10(invein).std())
-        veinmaskB = veinW.sum(axis=1) > minW
-        tsoc_Bp = seldict['tsoc_B'].copy()
-        tsoc_Bp[tsoc_Bp < 0] = 0
-        vvex = np.array([(tsoc_Bp[veinmaskB, ii]**2.).sum() /
-                         (tsoc_Bp[:, ii]**2.).sum() for ii in all_comps])
-        group0_res = np.intersect1d(KRguess, group0)
-        phys_var_zs.append((vvex - vvex[group0_res].mean()) / vvex[group0_res].std())
-        veinBout = utils.unmask(veinmaskB, mask)
-        utils.filewrite(veinBout.astype(float),
-                        op.join(out_dir, 'veins_l{}.nii'.format(t2sl_i)),
-                        ref_img)
-
-    # Mask to sample veins
-    phys_var_z = np.array(phys_var_zs).max(0)
-    Vz2 = (varex_log - varex_log[group0].mean())/varex_log[group0].std()
-
-    """
-    Step 4: Learn joint TE-dependence spatial and temporal models to move
-    remaining artifacts to ignore class
-    """
-    LGR.debug('Learning joint TE-dependence spatial/temporal models to ignore remaining artifacts')
-
-    to_ign = []
-
-    minK_ign = np.max([F05, getelbow_cons(seldict['Kappas'], return_val=True)])
-    newcest = len(group0) + len(toacc_hi[seldict['Kappas'][toacc_hi] > minK_ign])
-    phys_art = np.setdiff1d(all_comps[utils.andb([phys_var_z > 3.5,
-                                                  seldict['Kappas'] < minK_ign]) == 2], group0)
-    rank_diff = stats.rankdata(phys_var_z) - stats.rankdata(seldict['Kappas'])
-    phys_art = np.union1d(np.setdiff1d(all_comps[utils.andb([phys_var_z > 2,
-                                                             rank_diff > newcest / 2,
-                                                             Vz2 > -1]) == 3],
-                                       group0), phys_art)
-    # Want to replace field_art with an acf/SVM based approach
-    # instead of a kurtosis/filter one
-    field_art = np.setdiff1d(all_comps[utils.andb([mmix_kurt_z_max > 5,
-                                                   seldict['Kappas'] < minK_ign]) == 2], group0)
-    temp = (stats.rankdata(mmix_kurt_z_max) - stats.rankdata(seldict['Kappas'])) > newcest / 2
-    field_art = np.union1d(np.setdiff1d(all_comps[utils.andb([mmix_kurt_z_max > 2,
-                                                              temp,
-                                                              Vz2 > 1,
-                                                              seldict['Kappas'] < F01]) == 4],
-                                        group0), field_art)
-    temp = seldict['Rhos'] > np.percentile(seldict['Rhos'][group0], 75)
-    field_art = np.union1d(np.setdiff1d(all_comps[utils.andb([mmix_kurt_z_max > 3,
-                                                              Vz2 > 3,
-                                                              temp]) == 3],
-                                        group0), field_art)
-    field_art = np.union1d(np.setdiff1d(all_comps[utils.andb([mmix_kurt_z_max > 5, Vz2 > 5]) == 2],
-                                        group0), field_art)
-    misc_art = np.setdiff1d(all_comps[utils.andb([(stats.rankdata(Vz) -
-                                                   stats.rankdata(Ktz)) > newcest / 2,
-                            seldict['Kappas'] < Khighelbowval]) == 2], group0)
-    ign_cand = np.unique(list(field_art)+list(phys_art)+list(misc_art))
-    midkrej = np.union1d(midk, rej)
-    to_ign = np.setdiff1d(list(ign_cand), midkrej)
-    toacc = np.union1d(toacc_hi, toacc_lo)
-    acc_comps = np.setdiff1d(np.union1d(acc_comps, toacc), np.union1d(to_ign, midkrej))
-    ign = np.setdiff1d(all_comps, list(acc_comps) + list(midk) + list(rej))
-    orphan = np.setdiff1d(all_comps, list(acc_comps) + list(to_ign) + list(midk) + list(rej))
-
-    # Last ditch effort to save some transient components
-    if not strict_mode:
-        Vz3 = (varex_log - varex_log[acc_comps].mean()) / varex_log[acc_comps].std()
-        temp = utils.andb([seldict['Kappas'] > F05,
-                           seldict['Rhos'] < F025,
-                           seldict['Kappas'] > seldict['Rhos'],
-                           Vz3 <= -1,
-                           Vz3 > -3,
-                           mmix_kurt_z_max < 2.5])
-        acc_comps = np.union1d(acc_comps,
-                               np.intersect1d(orphan, all_comps[temp == 6]))
-        ign = np.setdiff1d(all_comps, list(acc_comps)+list(midk)+list(rej))
-        orphan = np.setdiff1d(all_comps, list(acc_comps) + list(to_ign) + list(midk) + list(rej))
-
-    if savecsdiag:
-        diagstep_keys = ['Rejected components', 'Kappa-Rho cut point', 'Kappa cut',
-                         'Rho cut', 'DBSCAN failed to converge', 'Kappa-Rho guess',
-                         'Dice rejected', 'rej_supp', 'to_clf',
-                         'Mid-kappa components', 'svm_acc_fail', 'toacc_hi', 'toacc_lo',
-                         'Field artifacts', 'Physiological artifacts',
-                         'Miscellaneous artifacts', 'acc_comps', 'Ignored components']
-        diagstep_vals = [list(rej), KRcut.item(), Kcut.item(), Rcut.item(),
-                         dbscanfailed, list(KRguess), dice_rej,
-                         list(rej_supp), list(to_clf), list(midk),
-                         svm_acc_fail, list(toacc_hi), list(toacc_lo),
-                         list(field_art), list(phys_art),
-                         list(misc_art), list(acc_comps), list(ign)]
-
-        with open(op.join(out_dir, 'csstepdata.json'), 'w') as ofh:
-            json.dump(dict(zip(diagstep_keys, diagstep_vals)), ofh,
-                      indent=4, sort_keys=True, default=str)
-        allfz = np.array([Tz, Vz, Ktz, KRr, cnz, Rz, mmix_kurt, fdist_z])
-        np.savetxt(op.join(out_dir, 'csdata.txt'), allfz)
-
-    return list(sorted(acc_comps)), list(sorted(rej)), list(sorted(midk)), list(sorted(ign))
-=======
     Make table of noise gain
     """
     comptable['countnoise'] = 0
@@ -546,5 +328,4 @@
     # Move decision columns to end
     comptable = comptable[[c for c in comptable if c not in cols_at_end] +
                           [c for c in cols_at_end if c in comptable]]
-    return comptable
->>>>>>> 63d643aa
+    return comptable