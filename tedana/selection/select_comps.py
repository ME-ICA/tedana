"""
Functions to identify TE-dependent and TE-independent components.
"""
import logging
import numpy as np
from scipy import stats

from tedana import utils
from tedana.selection._utils import getelbow

LGR = logging.getLogger(__name__)


def selcomps(seldict, comptable, mmix, manacc, n_echos):
    """
    Classify components in seldict as "accepted," "rejected," or "ignored."

    The selection process uses previously calculated parameters listed in `seldict`
    for each ICA component such as Kappa (a T2* weighting metric), Rho (an S0 weighting metric),
    and variance explained. See `Notes` for additional calculated metrics used to
    classify each component into one of the four listed groups.

    Parameters
    ----------
    seldict : :obj:`dict`
        A dictionary with component-specific features used for classification.
        As output from `fitmodels_direct`
    comptable : (C x 5) :obj:`pandas.DataFrame`
        Component metric table
    mmix : (T x C) array_like
        Mixing matrix for converting input data to component space, where `C`
        is components and `T` is the number of volumes in the original data
    manacc : :obj:`list`
        Comma-separated list of indices of manually accepted components
    n_echos : :obj:`int`
        Number of echos in original data

    Returns
    -------
    comptable : :obj:`pandas.DataFrame`
        Updated component table with additional metrics and with
        classification (accepted, rejected, or ignored)

    Notes
    -----
    The selection algorithm used in this function was originated in ME-ICA
    by Prantik Kundu, and his original implementation is available at:
    https://github.com/ME-ICA/me-ica/blob/b2781dd087ab9de99a2ec3925f04f02ce84f0adc/meica.libs/select_model.py

    This component selection process uses multiple, previously calculated metrics that include:
    kappa, rho, variance explained, component spatial weighting maps, noise and spatial
    frequency metrics, and measures of spatial overlap across metrics.

    Prantik began to update these selection criteria to use SVMs to
    distinguish components, a hypercommented version of this attempt is available at:
    https://gist.github.com/emdupre/ca92d52d345d08ee85e104093b81482e
    """

    cols_at_end = ['classification', 'rationale']
    comptable['classification'] = 'accepted'
    comptable['rationale'] = ''

    Z_maps = seldict['Z_maps']
    Z_clmaps = seldict['Z_clmaps']
    F_R2_maps = seldict['F_R2_maps']
    F_S0_clmaps = seldict['F_S0_clmaps']
    F_R2_clmaps = seldict['F_R2_clmaps']
    Br_S0_clmaps = seldict['Br_S0_clmaps']
    Br_R2_clmaps = seldict['Br_R2_clmaps']

    n_vols, n_comps = mmix.shape

    # Set knobs
    LOW_PERC = 25
    HIGH_PERC = 90
    if n_vols < 100:
        EXTEND_FACTOR = 3
    else:
        EXTEND_FACTOR = 2
    RESTRICT_FACTOR = 2

    # Lists of components
    all_comps = np.arange(comptable.shape[0])
    # unclf is a full list that is whittled down over criteria
    # since the default classification is "accepted", at the end of the tree
    # the remaining elements in unclf match up to the accepted components
    unclf = np.arange(comptable.shape[0])

    # If user has specified
    if manacc:
        acc = sorted([int(vv) for vv in manacc.split(',')])
        rej = sorted(np.setdiff1d(all_comps, acc))
        comptable.loc[acc, 'classification'] = 'accepted'
        comptable.loc[rej, 'classification'] = 'rejected'
        comptable.loc[rej, 'rationale'] += 'I001;'
        # Move decision columns to end
        comptable = comptable[[c for c in comptable if c not in cols_at_end] +
                              [c for c in cols_at_end if c in comptable]]
        comptable['rationale'] = comptable['rationale'].str.rstrip(';')
        return comptable

    """
    Tally number of significant voxels for cluster-extent thresholded R2 and S0
    model F-statistic maps.
    """
    comptable['countsigFR2'] = F_R2_clmaps.sum(axis=0)
    comptable['countsigFS0'] = F_S0_clmaps.sum(axis=0)

    """
    Generate Dice values for R2 and S0 models
    - dice_FR2: Dice value of cluster-extent thresholded maps of R2-model betas
      and F-statistics.
    - dice_FS0: Dice value of cluster-extent thresholded maps of S0-model betas
      and F-statistics.
    """
    comptable['dice_FR2'] = np.zeros(all_comps.shape[0])
    comptable['dice_FS0'] = np.zeros(all_comps.shape[0])
    for i_comp in all_comps:
        comptable.loc[i_comp, 'dice_FR2'] = utils.dice(Br_R2_clmaps[:, i_comp],
                                                       F_R2_clmaps[:, i_comp])
        comptable.loc[i_comp, 'dice_FS0'] = utils.dice(Br_S0_clmaps[:, i_comp],
                                                       F_S0_clmaps[:, i_comp])

    comptable.loc[np.isnan(comptable['dice_FR2']), 'dice_FR2'] = 0
    comptable.loc[np.isnan(comptable['dice_FS0']), 'dice_FS0'] = 0

    """
    Generate three metrics of component noise:
    - countnoise: Number of "noise" voxels (voxels highly weighted for
      component, but not from clusters)
    - signal-noise_t: T-statistic for two-sample t-test of F-statistics from
      "signal" voxels (voxels in clusters) against "noise" voxels (voxels not
      in clusters) for R2 model.
    - signal-noise_p: P-value from t-test.
    """
    comptable['countnoise'] = 0
    comptable['signal-noise_t'] = 0
    comptable['signal-noise_p'] = 0
    for i_comp in all_comps:
        # index voxels significantly loading on component but not from clusters
        comp_noise_sel = ((np.abs(Z_maps[:, i_comp]) > 1.95) &
                          (Z_clmaps[:, i_comp] == 0))
        comptable.loc[i_comp, 'countnoise'] = np.array(
            comp_noise_sel, dtype=np.int).sum()
        # NOTE: Why only compare distributions of *unique* F-statistics?
        noise_FR2_Z = np.log10(np.unique(F_R2_maps[comp_noise_sel, i_comp]))
        signal_FR2_Z = np.log10(np.unique(
            F_R2_maps[Z_clmaps[:, i_comp] == 1, i_comp]))
        (comptable.loc[i_comp, 'signal-noise_t'],
         comptable.loc[i_comp, 'signal-noise_p']) = stats.ttest_ind(
             signal_FR2_Z, noise_FR2_Z, equal_var=False)

    comptable.loc[np.isnan(comptable['signal-noise_t']), 'signal-noise_t'] = 0
    comptable.loc[np.isnan(comptable['signal-noise_p']), 'signal-noise_p'] = 0

    """
    Assemble decision table with five metrics:
    - Kappa values ranked from largest to smallest
    - R2-model F-score map/beta map Dice scores ranked from largest to smallest
    - Signal F > Noise F t-statistics ranked from largest to smallest
    - Number of "noise" voxels (voxels highly weighted for component, but not
      from clusters) ranked from smallest to largest
    - Number of voxels with significant R2-model F-scores within clusters
      ranked from largest to smallest

    Smaller values (i.e., higher ranks) across metrics indicate more BOLD
    dependence and less noise.
    """
    d_table_rank = np.vstack([
        n_comps - stats.rankdata(comptable['kappa']),
        n_comps - stats.rankdata(comptable['dice_FR2']),
        n_comps - stats.rankdata(comptable['signal-noise_t']),
        stats.rankdata(comptable['countnoise']),
        n_comps - stats.rankdata(comptable['countsigFR2'])]).T
    comptable['d_table_score'] = d_table_rank.mean(axis=1)

    """
    Step 1: Reject anything that's obviously an artifact
    a. Estimate a null variance
    """
    # Rho is higher than Kappa
    temp_rej0a = all_comps[(comptable['rho'] > comptable['kappa'])]
    comptable.loc[temp_rej0a, 'classification'] = 'rejected'
    comptable.loc[temp_rej0a, 'rationale'] += 'I002;'

    # Number of significant voxels for S0 model is higher than number for R2
    # model *and* number for R2 model is greater than zero.
    temp_rej0b = all_comps[((comptable['countsigFS0'] > comptable['countsigFR2']) &
                            (comptable['countsigFR2'] > 0))]
    comptable.loc[temp_rej0b, 'classification'] = 'rejected'
    comptable.loc[temp_rej0b, 'rationale'] += 'I003;'
    rej = np.union1d(temp_rej0a, temp_rej0b)

    # Dice score for S0 maps is higher than Dice score for R2 maps and variance
    # explained is higher than the median across components.
    temp_rej1 = all_comps[(comptable['dice_FS0'] > comptable['dice_FR2']) &
                          (comptable['variance explained'] >
                           np.median(comptable['variance explained']))]
    comptable.loc[temp_rej1, 'classification'] = 'rejected'
    comptable.loc[temp_rej1, 'rationale'] += 'I004;'
    rej = np.union1d(temp_rej1, rej)

    # T-value is less than zero (noise has higher F-statistics than signal in
    # map) and variance explained is higher than the median across components.
    temp_rej2 = unclf[(comptable.loc[unclf, 'signal-noise_t'] < 0) &
                      (comptable.loc[unclf, 'variance explained'] >
                      np.median(comptable['variance explained']))]
    comptable.loc[temp_rej2, 'classification'] = 'rejected'
    comptable.loc[temp_rej2, 'rationale'] += 'I005;'
    rej = np.union1d(temp_rej2, rej)
    unclf = np.setdiff1d(unclf, rej)

    """
    Step 2: Make a guess for what the good components are, in order to
    estimate good component properties
    a. Not outlier variance
    b. Kappa>kappa_elbow
    c. Rho<Rho_elbow
    d. High R2* dice compared to S0 dice
    e. Gain of F_R2 in clusters vs noise
    f. Estimate a low and high variance
    """
    # Step 2a
    # Upper limit for variance explained is median across components with high
    # Kappa values. High Kappa is defined as Kappa above Kappa elbow.
    varex_upper_p = np.median(
        comptable.loc[comptable['kappa'] > getelbow(comptable['kappa'], return_val=True),
                      'variance explained'])
    ncls = unclf.copy()
    # NOTE: We're not sure why this is done, nor why it's specifically done
    # three times. Need to look into this deeper, esp. to make sure the 3
    # isn't a hard-coded reference to the number of echoes.
    # Reduce components to investigate as "good" to ones in which change in
    # variance explained is less than the limit defined above.... What?
    for i_loop in range(3):
        ncls = comptable.loc[ncls].loc[
            comptable.loc[
                ncls, 'variance explained'].diff() < varex_upper_p].index.values

    # Compute elbows from other elbows
    f05, _, f01 = utils.getfbounds(n_echos)
    kappas_nonsig = comptable.loc[comptable['kappa'] < f01, 'kappa']
    # NOTE: Would an elbow from all Kappa values *ever* be lower than one from
    # a subset of lower values?
    kappa_elbow = np.min((getelbow(kappas_nonsig, return_val=True),
                          getelbow(comptable['kappa'], return_val=True)))
    rho_elbow = np.mean((getelbow(comptable.loc[ncls, 'rho'], return_val=True),
                         getelbow(comptable['rho'], return_val=True),
                         f05))

    # Provisionally accept components based on Kappa and Rho elbows
    acc_prov = ncls[(comptable.loc[ncls, 'kappa'] >= kappa_elbow) &
                    (comptable.loc[ncls, 'rho'] < rho_elbow)]

    if len(acc_prov) == 0:
        LGR.warning('No BOLD-like components detected')
        ign = sorted(np.setdiff1d(all_comps, rej))
        comptable.loc[ign, 'classification'] = 'ignored'
        comptable.loc[ign, 'rationale'] += 'I006;'

        # Move decision columns to end
        comptable = comptable[[c for c in comptable if c not in cols_at_end] +
                              [c for c in cols_at_end if c in comptable]]
        comptable['rationale'] = comptable['rationale'].str.rstrip(';')
        return comptable

    # Calculate "rate" for kappa: kappa range divided by variance explained
    # range, for potentially accepted components
    # NOTE: What is the logic behind this?
    kappa_rate = ((np.max(comptable.loc[acc_prov, 'kappa']) -
                   np.min(comptable.loc[acc_prov, 'kappa'])) /
                  (np.max(comptable.loc[acc_prov, 'variance explained']) -
                   np.min(comptable.loc[acc_prov, 'variance explained'])))
    comptable['kappa ratio'] = kappa_rate * comptable['variance explained'] / comptable['kappa']
    varex_lower = stats.scoreatpercentile(
        comptable.loc[acc_prov, 'variance explained'], LOW_PERC)
    varex_upper = stats.scoreatpercentile(
        comptable.loc[acc_prov, 'variance explained'], HIGH_PERC)

    """
    Step 3: Get rid of midk components; i.e., those with higher than
    max decision score and high variance
    """
    max_good_d_score = EXTEND_FACTOR * len(acc_prov)
    midk = unclf[(comptable.loc[unclf, 'd_table_score'] > max_good_d_score) &
                 (comptable.loc[unclf, 'variance explained'] > EXTEND_FACTOR * varex_upper)]
    comptable.loc[midk, 'classification'] = 'rejected'
    comptable.loc[midk, 'rationale'] += 'I007;'
    unclf = np.setdiff1d(unclf, midk)
    acc_prov = np.setdiff1d(acc_prov, midk)

    """
    Step 4: Find components to ignore
    """
    # collect high variance unclassified components
    # and mix of high/low provisionally accepted
    high_varex = np.union1d(
        acc_prov,
        unclf[comptable.loc[unclf, 'variance explained'] > varex_lower])
    # ignore low variance components
    ign = np.setdiff1d(unclf, high_varex)
    # but only if they have bad decision scores
    ign = np.setdiff1d(
        ign, ign[comptable.loc[ign, 'd_table_score'] < max_good_d_score])
    # and low kappa
    ign = np.setdiff1d(ign, ign[comptable.loc[ign, 'kappa'] > kappa_elbow])
    comptable.loc[ign, 'classification'] = 'ignored'
    comptable.loc[ign, 'rationale'] += 'I008;'
    unclf = np.setdiff1d(unclf, ign)

    """
    Step 5: Scrub the set if there are components that haven't been rejected or
    ignored, but are still not listed in the provisionally accepted group.
    """
    if len(unclf) > len(acc_prov):
        comptable['d_table_score_scrub'] = np.nan
        # Recompute the midk steps on the limited set to clean up the tail
        d_table_rank = np.vstack([
            len(unclf) - stats.rankdata(comptable.loc[unclf, 'kappa']),
            len(unclf) - stats.rankdata(comptable.loc[unclf, 'dice_FR2']),
            len(unclf) - stats.rankdata(comptable.loc[unclf, 'signal-noise_t']),
            stats.rankdata(comptable.loc[unclf, 'countnoise']),
            len(unclf) - stats.rankdata(comptable.loc[unclf, 'countsigFR2'])]).T
        comptable.loc[unclf, 'd_table_score_scrub'] = d_table_rank.mean(1)
        num_acc_guess = int(np.mean([
            np.sum((comptable.loc[unclf, 'kappa'] > kappa_elbow) &
                   (comptable.loc[unclf, 'rho'] < rho_elbow)),
            np.sum(comptable.loc[unclf, 'kappa'] > kappa_elbow)]))

        # Rejection candidate based on artifact type A: candartA
        conservative_guess = num_acc_guess / RESTRICT_FACTOR
        candartA = np.intersect1d(
            unclf[comptable.loc[unclf, 'd_table_score_scrub'] > conservative_guess],
            unclf[comptable.loc[unclf, 'kappa ratio'] > EXTEND_FACTOR * 2])
        candartA = (candartA[comptable.loc[candartA, 'variance explained'] >
                    varex_upper * EXTEND_FACTOR])
        comptable.loc[candartA, 'classification'] = 'rejected'
        comptable.loc[candartA, 'rationale'] += 'I009;'
        midk = np.union1d(midk, candartA)
        unclf = np.setdiff1d(unclf, midk)

        # Rejection candidate based on artifact type B: candartB
        conservative_guess2 = num_acc_guess * HIGH_PERC / 100.
        candartB = unclf[comptable.loc[unclf, 'd_table_score_scrub'] > conservative_guess2]
        candartB = (candartB[comptable.loc[candartB, 'variance explained'] >
                    varex_lower * EXTEND_FACTOR])
        comptable.loc[candartB, 'classification'] = 'rejected'
        comptable.loc[candartB, 'rationale'] += 'I010;'
        midk = np.union1d(midk, candartB)
        unclf = np.setdiff1d(unclf, midk)

        # Find components to ignore
        # Ignore high variance explained, poor decision tree scored components
        new_varex_lower = stats.scoreatpercentile(
            comptable.loc[unclf[:num_acc_guess], 'variance explained'],
            LOW_PERC)
<<<<<<< HEAD
        candart = unclf[comptable.loc[unclf, 'd_table_score'] > num_acc_guess]
        ign_add0 = candart[comptable.loc[candart, 'variance explained'] > new_varex_lower]
=======
        candart = comptable.loc[acc].loc[
            comptable.loc[acc, 'd_table_score_scrub'] >
            num_acc_guess * n_decision_metrics].index.values
        ign_add0 = np.intersect1d(
            candart[comptable.loc[candart, 'variance explained'] > new_varex_lower],
            candart)
>>>>>>> c64ad6f7
        ign_add0 = np.setdiff1d(ign_add0, midk)
        comptable.loc[ign_add0, 'classification'] = 'ignored'
        comptable.loc[ign_add0, 'rationale'] += 'I011;'
        ign = np.union1d(ign, ign_add0)
        unclf = np.setdiff1d(unclf, ign)

        # Ignore low Kappa, high variance explained components
        ign_add1 = np.intersect1d(
            unclf[comptable.loc[unclf, 'kappa'] <= kappa_elbow],
            unclf[comptable.loc[unclf, 'variance explained'] > new_varex_lower])
        ign_add1 = np.setdiff1d(ign_add1, midk)
        comptable.loc[ign_add1, 'classification'] = 'ignored'
        comptable.loc[ign_add1, 'rationale'] += 'I012;'

    # at this point, unclf is equivalent to accepted

    # Move decision columns to end
    comptable = comptable[[c for c in comptable if c not in cols_at_end] +
                          [c for c in cols_at_end if c in comptable]]
    comptable['rationale'] = comptable['rationale'].str.rstrip(';')
    return comptable<|MERGE_RESOLUTION|>--- conflicted
+++ resolved
@@ -354,17 +354,8 @@
         new_varex_lower = stats.scoreatpercentile(
             comptable.loc[unclf[:num_acc_guess], 'variance explained'],
             LOW_PERC)
-<<<<<<< HEAD
-        candart = unclf[comptable.loc[unclf, 'd_table_score'] > num_acc_guess]
+        candart = unclf[comptable.loc[unclf, 'd_table_score_scrub'] > num_acc_guess]
         ign_add0 = candart[comptable.loc[candart, 'variance explained'] > new_varex_lower]
-=======
-        candart = comptable.loc[acc].loc[
-            comptable.loc[acc, 'd_table_score_scrub'] >
-            num_acc_guess * n_decision_metrics].index.values
-        ign_add0 = np.intersect1d(
-            candart[comptable.loc[candart, 'variance explained'] > new_varex_lower],
-            candart)
->>>>>>> c64ad6f7
         ign_add0 = np.setdiff1d(ign_add0, midk)
         comptable.loc[ign_add0, 'classification'] = 'ignored'
         comptable.loc[ign_add0, 'rationale'] += 'I011;'
