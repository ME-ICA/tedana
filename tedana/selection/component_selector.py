--- conflicted
+++ resolved
@@ -223,7 +223,7 @@
     if tree["external_regressor_config"] is not None:
         external_regressor_config = tree["external_regressor_config"]
         # Define the fields that should always be present
-        dict_expected_keys = set(["regess_ID", "info", "detrend", "calc_stats"])
+        dict_expected_keys = set(["regress_ID", "info", "detrend", "calc_stats"])
 
         # Right now, "f" is the only option, but this leaves open the possibility
         #  to have additional options
@@ -381,17 +381,14 @@
 
         # Construct an un-executed selector
         self.component_table_ = component_table.copy()
-<<<<<<< HEAD
         # Expand out metrics defined by regular expressions in the nodes
         self.tree = expand_nodes(self.tree, self.component_table_.columns.tolist())
-=======
->>>>>>> 9cbd484f
 
         # this will crash the program with an error message if not all
         # necessary_metrics are in the comptable
         confirm_metrics_exist(
-            self.component_table_,
-            self.necessary_metrics,
+            component_table=self.component_table_,
+            necessary_metrics=self.necessary_metrics,
             function_name=self.tree_name,
         )
 
@@ -424,6 +421,35 @@
         if "classification_tags" not in self.component_table_.columns:
             self.component_table_["classification_tags"] = ""
 
+        # To run a decision tree, each component needs to have an initial classification
+        # If the classification column doesn't exist, create it and label all components
+        # as unclassified
+        if "classification" not in self.component_table_:
+            self.component_table_["classification"] = "unclassified"
+
+        if status_table is None:
+            self.component_status_table_ = self.component_table_[
+                ["Component", "classification"]
+            ].copy()
+            self.component_status_table_ = self.component_status_table_.rename(
+                columns={"classification": "initialized classification"}
+            )
+            self.start_idx_ = 0
+        else:
+            # Since a status table exists, we need to skip nodes up to the
+            # point where the last tree finished. Notes that were executed
+            # have an output field. Identify the last node with an output field
+            tmp_idx = len(self.tree["nodes"]) - 1
+            while ("outputs" not in self.tree["nodes"][tmp_idx]) and (tmp_idx > 0):
+                tmp_idx -= 1
+            # start at the first node that does not have an output field
+            self.start_idx_ = tmp_idx + 1
+            LGR.info(f"Start is {self.start_idx_}")
+            self.component_status_table_ = status_table
+
+        if "classification_tags" not in self.component_table_.columns:
+            self.component_table_["classification_tags"] = ""
+
         # for each node in the decision tree
         for self.current_node_idx_, node in enumerate(
             self.tree["nodes"][self.start_idx_ :], start=self.start_idx_
@@ -440,6 +466,7 @@
                 kwargs = self.check_null(kwargs, node["functionname"])
                 all_params = {**params, **kwargs}
             else:
+                kwargs = {}
                 kwargs = {}
                 all_params = {**params}
 
