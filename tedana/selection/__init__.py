# emacs: -*- mode: python-mode; py-indent-offset: 4; tab-width: 4; indent-tabs-mode: nil -*-
# ex: set sts=4 ts=4 sw=4 et:

from .tedpca import kundu_tedpca
<<<<<<< HEAD
from .tedica import kundu_selection_v2, manual_selection

__all__ = ['kundu_tedpca', 'kundu_selection_v2', 'manual_selection']
=======
from .select_comps import (
    selcomps,
)

__all__ = ['kundu_tedpca', 'selcomps']
>>>>>>> 1e148376
<|MERGE_RESOLUTION|>--- conflicted
+++ resolved
@@ -2,14 +2,6 @@
 # ex: set sts=4 ts=4 sw=4 et:
 
 from .tedpca import kundu_tedpca
-<<<<<<< HEAD
-from .tedica import kundu_selection_v2, manual_selection
+]from .tedica import kundu_selection_v2, manual_selection
 
-__all__ = ['kundu_tedpca', 'kundu_selection_v2', 'manual_selection']
-=======
-from .select_comps import (
-    selcomps,
-)
-
-__all__ = ['kundu_tedpca', 'selcomps']
->>>>>>> 1e148376
+__all__ = ['kundu_tedpca', 'kundu_selection_v2', 'manual_selection']