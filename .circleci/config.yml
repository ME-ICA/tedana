# Python CircleCI 2.0 configuration file
#
# Check https://circleci.com/docs/2.0/language-python/ for more details
#
version: 2
jobs:

  build:
    machine:
    # Ubuntu 14.04 with Docker 17.10.0-ce
      image: circleci/classic:201711-01
    working_directory: /tmp/src/tedana
    steps:
      - checkout
      - persist_to_workspace:
          root: /tmp
          paths:
              - src/tedana/

  get_data:
    machine:
      # Ubuntu 14.04 with Docker 17.10.0-ce
      image: circleci/classic:201711-01
    steps:
      - restore_cache:
          keys:
              - data-v1-{{ .Branch }}
              - data-v1-
      - run:
          name: Download test three-echo data
          command: |
            if [[ -e /tmp/data/three-echo ]]; then
              echo "Restoring three-echo data from cache"
            else
                mkdir -p /tmp/data
                curl -L --create-dirs -o \
                  /tmp/data/three-echo/three_echo_Cornell_zcat.nii.gz https://osf.io/e3hsn/download
            fi
      - run:
          name: Download test five-echo data
          command: |
            if [[ -e /tmp/data/five-echo ]]; then
              echo "Restoring five-echo data from cache"
            else
                mkdir /tmp/data/five-echo
                curl -L -o five_echo_NIH.tar.xz https://osf.io/ea5v3/download
                tar xf five_echo_NIH.tar.xz -C /tmp/data/five-echo
            fi
      - persist_to_workspace:
          root: /tmp
          paths:
              - data/three-echo/
              - data/five-echo/
      - save_cache:
          key: data-v1-{{ .Branch }}
          paths:
              - /tmp/data

  get_regression_data:
    machine:
      # Ubuntu 14.04 with Docker 17.10.0-ce
      image: circleci/classic:201711-01
    steps:
      - restore_cache:
          keys:
              - test-v1-{{ .Branch }}
              - test-v1-
      - run:
          name: Download expected output for three-echo data
          command: |
            if [[ -e /tmp/test/three-echo ]]; then
              echo "Restoring three-echo regression data from cache"
            else
                mkdir -p /tmp/test/three-echo/
                curl -L -o TED.Cornell_processed_three_echo_dataset.tar.xz https://osf.io/u65sq/download
                tar xf TED.Cornell_processed_three_echo_dataset.tar.xz --no-same-owner -C /tmp/test/three-echo/
            fi
      - run:
          name: Download expected output for five-echo data
          command: |
            if [[ -e /tmp/test/five-echo ]]; then
              echo "Restoring five-echo regression data from cache"
            else
                mkdir -p /tmp/test/five-echo/
                curl -L -o TED.p06.tar.xz https://osf.io/fr6mx/download
                tar xf TED.p06.tar.xz --no-same-owner -C /tmp/test/five-echo/
            fi
      - persist_to_workspace:
          root: /tmp
          paths:
              - test/three-echo/
              - test/five-echo/
      - save_cache:
          key: test-v1-{{ .Branch }}
          paths:
              - /tmp/test

  three_echo_rest:
    docker:
      - image: circleci/python:3.6
    working_directory: /tmp/src/tedana
    environment:
        DISTRIB: "conda"
        PYTHON_VERSION: "3.6"
        NUMPY_VERSION: "*"
        SCIPY_VERSION: "*"
        SCIKIT_LEARN_VERSION: "*"
        MATPLOTLIB_VERSION: "*"
    steps:
      - attach_workspace:
          at: /tmp
        # Get rid of existing virtualenvs on circle ci as they conflict with conda.
        # Trick found here:
        # https://discuss.circleci.com/t/disable-autodetection-of-project-or-application-of-python-venv/235/10
      - run: cd && rm -rf ~/.pyenv && rm -rf ~/virtualenvs
        # We need to remove conflicting texlive packages.
      - run: sudo -E apt-get -yq remove texlive-binaries --purge
        # Installing required packages for `make -C doc check command` to work.
      - run: sudo -E apt-get -yq update
      - run: sudo -E apt-get -yq --no-install-suggests --no-install-recommends --force-yes install dvipng texlive-latex-base texlive-latex-extra
      - run: wget https://repo.continuum.io/miniconda/Miniconda3-latest-Linux-x86_64.sh -O ~/miniconda.sh
      - run: chmod +x ~/miniconda.sh && ~/miniconda.sh -b
      - run: echo 'export PATH="$HOME/miniconda3/bin:$PATH"'  >> $BASH_ENV
      - run:
          name: Create conda env
          command: |
            conda create -n venv python=3.6 numpy scipy scikit-learn matplotlib pandas \
            flake8 lxml nose cython mkl sphinx coverage patsy boto3 pillow pandas -yq
            conda install -n venv nibabel nilearn nose-timer -c conda-forge -yq
      - run:
          name: Create test environment
          command: |
            source activate venv
            pip install pytest
            pip install -r requirements.txt
            python setup.py install
      - run:
          name: Run three-echo dataset
          no_output_timeout: 40m
          command: |
            source activate venv
            cd /tmp/data/three-echo/
            tedana -d three_echo_Cornell_zcat.nii.gz -e 14.5 38.5 62.5 \
<<<<<<< HEAD
                --out-dir /tmp/data/three-echo/TED.three-echo/ \
                --tedpca kundu
=======
                --out-dir /tmp/data/three-echo/TED.three-echo/ --png
>>>>>>> 3c08b8a4
      - run:
          name: Checking outputs
          command: |
            find /tmp/data/three-echo/TED.three-echo/* \
                -exec basename {} \; | sort > /tmp/data/three-echo/TED.three-echo/outputs.out
            diff /tmp/src/tedana/.circleci/tedana_outputs.txt /tmp/data/three-echo/TED.three-echo/outputs.out

      - store_artifacts:
          path: /tmp/data/three-echo

  five_echo_task:
    docker:
      - image: circleci/python:3.6
    working_directory: /tmp/src/tedana
    environment:
        DISTRIB: "conda"
        PYTHON_VERSION: "3.6"
        NUMPY_VERSION: "*"
        SCIPY_VERSION: "*"
        SCIKIT_LEARN_VERSION: "*"
        MATPLOTLIB_VERSION: "*"
    steps:
      - attach_workspace:
          at: /tmp
        # Get rid of existing virtualenvs on circle ci as they conflict with conda.
        # Trick found here:
        # https://discuss.circleci.com/t/disable-autodetection-of-project-or-application-of-python-venv/235/10
      - run: cd && rm -rf ~/.pyenv && rm -rf ~/virtualenvs
        # We need to remove conflicting texlive packages.
      - run: sudo -E apt-get -yq remove texlive-binaries --purge
        # Installing required packages for `make -C doc check command` to work.
      - run: sudo -E apt-get -yq update
      - run: sudo -E apt-get -yq --no-install-suggests --no-install-recommends --force-yes install dvipng texlive-latex-base texlive-latex-extra
      - run: wget https://repo.continuum.io/miniconda/Miniconda3-latest-Linux-x86_64.sh -O ~/miniconda.sh
      - run: chmod +x ~/miniconda.sh && ~/miniconda.sh -b
      - run: echo 'export PATH="$HOME/miniconda3/bin:$PATH"'  >> $BASH_ENV
      - run:
          name: Create conda env
          command: |
            conda create -n venv python=3.6 numpy scipy scikit-learn matplotlib pandas \
            flake8 lxml nose cython mkl sphinx coverage patsy boto3 pillow pandas -yq
            conda install -n venv nibabel nilearn nose-timer -c conda-forge -yq
      - run:
          name: Create test environment
          command: |
            source activate venv
            pip install pytest
            pip install -r requirements.txt
            python setup.py install
      - run:
          name: Run five-echo dataset
          no_output_timeout: 40m
          command: |
            source activate venv
            cd /tmp/data/five-echo/
            tedana -d p06.SBJ01_S09_Task11_e[1,2,3,4,5].sm.nii.gz \
                -e 15.4 29.7 44.0 58.3 72.6 --verbose \
                --out-dir /tmp/data/five-echo/TED.five-echo/
      - run:
          name: Checking outputs
          command: |
            find /tmp/data/five-echo/TED.five-echo/* \
                -exec basename {} \; | sort > /tmp/data/five-echo/TED.five-echo/outputs.out
            diff /tmp/src/tedana/.circleci/tedana_outputs_verbose.txt /tmp/data/five-echo/TED.five-echo/outputs.out
      - store_artifacts:
          path: /tmp/data/five-echo

workflows:
  version: 2
  build_test:
    jobs:
      - build
      - get_data
      - get_regression_data
      - three_echo_rest:
          requires:
            - build
            - get_data
            - get_regression_data
      - five_echo_task:
          requires:
            - build
            - get_data
            - get_regression_data<|MERGE_RESOLUTION|>--- conflicted
+++ resolved
@@ -141,12 +141,8 @@
             source activate venv
             cd /tmp/data/three-echo/
             tedana -d three_echo_Cornell_zcat.nii.gz -e 14.5 38.5 62.5 \
-<<<<<<< HEAD
                 --out-dir /tmp/data/three-echo/TED.three-echo/ \
-                --tedpca kundu
-=======
-                --out-dir /tmp/data/three-echo/TED.three-echo/ --png
->>>>>>> 3c08b8a4
+                --tedpca kundu --png
       - run:
           name: Checking outputs
           command: |
