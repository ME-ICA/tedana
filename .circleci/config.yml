--- conflicted
+++ resolved
@@ -268,12 +268,7 @@
       - codecov/upload
 
 workflows:
-<<<<<<< HEAD
-  version: 2.1
-  run_tests:
-=======
   upload-to-codecov:
->>>>>>> 139e8726
     jobs:
       - py_env:
           name: py_env-<< matrix.PYTHON >>
