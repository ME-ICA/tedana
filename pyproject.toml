[build-system]
requires = ["hatchling", "hatch-vcs"]
build-backend = "hatchling.build"

[project]
name = "tedana"
description = "TE-Dependent Analysis (tedana) of multi-echo functional magnetic resonance imaging (fMRI) data."
readme = "README.md"
authors = [{name = "tedana developers"}]
classifiers = [
    "Development Status :: 4 - Beta",
    "Intended Audience :: Science/Research",
    "Topic :: Scientific/Engineering :: Information Analysis",
    "License :: OSI Approved :: GNU Library or Lesser General Public License (LGPL)",
    "Programming Language :: Python :: 3.9",
    "Programming Language :: Python :: 3.10",
    "Programming Language :: Python :: 3.11",
    "Programming Language :: Python :: 3.12",
    "Programming Language :: Python :: 3.13",
]
license = {file = "LICENSE"}
requires-python = ">=3.9"
dependencies = [
<<<<<<< HEAD
    "bokeh>=3.0.0",
    "mapca>=0.0.4",
    "matplotlib>=3.7",
    "nibabel>=2.5.1",
    "nilearn>=0.10.3,<0.12",
    "numpy>=1.21",
    "pandas>=2.0",
    "pybtex>=0.25",
    "pybtex-apa-style>=1.3",
    "robustica>=0.1.4",
    "scikit-learn>=0.21",
    "scipy>=1.2.0",
    "seaborn>=0.12",
    "setuptools>=65",
    "threadpoolctl >=3.2",
    "tqdm>=4.65",
=======
    "bokeh>=1.0.0,<=3.6.3",
    "mapca>=0.0.4,<=0.0.5",
    "matplotlib",
    "nibabel>=2.5.1,<=5.3.2",
    "nilearn>=0.10.3,<=0.11.1",
    "numpy>=1.16,<=2.2.4",
    "pandas>=2.0,<=2.3.3",
    "pybtex",
    "pybtex-apa-style",
    "robustica>=0.1.4,<=0.1.4",
    "scikit-learn>=0.21, <=1.6.1",
    "scipy>=1.2.0, <=1.15.2",
    "seaborn <= 0.13.2",
    "threadpoolctl",
    "tqdm",
>>>>>>> b7622fa6
]
dynamic = ["version"]

[project.urls]
Homepage = "https://github.com/ME-ICA/tedana"
Documentation = "https://www.tedana.readthedocs.io"
Paper = "https://joss.theoj.org/papers/10.21105/joss.03669"

[project.optional-dependencies]
dev = ["pre-commit"]
doc = [
    "sphinx>=6.2.1",
    "sphinx_copybutton",
    "sphinx_rtd_theme>=1.2.2",
    "sphinx-argparse",
    "sphinxcontrib-bibtex",
]

tests = [
    "coverage[toml]>=5.2.1",
    "flake8>=3.7",
    "flake8-absolute-import>=1.0",
    "flake8-black>=0.3",
    "flake8-docstrings>=1.7",
    "flake8-isort>=6",
    "flake8-pyproject>=1.2",
    "flake8-unused-arguments>=0.0.13",
    "flake8-use-fstring>=1.4",
    "pep8-naming>=0.14",
    "pytest>=8",
    "pytest-cov>=4",
    "requests>=2.31",
]

# Aliases
all = ["tedana[dev,doc,tests]"]

[project.scripts]
ica_reclassify = "tedana.workflows.ica_reclassify:_main"
t2smap = "tedana.workflows.t2smap:_main"
tedana = "tedana.workflows.tedana:_main"

#
# Hatch configurations
#

[tool.hatch.metadata]
allow-direct-references = true

[tool.hatch.build.targets.sdist]
exclude = [".git_archival.txt"]  # No longer needed in sdist

[tool.hatch.build.targets.wheel]
packages = ["tedana"]
exclude = [
    "tedana/tests/data",  # Large test data directory
]

##  The following two sections configure setuptools_scm in the hatch way

[tool.hatch.version]
source = "vcs"

[tool.hatch.build.hooks.vcs]
version-file = "tedana/_version.py"

#
# Developer tool configurations
#

[tool.black]
line-length = 99
target-version = ['py38']
include = '\.pyi?$'
exclude = '''

(
  /(
      \.eggs         # exclude a few common directories in the
    | \.git          # root of the project
    | \.github
    | \.hg
    | \.pytest_cache
    | \.testing_data_cache
    | _build
    | build
    | dist
  )/
  | tedana/_version.py
)
'''

[tool.isort]
profile = "black"
multi_line_output = 3

[tool.flake8]
max-line-length = 99
exclude = [
    "*build/",
    "tedana/_version.py",
]
ignore = ["E203", "E402", "W503"]
per-file-ignores = [
    "*/__init__.py: F401",
    "tedana/tests/*: D",
]
docstring-convention = "numpy"

[tool.pydocstringformatter]
write = true
strip-whitespaces = true
max-summary-lines = 1

[tool.coverage.run]
branch = true
omit = [
    "*/tests/*",
    "*/__init__.py",
    "*/conftest.py",
    "tedana/_version.py",
]

[tool.coverage.report]
# Regexes for lines to exclude from consideration
exclude_lines = [
    'raise NotImplementedError',
    'warnings\.warn',
]

[tool.pytest]
log_cli = true<|MERGE_RESOLUTION|>--- conflicted
+++ resolved
@@ -21,7 +21,6 @@
 license = {file = "LICENSE"}
 requires-python = ">=3.9"
 dependencies = [
-<<<<<<< HEAD
     "bokeh>=3.0.0",
     "mapca>=0.0.4",
     "matplotlib>=3.7",
@@ -34,27 +33,10 @@
     "robustica>=0.1.4",
     "scikit-learn>=0.21",
     "scipy>=1.2.0",
-    "seaborn>=0.12",
+    "seaborn>=0.13.2",
     "setuptools>=65",
     "threadpoolctl >=3.2",
     "tqdm>=4.65",
-=======
-    "bokeh>=1.0.0,<=3.6.3",
-    "mapca>=0.0.4,<=0.0.5",
-    "matplotlib",
-    "nibabel>=2.5.1,<=5.3.2",
-    "nilearn>=0.10.3,<=0.11.1",
-    "numpy>=1.16,<=2.2.4",
-    "pandas>=2.0,<=2.3.3",
-    "pybtex",
-    "pybtex-apa-style",
-    "robustica>=0.1.4,<=0.1.4",
-    "scikit-learn>=0.21, <=1.6.1",
-    "scipy>=1.2.0, <=1.15.2",
-    "seaborn <= 0.13.2",
-    "threadpoolctl",
-    "tqdm",
->>>>>>> b7622fa6
 ]
 dynamic = ["version"]
 
