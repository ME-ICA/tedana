[build-system]
requires = ["hatchling", "hatch-vcs"]
build-backend = "hatchling.build"

[project]
name = "tedana"
description = "TE-Dependent Analysis (tedana) of multi-echo functional magnetic resonance imaging (fMRI) data."
readme = "README.md"
authors = [{name = "tedana developers"}]
classifiers = [
    "Development Status :: 4 - Beta",
    "Intended Audience :: Science/Research",
    "Topic :: Scientific/Engineering :: Information Analysis",
    "License :: OSI Approved :: GNU Library or Lesser General Public License (LGPL)",
    "Programming Language :: Python :: 3.8",
    "Programming Language :: Python :: 3.9",
    "Programming Language :: Python :: 3.10",
    "Programming Language :: Python :: 3.11",
    "Programming Language :: Python :: 3.12",
]
license = {file = "LICENSE"}
requires-python = ">=3.8"
dependencies = [
    "bokeh<=3.5.0,>=1.0.0",
    "mapca>=0.0.4,<=0.0.5",
    "matplotlib",
    "nibabel>=2.5.1,<=5.2.1",
    "nilearn>=0.10.3,<=0.10.4",
    "numpy>=1.16,<=2.0.0",
    "pandas>=2.0,<=2.2.2",
    "pybtex",
    "pybtex-apa-style",
<<<<<<< HEAD
    "scikit-learn>=0.21, <=1.5.0",
    "scipy>=1.2.0, <=1.14.0",
=======
    "scikit-learn>=0.21, <=1.5.1",
    "scipy>=1.2.0, <=1.13.1",
>>>>>>> f3f47408
    "threadpoolctl",
    "tqdm",
]
dynamic = ["version"]

[project.urls]
Homepage = "https://github.com/ME-ICA/tedana"
Documentation = "https://www.tedana.readthedocs.io"
Paper = "https://joss.theoj.org/papers/10.21105/joss.03669"

[project.optional-dependencies]
dev = ["pre-commit"]
doc = [
    "sphinx>=6.2.1",
    "sphinx_copybutton",
    "sphinx_rtd_theme>=1.2.2",
    "sphinx-argparse",
    "sphinxcontrib-bibtex",
]

tests = [
    "codecov",
    "coverage",
    "flake8>=3.7",
    "flake8-absolute-import",
    "flake8-black",
    "flake8-docstrings",
    "flake8-isort",
    "flake8-pyproject",
    "flake8-unused-arguments",
    "flake8-use-fstring",
    "pep8-naming",
    "pytest",
    "pytest-cov>=4.0.0",
    "requests",
]

# Aliases
all = ["tedana[dev,doc,tests]"]

[project.scripts]
ica_reclassify = "tedana.workflows.ica_reclassify:_main"
t2smap = "tedana.workflows.t2smap:_main"
tedana = "tedana.workflows.tedana:_main"

#
# Hatch configurations
#

[tool.hatch.metadata]
allow-direct-references = true

[tool.hatch.build.targets.sdist]
exclude = [".git_archival.txt"]  # No longer needed in sdist

[tool.hatch.build.targets.wheel]
packages = ["tedana"]
exclude = [
    "tedana/tests/data",  # Large test data directory
]

##  The following two sections configure setuptools_scm in the hatch way

[tool.hatch.version]
source = "vcs"

[tool.hatch.build.hooks.vcs]
version-file = "tedana/_version.py"

#
# Developer tool configurations
#

[tool.black]
line-length = 99
target-version = ['py38']
include = '\.pyi?$'
exclude = '''

(
  /(
      \.eggs         # exclude a few common directories in the
    | \.git          # root of the project
    | \.github
    | \.hg
    | \.pytest_cache
    | \.testing_data_cache
    | _build
    | build
    | dist
  )/
  | tedana/_version.py
)
'''

[tool.isort]
profile = "black"
multi_line_output = 3

[tool.flake8]
max-line-length = 99
exclude = [
    "*build/",
    "tedana/_version.py",
]
ignore = ["E203", "E402", "W503"]
per-file-ignores = [
    "*/__init__.py: F401",
    "tedana/tests/*: D",
]
docstring-convention = "numpy"

[tool.pydocstringformatter]
write = true
strip-whitespaces = true
max-summary-lines = 1

[tool.coverage.run]
branch = true
omit = [
    "*/tests/*",
    "*/__init__.py",
    "*/conftest.py",
    "tedana/_version.py",
]

[tool.coverage.report]
# Regexes for lines to exclude from consideration
exclude_lines = [
    'raise NotImplementedError',
    'warnings\.warn',
]

[tool.pytest]
log_cli = true<|MERGE_RESOLUTION|>--- conflicted
+++ resolved
@@ -30,13 +30,8 @@
     "pandas>=2.0,<=2.2.2",
     "pybtex",
     "pybtex-apa-style",
-<<<<<<< HEAD
-    "scikit-learn>=0.21, <=1.5.0",
+    "scikit-learn>=0.21, <=1.5.1",
     "scipy>=1.2.0, <=1.14.0",
-=======
-    "scikit-learn>=0.21, <=1.5.1",
-    "scipy>=1.2.0, <=1.13.1",
->>>>>>> f3f47408
     "threadpoolctl",
     "tqdm",
 ]
