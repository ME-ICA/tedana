docs/generated/
.pytest_cache/

# Byte-compiled / optimized / DLL files
__pycache__/
*.py[cod]
*$py.class

# C extensions
*.so

# Distribution / packaging
.Python
env/
build/
develop-eggs/
dist/
downloads/
eggs/
.eggs/
lib/
lib64/
parts/
sdist/
var/
wheels/
*.egg-info/
.installed.cfg
*.egg

# PyInstaller
#  Usually these files are written by a python script from a template
#  before PyInstaller builds the exe, so as to inject date/other infos into it.
*.manifest
*.spec

# Installer logs
pip-log.txt
pip-delete-this-directory.txt

# Unit test / coverage reports
htmlcov/
.tox/
.coverage
.coverage.*
.cache
nosetests.xml
coverage.xml
*.cover
.hypothesis/

# Translations
*.mo
*.pot

# Django stuff:
*.log
local_settings.py

# Flask stuff:
instance/
.webassets-cache

# Scrapy stuff:
.scrapy

# Sphinx documentation
docs/_build/

# PyBuilder
target/

# Jupyter Notebook
.ipynb_checkpoints

# pyenv
.python-version

# celery beat schedule file
celerybeat-schedule

# SageMath parsed files
*.sage.py

# dotenv
.env

# virtualenv
.venv
venv/
ENV/

# Spyder project settings
.spyderproject
.spyproject

# Rope project settings
.ropeproject

# mkdocs documentation
/site

# mypy
.mypy_cache/

# vscode
.vscode

# jupyter notebooks
<<<<<<< HEAD
.ipynb_checkpoints/
=======
.ipynb_checkpoints/
*.ipynb

# vim swap files
*.swp
>>>>>>> 9670fad3
<|MERGE_RESOLUTION|>--- conflicted
+++ resolved
@@ -107,12 +107,7 @@
 .vscode
 
 # jupyter notebooks
-<<<<<<< HEAD
 .ipynb_checkpoints/
-=======
-.ipynb_checkpoints/
-*.ipynb
 
 # vim swap files
-*.swp
->>>>>>> 9670fad3
+*.swp