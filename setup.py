#!/usr/bin/env python
# -*- coding: utf-8 -*-
""" tedana setup script """


def main():
    """Install entry-point"""
    import versioneer
    from io import open
    from os import path as op
    from inspect import getfile, currentframe
    from setuptools import setup, find_packages
    from tedana.info import (
        __packagename__,
        __version__,
        __author__,
        __email__,
        __maintainer__,
        __license__,
        __description__,
        __url__,
        DOWNLOAD_URL,
        CLASSIFIERS,
        REQUIRES,
        TESTS_REQUIRES,
        EXTRA_REQUIRES,
        PYTHON_REQUIRES,
    )

    pkg_data = {
<<<<<<< HEAD
        "tedana": [
            "tests/data/*",
            "reporting/data/*",
            "reporting/data/html/*",
=======
        'tedana': [
            'tests/data/*',
            'reporting/data/*',
            'reporting/data/html/*',
            'resources/config/*',
>>>>>>> e8a43ebe
        ]
    }

    root_dir = op.dirname(op.abspath(getfile(currentframe())))

    with open(op.join(root_dir, "README.md"), encoding="utf-8") as f:
        long_description = f.read()

    version = None
    cmdclass = {}
    if op.isfile(op.join(root_dir, "tedana", "VERSION")):
        with open(op.join(root_dir, "tedana", "VERSION")) as vfile:
            version = vfile.readline().strip()
        pkg_data["tedana"].insert(0, "VERSION")

    if version is None:
        version = versioneer.get_version()
        cmdclass = versioneer.get_cmdclass()

    setup(
        name=__packagename__,
        version=__version__,
        description=__description__,
        long_description=long_description,
        long_description_content_type="text/markdown",
        author=__author__,
        author_email=__email__,
        maintainer=__maintainer__,
        maintainer_email=__email__,
        url=__url__,
        license=__license__,
        classifiers=CLASSIFIERS,
        download_url=DOWNLOAD_URL,
        # Dependencies handling
        python_requires=PYTHON_REQUIRES,
        install_requires=REQUIRES,
        tests_require=TESTS_REQUIRES,
        extras_require=EXTRA_REQUIRES,
        entry_points={
            "console_scripts": [
                "t2smap=tedana.workflows.t2smap:_main",
                "tedana=tedana.workflows.tedana:_main",
            ]
        },
        packages=find_packages(exclude=("tests",)),
        package_data=pkg_data,
        zip_safe=False,
        cmdclass=cmdclass,
    )


if __name__ == "__main__":
    main()<|MERGE_RESOLUTION|>--- conflicted
+++ resolved
@@ -28,18 +28,11 @@
     )
 
     pkg_data = {
-<<<<<<< HEAD
         "tedana": [
             "tests/data/*",
             "reporting/data/*",
             "reporting/data/html/*",
-=======
-        'tedana': [
-            'tests/data/*',
-            'reporting/data/*',
-            'reporting/data/html/*',
-            'resources/config/*',
->>>>>>> e8a43ebe
+            "resources/config/*",
         ]
     }
 
